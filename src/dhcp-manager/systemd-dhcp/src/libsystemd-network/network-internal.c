--- conflicted
+++ resolved
@@ -28,11 +28,7 @@
 #if 0 /* NM_IGNORED */
 #include "strv.h"
 #include "siphash24.h"
-<<<<<<< HEAD
-=======
-#include "libudev-private.h"
 #endif /* NM_IGNORED */
->>>>>>> 5599a82d
 #include "dhcp-lease-internal.h"
 #if 0 /* NM_IGNORED */
 #include "log.h"
