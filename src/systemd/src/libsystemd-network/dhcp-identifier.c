/*-*- Mode: C; c-basic-offset: 8; indent-tabs-mode: nil -*-*/

/***
  This file is part of systemd.

  Copyright (C) 2015 Tom Gundersen <teg@jklmen>

  systemd is free software; you can redistribute it and/or modify it
  under the terms of the GNU Lesser General Public License as published by
  the Free Software Foundation; either version 2.1 of the License, or
  (at your option) any later version.

  systemd is distributed in the hope that it will be useful, but
  WITHOUT ANY WARRANTY; without even the implied warranty of
  MERCHANTABILITY or FITNESS FOR A PARTICULAR PURPOSE. See the GNU
  Lesser General Public License for more details.

  You should have received a copy of the GNU Lesser General Public License
  along with systemd; If not, see <http://www.gnu.org/licenses/>.
***/

#include "nm-sd-adapt.h"

#include "sd-id128.h"
#if 0 /* NM_IGNORED a*/
#include "libudev.h"
#include "udev-util.h"

#include "virt.h"
#include "sparse-endian.h"
#else /* NM_IGNORED */
#include <net/if.h>
#endif /* NM_IGNORED */
#include "siphash24.h"

#include "dhcp6-protocol.h"
#include "dhcp-identifier.h"
#include "network-internal.h"

#define SYSTEMD_PEN 43793
#define HASH_KEY SD_ID128_MAKE(80,11,8c,c2,fe,4a,03,ee,3e,d6,0c,6f,36,39,14,09)

int dhcp_identifier_set_duid_en(struct duid *duid, size_t *len) {
        sd_id128_t machine_id;
        int r;

        assert(duid);
        assert(len);

        r = sd_id128_get_machine(&machine_id);
        if (r < 0)
                return r;

        unaligned_write_be16(&duid->type, DHCP6_DUID_EN);
        unaligned_write_be32(&duid->en.pen, SYSTEMD_PEN);

        *len = sizeof(duid->type) + sizeof(duid->en);

        /* a bit of snake-oil perhaps, but no need to expose the machine-id
           directly */
        siphash24(duid->en.id, &machine_id, sizeof(machine_id), HASH_KEY.bytes);

        return 0;
}


<<<<<<< HEAD
int dhcp_identifier_set_iaid(int ifindex, uint8_t *mac, size_t mac_len, uint32_t *_id) {
#if 0 /* NM_IGNORED */
=======
int dhcp_identifier_set_iaid(int ifindex, uint8_t *mac, size_t mac_len, void *_id) {
>>>>>>> 00051ad7
        /* name is a pointer to memory in the udev_device struct, so must
           have the same scope */
        _cleanup_udev_device_unref_ struct udev_device *device = NULL;
#else /* NM_IGNORED */
        char name_buf[IF_NAMESIZE];
#endif /* NM_IGNORED */
        const char *name = NULL;
        uint64_t id;

#if 0 /* NM_IGNORED */
        if (detect_container(NULL) <= 0) {
                /* not in a container, udev will be around */
                _cleanup_udev_unref_ struct udev *udev;
                char ifindex_str[2 + DECIMAL_STR_MAX(int)];

                udev = udev_new();
                if (!udev)
                        return -ENOMEM;

                sprintf(ifindex_str, "n%d", ifindex);
                device = udev_device_new_from_device_id(udev, ifindex_str);
                if (device) {
                        if (udev_device_get_is_initialized(device) <= 0)
                                /* not yet ready */
                                return -EBUSY;

                        name = net_get_name(device);
                }
        }
#else /* NM_IGNORED */
        name = if_indextoname(ifindex, name_buf);
#endif /* NM_IGNORED */

        if (name)
                siphash24((uint8_t*)&id, name, strlen(name), HASH_KEY.bytes);
        else
                /* fall back to MAC address if no predictable name available */
                siphash24((uint8_t*)&id, mac, mac_len, HASH_KEY.bytes);

        /* fold into 32 bits */
        unaligned_write_be32(_id, (id & 0xffffffff) ^ (id >> 32));

        return 0;
}<|MERGE_RESOLUTION|>--- conflicted
+++ resolved
@@ -22,7 +22,7 @@
 #include "nm-sd-adapt.h"
 
 #include "sd-id128.h"
-#if 0 /* NM_IGNORED a*/
+#if 0 /* NM_IGNORED */
 #include "libudev.h"
 #include "udev-util.h"
 
@@ -64,12 +64,8 @@
 }
 
 
-<<<<<<< HEAD
-int dhcp_identifier_set_iaid(int ifindex, uint8_t *mac, size_t mac_len, uint32_t *_id) {
+int dhcp_identifier_set_iaid(int ifindex, uint8_t *mac, size_t mac_len, void *_id) {
 #if 0 /* NM_IGNORED */
-=======
-int dhcp_identifier_set_iaid(int ifindex, uint8_t *mac, size_t mac_len, void *_id) {
->>>>>>> 00051ad7
         /* name is a pointer to memory in the udev_device struct, so must
            have the same scope */
         _cleanup_udev_device_unref_ struct udev_device *device = NULL;
