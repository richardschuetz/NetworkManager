--- conflicted
+++ resolved
@@ -17,17 +17,15 @@
   along with systemd; If not, see <http://www.gnu.org/licenses/>.
  ***/
 
-<<<<<<< HEAD
 #include "nm-sd-adapt.h"
 
-#if defined(HAVE_LIBIDN2)
-=======
+#if 0 /* NM_IGNORED */
 #if HAVE_LIBIDN2
->>>>>>> 03b7c384
 #  include <idn2.h>
 #elif HAVE_LIBIDN
 #  include <idna.h>
 #  include <stringprep.h>
+#endif
 #endif
 
 #include <endian.h>
