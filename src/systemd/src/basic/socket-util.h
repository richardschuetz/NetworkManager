/*-*- Mode: C; c-basic-offset: 8; indent-tabs-mode: nil -*-*/

#pragma once

/***
  This file is part of systemd.

  Copyright 2010 Lennart Poettering

  systemd is free software; you can redistribute it and/or modify it
  under the terms of the GNU Lesser General Public License as published by
  the Free Software Foundation; either version 2.1 of the License, or
  (at your option) any later version.

  systemd is distributed in the hope that it will be useful, but
  WITHOUT ANY WARRANTY; without even the implied warranty of
  MERCHANTABILITY or FITNESS FOR A PARTICULAR PURPOSE. See the GNU
  Lesser General Public License for more details.

  You should have received a copy of the GNU Lesser General Public License
  along with systemd; If not, see <http://www.gnu.org/licenses/>.
***/

<<<<<<< HEAD
#include "nm-sd-adapt.h"

#include <sys/socket.h>
#include <netinet/in.h>
=======
>>>>>>> aa9d0d14
#include <netinet/ether.h>
#include <netinet/in.h>
#include <sys/socket.h>
#include <sys/un.h>
#include <linux/netlink.h>
#include <linux/if_packet.h>

#include "macro.h"
#include "util.h"

union sockaddr_union {
        struct sockaddr sa;
        struct sockaddr_in in;
        struct sockaddr_in6 in6;
        struct sockaddr_un un;
        struct sockaddr_nl nl;
        struct sockaddr_storage storage;
        struct sockaddr_ll ll;
};

typedef struct SocketAddress {
        union sockaddr_union sockaddr;

        /* We store the size here explicitly due to the weird
         * sockaddr_un semantics for abstract sockets */
        socklen_t size;

        /* Socket type, i.e. SOCK_STREAM, SOCK_DGRAM, ... */
        int type;

        /* Socket protocol, IPPROTO_xxx, usually 0, except for netlink */
        int protocol;
} SocketAddress;

typedef enum SocketAddressBindIPv6Only {
        SOCKET_ADDRESS_DEFAULT,
        SOCKET_ADDRESS_BOTH,
        SOCKET_ADDRESS_IPV6_ONLY,
        _SOCKET_ADDRESS_BIND_IPV6_ONLY_MAX,
        _SOCKET_ADDRESS_BIND_IPV6_ONLY_INVALID = -1
} SocketAddressBindIPv6Only;

#define socket_address_family(a) ((a)->sockaddr.sa.sa_family)

int socket_address_parse(SocketAddress *a, const char *s);
int socket_address_parse_and_warn(SocketAddress *a, const char *s);
int socket_address_parse_netlink(SocketAddress *a, const char *s);
int socket_address_print(const SocketAddress *a, char **p);
int socket_address_verify(const SocketAddress *a) _pure_;
int socket_address_unlink(SocketAddress *a);

bool socket_address_can_accept(const SocketAddress *a) _pure_;

int socket_address_listen(
                const SocketAddress *a,
                int flags,
                int backlog,
                SocketAddressBindIPv6Only only,
                const char *bind_to_device,
                bool reuse_port,
                bool free_bind,
                bool transparent,
                mode_t directory_mode,
                mode_t socket_mode,
                const char *label);
int make_socket_fd(int log_level, const char* address, int flags);

bool socket_address_is(const SocketAddress *a, const char *s, int type);
bool socket_address_is_netlink(const SocketAddress *a, const char *s);

bool socket_address_matches_fd(const SocketAddress *a, int fd);

bool socket_address_equal(const SocketAddress *a, const SocketAddress *b) _pure_;

const char* socket_address_get_path(const SocketAddress *a);

bool socket_ipv6_is_supported(void);

int sockaddr_port(const struct sockaddr *_sa) _pure_;

int sockaddr_pretty(const struct sockaddr *_sa, socklen_t salen, bool translate_ipv6, bool include_port, char **ret);
int getpeername_pretty(int fd, char **ret);
int getsockname_pretty(int fd, char **ret);

int socknameinfo_pretty(union sockaddr_union *sa, socklen_t salen, char **_ret);
int getnameinfo_pretty(int fd, char **ret);

const char* socket_address_bind_ipv6_only_to_string(SocketAddressBindIPv6Only b) _const_;
SocketAddressBindIPv6Only socket_address_bind_ipv6_only_from_string(const char *s) _pure_;

int netlink_family_to_string_alloc(int b, char **s);
int netlink_family_from_string(const char *s) _pure_;

bool sockaddr_equal(const union sockaddr_union *a, const union sockaddr_union *b);

int fd_inc_sndbuf(int fd, size_t n);
int fd_inc_rcvbuf(int fd, size_t n);

int ip_tos_to_string_alloc(int i, char **s);
int ip_tos_from_string(const char *s);

int getpeercred(int fd, struct ucred *ucred);
int getpeersec(int fd, char **ret);

int send_one_fd(int transport_fd, int fd, int flags);
int receive_one_fd(int transport_fd, int flags);

#define CMSG_FOREACH(cmsg, mh)                                          \
        for ((cmsg) = CMSG_FIRSTHDR(mh); (cmsg); (cmsg) = CMSG_NXTHDR((mh), (cmsg)))<|MERGE_RESOLUTION|>--- conflicted
+++ resolved
@@ -21,13 +21,8 @@
   along with systemd; If not, see <http://www.gnu.org/licenses/>.
 ***/
 
-<<<<<<< HEAD
 #include "nm-sd-adapt.h"
 
-#include <sys/socket.h>
-#include <netinet/in.h>
-=======
->>>>>>> aa9d0d14
 #include <netinet/ether.h>
 #include <netinet/in.h>
 #include <sys/socket.h>
