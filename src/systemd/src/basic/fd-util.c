--- conflicted
+++ resolved
@@ -583,9 +583,7 @@
 
         return -EOPNOTSUPP;
 }
-<<<<<<< HEAD
 #endif /* NM_IGNORED */
-=======
 
 int fd_move_above_stdio(int fd) {
         int flags, copy;
@@ -622,5 +620,4 @@
 
         (void) close(fd);
         return copy;
-}
->>>>>>> 4d923233
+}