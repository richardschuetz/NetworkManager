/***
  This file is part of systemd.

  Copyright 2010 Lennart Poettering

  systemd is free software; you can redistribute it and/or modify it
  under the terms of the GNU Lesser General Public License as published by
  the Free Software Foundation; either version 2.1 of the License, or
  (at your option) any later version.

  systemd is distributed in the hope that it will be useful, but
  WITHOUT ANY WARRANTY; without even the implied warranty of
  MERCHANTABILITY or FITNESS FOR A PARTICULAR PURPOSE. See the GNU
  Lesser General Public License for more details.

  You should have received a copy of the GNU Lesser General Public License
  along with systemd; If not, see <http://www.gnu.org/licenses/>.
***/

#include "nm-sd-adapt.h"

#include <alloca.h>
#include <dirent.h>
#include <errno.h>
#include <fcntl.h>
#include <sched.h>
#include <signal.h>
#include <stdarg.h>
#include <stdio.h>
#include <stdlib.h>
#include <string.h>
#include <sys/mman.h>
#include <sys/prctl.h>
#include <sys/statfs.h>
#include <sys/sysmacros.h>
#include <sys/types.h>
#include <unistd.h>

#include "alloc-util.h"
#if 0 /* NM_IGNORED */
#include "build.h"
#include "cgroup-util.h"
#include "def.h"
#include "dirent-util.h"
#endif /* NM_IGNORED */
#include "fd-util.h"
#include "fileio.h"
#if 0 /* NM_IGNORED */
#include "formats-util.h"
#endif /* NM_IGNORED */
#include "hashmap.h"
#include "hostname-util.h"
#include "log.h"
#include "macro.h"
#if 0 /* NM_IGNORED */
#include "missing.h"
#endif /* NM_IGNORED */
#include "parse-util.h"
#include "path-util.h"
#if 0 /* NM_IGNORED */
#include "process-util.h"
#endif /* NM_IGNORED */
#include "set.h"
#include "signal-util.h"
#if 0 /* NM_IGNORED */
#include "stat-util.h"
#endif /* NM_IGNORED */
#include "string-util.h"
#include "strv.h"
#include "time-util.h"
#include "umask-util.h"
#if 0 /* NM_IGNORED */
#include "user-util.h"
#endif /* NM_IGNORED */
#include "util.h"

/* Put this test here for a lack of better place */
assert_cc(EAGAIN == EWOULDBLOCK);

#if 0 /* NM_IGNORED */
int saved_argc = 0;
char **saved_argv = NULL;
<<<<<<< HEAD
#endif /* NM_IGNORED */
=======
static int saved_in_initrd = -1;
>>>>>>> 21e3aa91

size_t page_size(void) {
        static thread_local size_t pgsz = 0;
        long r;

        if (_likely_(pgsz > 0))
                return pgsz;

        r = sysconf(_SC_PAGESIZE);
        assert(r > 0);

        pgsz = (size_t) r;
        return pgsz;
}

#if 0 /* NM_IGNORED */
static int do_execute(char **directories, usec_t timeout, char *argv[]) {
        _cleanup_hashmap_free_free_ Hashmap *pids = NULL;
        _cleanup_set_free_free_ Set *seen = NULL;
        char **directory;

        /* We fork this all off from a child process so that we can
         * somewhat cleanly make use of SIGALRM to set a time limit */

        (void) reset_all_signal_handlers();
        (void) reset_signal_mask();

        assert_se(prctl(PR_SET_PDEATHSIG, SIGTERM) == 0);

        pids = hashmap_new(NULL);
        if (!pids)
                return log_oom();

        seen = set_new(&string_hash_ops);
        if (!seen)
                return log_oom();

        STRV_FOREACH(directory, directories) {
                _cleanup_closedir_ DIR *d;
                struct dirent *de;

                d = opendir(*directory);
                if (!d) {
                        if (errno == ENOENT)
                                continue;

                        return log_error_errno(errno, "Failed to open directory %s: %m", *directory);
                }

                FOREACH_DIRENT(de, d, break) {
                        _cleanup_free_ char *path = NULL;
                        pid_t pid;
                        int r;

                        if (!dirent_is_file(de))
                                continue;

                        if (set_contains(seen, de->d_name)) {
                                log_debug("%1$s/%2$s skipped (%2$s was already seen).", *directory, de->d_name);
                                continue;
                        }

                        r = set_put_strdup(seen, de->d_name);
                        if (r < 0)
                                return log_oom();

                        path = strjoin(*directory, "/", de->d_name, NULL);
                        if (!path)
                                return log_oom();

                        if (null_or_empty_path(path)) {
                                log_debug("%s is empty (a mask).", path);
                                continue;
                        }

                        pid = fork();
                        if (pid < 0) {
                                log_error_errno(errno, "Failed to fork: %m");
                                continue;
                        } else if (pid == 0) {
                                char *_argv[2];

                                assert_se(prctl(PR_SET_PDEATHSIG, SIGTERM) == 0);

                                if (!argv) {
                                        _argv[0] = path;
                                        _argv[1] = NULL;
                                        argv = _argv;
                                } else
                                        argv[0] = path;

                                execv(path, argv);
                                return log_error_errno(errno, "Failed to execute %s: %m", path);
                        }

                        log_debug("Spawned %s as " PID_FMT ".", path, pid);

                        r = hashmap_put(pids, PID_TO_PTR(pid), path);
                        if (r < 0)
                                return log_oom();
                        path = NULL;
                }
        }

        /* Abort execution of this process after the timout. We simply
         * rely on SIGALRM as default action terminating the process,
         * and turn on alarm(). */

        if (timeout != USEC_INFINITY)
                alarm((timeout + USEC_PER_SEC - 1) / USEC_PER_SEC);

        while (!hashmap_isempty(pids)) {
                _cleanup_free_ char *path = NULL;
                pid_t pid;

                pid = PTR_TO_PID(hashmap_first_key(pids));
                assert(pid > 0);

                path = hashmap_remove(pids, PID_TO_PTR(pid));
                assert(path);

                wait_for_terminate_and_warn(path, pid, true);
        }

        return 0;
}

void execute_directories(const char* const* directories, usec_t timeout, char *argv[]) {
        pid_t executor_pid;
        int r;
        char *name;
        char **dirs = (char**) directories;

        assert(!strv_isempty(dirs));

        name = basename(dirs[0]);
        assert(!isempty(name));

        /* Executes all binaries in the directories in parallel and waits
         * for them to finish. Optionally a timeout is applied. If a file
         * with the same name exists in more than one directory, the
         * earliest one wins. */

        executor_pid = fork();
        if (executor_pid < 0) {
                log_error_errno(errno, "Failed to fork: %m");
                return;

        } else if (executor_pid == 0) {
                r = do_execute(dirs, timeout, argv);
                _exit(r < 0 ? EXIT_FAILURE : EXIT_SUCCESS);
        }

        wait_for_terminate_and_warn(name, executor_pid, true);
}

bool plymouth_running(void) {
        return access("/run/plymouth/pid", F_OK) >= 0;
}

bool display_is_local(const char *display) {
        assert(display);

        return
                display[0] == ':' &&
                display[1] >= '0' &&
                display[1] <= '9';
}

int socket_from_display(const char *display, char **path) {
        size_t k;
        char *f, *c;

        assert(display);
        assert(path);

        if (!display_is_local(display))
                return -EINVAL;

        k = strspn(display+1, "0123456789");

        f = new(char, strlen("/tmp/.X11-unix/X") + k + 1);
        if (!f)
                return -ENOMEM;

        c = stpcpy(f, "/tmp/.X11-unix/X");
        memcpy(c, display+1, k);
        c[k] = 0;

        *path = f;

        return 0;
}

int block_get_whole_disk(dev_t d, dev_t *ret) {
        char *p, *s;
        int r;
        unsigned n, m;

        assert(ret);

        /* If it has a queue this is good enough for us */
        if (asprintf(&p, "/sys/dev/block/%u:%u/queue", major(d), minor(d)) < 0)
                return -ENOMEM;

        r = access(p, F_OK);
        free(p);

        if (r >= 0) {
                *ret = d;
                return 0;
        }

        /* If it is a partition find the originating device */
        if (asprintf(&p, "/sys/dev/block/%u:%u/partition", major(d), minor(d)) < 0)
                return -ENOMEM;

        r = access(p, F_OK);
        free(p);

        if (r < 0)
                return -ENOENT;

        /* Get parent dev_t */
        if (asprintf(&p, "/sys/dev/block/%u:%u/../dev", major(d), minor(d)) < 0)
                return -ENOMEM;

        r = read_one_line_file(p, &s);
        free(p);

        if (r < 0)
                return r;

        r = sscanf(s, "%u:%u", &m, &n);
        free(s);

        if (r != 2)
                return -EINVAL;

        /* Only return this if it is really good enough for us. */
        if (asprintf(&p, "/sys/dev/block/%u:%u/queue", m, n) < 0)
                return -ENOMEM;

        r = access(p, F_OK);
        free(p);

        if (r >= 0) {
                *ret = makedev(m, n);
                return 0;
        }

        return -ENOENT;
}

bool kexec_loaded(void) {
       bool loaded = false;
       char *s;

       if (read_one_line_file("/sys/kernel/kexec_loaded", &s) >= 0) {
               if (s[0] == '1')
                       loaded = true;
               free(s);
       }
       return loaded;
}

int prot_from_flags(int flags) {

        switch (flags & O_ACCMODE) {

        case O_RDONLY:
                return PROT_READ;

        case O_WRONLY:
                return PROT_WRITE;

        case O_RDWR:
                return PROT_READ|PROT_WRITE;

        default:
                return -EINVAL;
        }
}

int fork_agent(pid_t *pid, const int except[], unsigned n_except, const char *path, ...) {
        bool stdout_is_tty, stderr_is_tty;
        pid_t parent_pid, agent_pid;
        sigset_t ss, saved_ss;
        unsigned n, i;
        va_list ap;
        char **l;

        assert(pid);
        assert(path);

        /* Spawns a temporary TTY agent, making sure it goes away when
         * we go away */

        parent_pid = getpid();

        /* First we temporarily block all signals, so that the new
         * child has them blocked initially. This way, we can be sure
         * that SIGTERMs are not lost we might send to the agent. */
        assert_se(sigfillset(&ss) >= 0);
        assert_se(sigprocmask(SIG_SETMASK, &ss, &saved_ss) >= 0);

        agent_pid = fork();
        if (agent_pid < 0) {
                assert_se(sigprocmask(SIG_SETMASK, &saved_ss, NULL) >= 0);
                return -errno;
        }

        if (agent_pid != 0) {
                assert_se(sigprocmask(SIG_SETMASK, &saved_ss, NULL) >= 0);
                *pid = agent_pid;
                return 0;
        }

        /* In the child:
         *
         * Make sure the agent goes away when the parent dies */
        if (prctl(PR_SET_PDEATHSIG, SIGTERM) < 0)
                _exit(EXIT_FAILURE);

        /* Make sure we actually can kill the agent, if we need to, in
         * case somebody invoked us from a shell script that trapped
         * SIGTERM or so... */
        (void) reset_all_signal_handlers();
        (void) reset_signal_mask();

        /* Check whether our parent died before we were able
         * to set the death signal and unblock the signals */
        if (getppid() != parent_pid)
                _exit(EXIT_SUCCESS);

        /* Don't leak fds to the agent */
        close_all_fds(except, n_except);

        stdout_is_tty = isatty(STDOUT_FILENO);
        stderr_is_tty = isatty(STDERR_FILENO);

        if (!stdout_is_tty || !stderr_is_tty) {
                int fd;

                /* Detach from stdout/stderr. and reopen
                 * /dev/tty for them. This is important to
                 * ensure that when systemctl is started via
                 * popen() or a similar call that expects to
                 * read EOF we actually do generate EOF and
                 * not delay this indefinitely by because we
                 * keep an unused copy of stdin around. */
                fd = open("/dev/tty", O_WRONLY);
                if (fd < 0) {
                        log_error_errno(errno, "Failed to open /dev/tty: %m");
                        _exit(EXIT_FAILURE);
                }

                if (!stdout_is_tty && dup2(fd, STDOUT_FILENO) < 0) {
                        log_error_errno(errno, "Failed to dup2 /dev/tty: %m");
                        _exit(EXIT_FAILURE);
                }

                if (!stderr_is_tty && dup2(fd, STDERR_FILENO) < 0) {
                        log_error_errno(errno, "Failed to dup2 /dev/tty: %m");
                        _exit(EXIT_FAILURE);
                }

                if (fd > STDERR_FILENO)
                        close(fd);
        }

        /* Count arguments */
        va_start(ap, path);
        for (n = 0; va_arg(ap, char*); n++)
                ;
        va_end(ap);

        /* Allocate strv */
        l = alloca(sizeof(char *) * (n + 1));

        /* Fill in arguments */
        va_start(ap, path);
        for (i = 0; i <= n; i++)
                l[i] = va_arg(ap, char*);
        va_end(ap);

        execv(path, l);
        _exit(EXIT_FAILURE);
}

bool in_initrd(void) {
        struct statfs s;

        if (saved_in_initrd >= 0)
                return saved_in_initrd;

        /* We make two checks here:
         *
         * 1. the flag file /etc/initrd-release must exist
         * 2. the root file system must be a memory file system
         *
         * The second check is extra paranoia, since misdetecting an
         * initrd can have bad bad consequences due the initrd
         * emptying when transititioning to the main systemd.
         */

        saved_in_initrd = access("/etc/initrd-release", F_OK) >= 0 &&
                          statfs("/", &s) >= 0 &&
                          is_temporary_fs(&s);

        return saved_in_initrd;
}

void in_initrd_force(bool value) {
        saved_in_initrd = value;
}

/* hey glibc, APIs with callbacks without a user pointer are so useless */
void *xbsearch_r(const void *key, const void *base, size_t nmemb, size_t size,
                 int (*compar) (const void *, const void *, void *), void *arg) {
        size_t l, u, idx;
        const void *p;
        int comparison;

        l = 0;
        u = nmemb;
        while (l < u) {
                idx = (l + u) / 2;
                p = (void *)(((const char *) base) + (idx * size));
                comparison = compar(key, p, arg);
                if (comparison < 0)
                        u = idx;
                else if (comparison > 0)
                        l = idx + 1;
                else
                        return (void *)p;
        }
        return NULL;
}

int on_ac_power(void) {
        bool found_offline = false, found_online = false;
        _cleanup_closedir_ DIR *d = NULL;

        d = opendir("/sys/class/power_supply");
        if (!d)
                return errno == ENOENT ? true : -errno;

        for (;;) {
                struct dirent *de;
                _cleanup_close_ int fd = -1, device = -1;
                char contents[6];
                ssize_t n;

                errno = 0;
                de = readdir(d);
                if (!de && errno > 0)
                        return -errno;

                if (!de)
                        break;

                if (hidden_or_backup_file(de->d_name))
                        continue;

                device = openat(dirfd(d), de->d_name, O_DIRECTORY|O_RDONLY|O_CLOEXEC|O_NOCTTY);
                if (device < 0) {
                        if (errno == ENOENT || errno == ENOTDIR)
                                continue;

                        return -errno;
                }

                fd = openat(device, "type", O_RDONLY|O_CLOEXEC|O_NOCTTY);
                if (fd < 0) {
                        if (errno == ENOENT)
                                continue;

                        return -errno;
                }

                n = read(fd, contents, sizeof(contents));
                if (n < 0)
                        return -errno;

                if (n != 6 || memcmp(contents, "Mains\n", 6))
                        continue;

                safe_close(fd);
                fd = openat(device, "online", O_RDONLY|O_CLOEXEC|O_NOCTTY);
                if (fd < 0) {
                        if (errno == ENOENT)
                                continue;

                        return -errno;
                }

                n = read(fd, contents, sizeof(contents));
                if (n < 0)
                        return -errno;

                if (n != 2 || contents[1] != '\n')
                        return -EIO;

                if (contents[0] == '1') {
                        found_online = true;
                        break;
                } else if (contents[0] == '0')
                        found_offline = true;
                else
                        return -EIO;
        }

        return found_online || !found_offline;
}

bool id128_is_valid(const char *s) {
        size_t i, l;

        l = strlen(s);
        if (l == 32) {

                /* Simple formatted 128bit hex string */

                for (i = 0; i < l; i++) {
                        char c = s[i];

                        if (!(c >= '0' && c <= '9') &&
                            !(c >= 'a' && c <= 'z') &&
                            !(c >= 'A' && c <= 'Z'))
                                return false;
                }

        } else if (l == 36) {

                /* Formatted UUID */

                for (i = 0; i < l; i++) {
                        char c = s[i];

                        if ((i == 8 || i == 13 || i == 18 || i == 23)) {
                                if (c != '-')
                                        return false;
                        } else {
                                if (!(c >= '0' && c <= '9') &&
                                    !(c >= 'a' && c <= 'z') &&
                                    !(c >= 'A' && c <= 'Z'))
                                        return false;
                        }
                }

        } else
                return false;

        return true;
}

int container_get_leader(const char *machine, pid_t *pid) {
        _cleanup_free_ char *s = NULL, *class = NULL;
        const char *p;
        pid_t leader;
        int r;

        assert(machine);
        assert(pid);

        if (!machine_name_is_valid(machine))
                return -EINVAL;

        p = strjoina("/run/systemd/machines/", machine);
        r = parse_env_file(p, NEWLINE, "LEADER", &s, "CLASS", &class, NULL);
        if (r == -ENOENT)
                return -EHOSTDOWN;
        if (r < 0)
                return r;
        if (!s)
                return -EIO;

        if (!streq_ptr(class, "container"))
                return -EIO;

        r = parse_pid(s, &leader);
        if (r < 0)
                return r;
        if (leader <= 1)
                return -EIO;

        *pid = leader;
        return 0;
}

int namespace_open(pid_t pid, int *pidns_fd, int *mntns_fd, int *netns_fd, int *userns_fd, int *root_fd) {
        _cleanup_close_ int pidnsfd = -1, mntnsfd = -1, netnsfd = -1, usernsfd = -1;
        int rfd = -1;

        assert(pid >= 0);

        if (mntns_fd) {
                const char *mntns;

                mntns = procfs_file_alloca(pid, "ns/mnt");
                mntnsfd = open(mntns, O_RDONLY|O_NOCTTY|O_CLOEXEC);
                if (mntnsfd < 0)
                        return -errno;
        }

        if (pidns_fd) {
                const char *pidns;

                pidns = procfs_file_alloca(pid, "ns/pid");
                pidnsfd = open(pidns, O_RDONLY|O_NOCTTY|O_CLOEXEC);
                if (pidnsfd < 0)
                        return -errno;
        }

        if (netns_fd) {
                const char *netns;

                netns = procfs_file_alloca(pid, "ns/net");
                netnsfd = open(netns, O_RDONLY|O_NOCTTY|O_CLOEXEC);
                if (netnsfd < 0)
                        return -errno;
        }

        if (userns_fd) {
                const char *userns;

                userns = procfs_file_alloca(pid, "ns/user");
                usernsfd = open(userns, O_RDONLY|O_NOCTTY|O_CLOEXEC);
                if (usernsfd < 0 && errno != ENOENT)
                        return -errno;
        }

        if (root_fd) {
                const char *root;

                root = procfs_file_alloca(pid, "root");
                rfd = open(root, O_RDONLY|O_NOCTTY|O_CLOEXEC|O_DIRECTORY);
                if (rfd < 0)
                        return -errno;
        }

        if (pidns_fd)
                *pidns_fd = pidnsfd;

        if (mntns_fd)
                *mntns_fd = mntnsfd;

        if (netns_fd)
                *netns_fd = netnsfd;

        if (userns_fd)
                *userns_fd = usernsfd;

        if (root_fd)
                *root_fd = rfd;

        pidnsfd = mntnsfd = netnsfd = usernsfd = -1;

        return 0;
}

int namespace_enter(int pidns_fd, int mntns_fd, int netns_fd, int userns_fd, int root_fd) {
        if (userns_fd >= 0) {
                /* Can't setns to your own userns, since then you could
                 * escalate from non-root to root in your own namespace, so
                 * check if namespaces equal before attempting to enter. */
                _cleanup_free_ char *userns_fd_path = NULL;
                int r;
                if (asprintf(&userns_fd_path, "/proc/self/fd/%d", userns_fd) < 0)
                        return -ENOMEM;

                r = files_same(userns_fd_path, "/proc/self/ns/user");
                if (r < 0)
                        return r;
                if (r)
                        userns_fd = -1;
        }

        if (pidns_fd >= 0)
                if (setns(pidns_fd, CLONE_NEWPID) < 0)
                        return -errno;

        if (mntns_fd >= 0)
                if (setns(mntns_fd, CLONE_NEWNS) < 0)
                        return -errno;

        if (netns_fd >= 0)
                if (setns(netns_fd, CLONE_NEWNET) < 0)
                        return -errno;

        if (userns_fd >= 0)
                if (setns(userns_fd, CLONE_NEWUSER) < 0)
                        return -errno;

        if (root_fd >= 0) {
                if (fchdir(root_fd) < 0)
                        return -errno;

                if (chroot(".") < 0)
                        return -errno;
        }

        return reset_uid_gid();
}

uint64_t physical_memory(void) {
        _cleanup_free_ char *root = NULL, *value = NULL;
        uint64_t mem, lim;
        size_t ps;
        long sc;

        /* We return this as uint64_t in case we are running as 32bit process on a 64bit kernel with huge amounts of
         * memory.
         *
         * In order to support containers nicely that have a configured memory limit we'll take the minimum of the
         * physically reported amount of memory and the limit configured for the root cgroup, if there is any. */

        sc = sysconf(_SC_PHYS_PAGES);
        assert(sc > 0);

        ps = page_size();
        mem = (uint64_t) sc * (uint64_t) ps;

        if (cg_get_root_path(&root) < 0)
                return mem;

        if (cg_get_attribute("memory", root, "memory.limit_in_bytes", &value))
                return mem;

        if (safe_atou64(value, &lim) < 0)
                return mem;

        /* Make sure the limit is a multiple of our own page size */
        lim /= ps;
        lim *= ps;

        return MIN(mem, lim);
}

uint64_t physical_memory_scale(uint64_t v, uint64_t max) {
        uint64_t p, m, ps, r;

        assert(max > 0);

        /* Returns the physical memory size, multiplied by v divided by max. Returns UINT64_MAX on overflow. On success
         * the result is a multiple of the page size (rounds down). */

        ps = page_size();
        assert(ps > 0);

        p = physical_memory() / ps;
        assert(p > 0);

        m = p * v;
        if (m / p != v)
                return UINT64_MAX;

        m /= max;

        r = m * ps;
        if (r / ps != m)
                return UINT64_MAX;

        return r;
}

int update_reboot_parameter_and_warn(const char *param) {
        int r;

        if (isempty(param)) {
                if (unlink("/run/systemd/reboot-param") < 0) {
                        if (errno == ENOENT)
                                return 0;

                        return log_warning_errno(errno, "Failed to unlink reboot parameter file: %m");
                }

                return 0;
        }

        RUN_WITH_UMASK(0022) {
                r = write_string_file("/run/systemd/reboot-param", param, WRITE_STRING_FILE_CREATE);
                if (r < 0)
                        return log_warning_errno(r, "Failed to write reboot parameter file: %m");
        }

        return 0;
}

int version(void) {
        puts(PACKAGE_STRING "\n"
             SYSTEMD_FEATURES);
        return 0;
}
#endif /* NM_IGNORED */<|MERGE_RESOLUTION|>--- conflicted
+++ resolved
@@ -80,11 +80,8 @@
 #if 0 /* NM_IGNORED */
 int saved_argc = 0;
 char **saved_argv = NULL;
-<<<<<<< HEAD
+static int saved_in_initrd = -1;
 #endif /* NM_IGNORED */
-=======
-static int saved_in_initrd = -1;
->>>>>>> 21e3aa91
 
 size_t page_size(void) {
         static thread_local size_t pgsz = 0;
