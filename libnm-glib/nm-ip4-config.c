/* -*- Mode: C; tab-width: 4; indent-tabs-mode: t; c-basic-offset: 4 -*- */
/*
 * libnm_glib -- Access network status & information from glib applications
 *
 * This library is free software; you can redistribute it and/or
 * modify it under the terms of the GNU Lesser General Public
 * License as published by the Free Software Foundation; either
 * version 2 of the License, or (at your option) any later version.
 *
 * This library is distributed in the hope that it will be useful,
 * but WITHOUT ANY WARRANTY; without even the implied warranty of
 * MERCHANTABILITY or FITNESS FOR A PARTICULAR PURPOSE.  See the GNU
 * Lesser General Public License for more details.
 *
 * You should have received a copy of the GNU Lesser General Public
 * License along with this library; if not, write to the
 * Free Software Foundation, Inc., 51 Franklin Street, Fifth Floor,
 * Boston, MA 02110-1301 USA.
 *
 * Copyright (C) 2007 - 2008 Novell, Inc.
 * Copyright (C) 2008 Red Hat, Inc.
 */

#include <string.h>

#include <nm-setting-ip4-config.h>
#include "nm-ip4-config.h"
#include "NetworkManager.h"
#include "nm-types-private.h"
#include "nm-object-private.h"
#include "nm-utils.h"

G_DEFINE_TYPE (NMIP4Config, nm_ip4_config, NM_TYPE_OBJECT)

#define NM_IP4_CONFIG_GET_PRIVATE(o) (G_TYPE_INSTANCE_GET_PRIVATE ((o), NM_TYPE_IP4_CONFIG, NMIP4ConfigPrivate))

typedef struct {
	DBusGProxy *proxy;

	GSList *addresses;
	GArray *nameservers;
	GPtrArray *domains;
	GSList *routes;
	GArray *wins;
} NMIP4ConfigPrivate;

enum {
	PROP_0,
	PROP_ADDRESSES,
	PROP_HOSTNAME,
	PROP_NAMESERVERS,
	PROP_DOMAINS,
	PROP_ROUTES,
	PROP_WINS_SERVERS,

	LAST_PROP
};

static void
nm_ip4_config_init (NMIP4Config *config)
{
}

static gboolean
demarshal_ip4_address_array (NMObject *object, GParamSpec *pspec, GValue *value, gpointer field)
{
	NMIP4ConfigPrivate *priv = NM_IP4_CONFIG_GET_PRIVATE (object);

	g_slist_foreach (priv->addresses, (GFunc) nm_ip4_address_unref, NULL);
	g_slist_free (priv->addresses);
	priv->addresses = NULL;

	priv->addresses = nm_utils_ip4_addresses_from_gvalue (value);
	_nm_object_queue_notify (object, NM_IP4_CONFIG_ADDRESSES);

	return TRUE;
}

static gboolean
demarshal_ip4_array (NMObject *object, GParamSpec *pspec, GValue *value, gpointer field)
{
	if (!_nm_uint_array_demarshal (value, (GArray **) field))
		return FALSE;

	if (!strcmp (pspec->name, NM_IP4_CONFIG_NAMESERVERS))
		_nm_object_queue_notify (object, NM_IP4_CONFIG_NAMESERVERS);
	else if (!strcmp (pspec->name, NM_IP4_CONFIG_WINS_SERVERS))
		_nm_object_queue_notify (object, NM_IP4_CONFIG_WINS_SERVERS);

	return TRUE;
}

static gboolean
demarshal_domains (NMObject *object, GParamSpec *pspec, GValue *value, gpointer field)
{
	if (!_nm_string_array_demarshal (value, (GPtrArray **) field))
		return FALSE;

	_nm_object_queue_notify (object, NM_IP4_CONFIG_DOMAINS);
	return TRUE;
}

static gboolean
demarshal_ip4_routes_array (NMObject *object, GParamSpec *pspec, GValue *value, gpointer field)
{
	NMIP4ConfigPrivate *priv = NM_IP4_CONFIG_GET_PRIVATE (object);

	g_slist_foreach (priv->routes, (GFunc) g_free, NULL);
	g_slist_free (priv->routes);
	priv->routes = NULL;

	priv->routes = nm_utils_ip4_routes_from_gvalue (value);
	_nm_object_queue_notify (object, NM_IP4_CONFIG_ROUTES);

	return TRUE;
}

static void
register_for_property_changed (NMIP4Config *config)
{
	NMIP4ConfigPrivate *priv = NM_IP4_CONFIG_GET_PRIVATE (config);
	const NMPropertiesChangedInfo property_changed_info[] = {
<<<<<<< HEAD
		{ NM_IP4_CONFIG_ADDRESSES,   demarshal_ip4_address_array,  &priv->addresses },
		{ NM_IP4_CONFIG_NAMESERVERS, demarshal_ip4_array,          &priv->nameservers },
		{ NM_IP4_CONFIG_DOMAINS,     demarshal_domains,            &priv->domains },
		{ NM_IP4_CONFIG_ROUTES,      demarshal_ip4_routes_array,   &priv->routes },
=======
		{ NM_IP4_CONFIG_ADDRESSES,    demarshal_ip4_address_array,  &priv->addresses },
		{ NM_IP4_CONFIG_HOSTNAME,     _nm_object_demarshal_generic, &priv->hostname },
		{ NM_IP4_CONFIG_NAMESERVERS,  demarshal_ip4_array,          &priv->nameservers },
		{ NM_IP4_CONFIG_DOMAINS,      demarshal_domains,            &priv->domains },
		{ NM_IP4_CONFIG_ROUTES,       demarshal_ip4_routes_array,   &priv->routes },
		{ NM_IP4_CONFIG_WINS_SERVERS, demarshal_ip4_array,          &priv->wins },
>>>>>>> a020ed21
		{ NULL },
	};

	_nm_object_handle_properties_changed (NM_OBJECT (config),
	                                     priv->proxy,
	                                     property_changed_info);
}

static GObject*
constructor (GType type,
		   guint n_construct_params,
		   GObjectConstructParam *construct_params)
{
	NMObject *object;
	DBusGConnection *connection;
	NMIP4ConfigPrivate *priv;

	object = (NMObject *) G_OBJECT_CLASS (nm_ip4_config_parent_class)->constructor (type,
																 n_construct_params,
																 construct_params);
	if (!object)
		return NULL;

	priv = NM_IP4_CONFIG_GET_PRIVATE (object);
	connection = nm_object_get_connection (object);

	priv->proxy = dbus_g_proxy_new_for_name (connection,
										   NM_DBUS_SERVICE,
										   nm_object_get_path (object),
										   NM_DBUS_INTERFACE_IP4_CONFIG);

	register_for_property_changed (NM_IP4_CONFIG (object));

	return G_OBJECT (object);
}

static void
finalize (GObject *object)
{
	NMIP4ConfigPrivate *priv = NM_IP4_CONFIG_GET_PRIVATE (object);

	g_slist_foreach (priv->addresses, (GFunc) g_free, NULL);
	g_slist_free (priv->addresses);

	g_slist_foreach (priv->routes, (GFunc) g_free, NULL);
	g_slist_free (priv->routes);

	if (priv->nameservers)
		g_array_free (priv->nameservers, TRUE);

	if (priv->wins)
		g_array_free (priv->wins, TRUE);

	if (priv->domains) {
		g_ptr_array_foreach (priv->domains, (GFunc) g_free, NULL);
		g_ptr_array_free (priv->domains, TRUE);
	}

	g_object_unref (priv->proxy);

	G_OBJECT_CLASS (nm_ip4_config_parent_class)->finalize (object);
}

static void
get_property (GObject *object,
              guint prop_id,
              GValue *value,
              GParamSpec *pspec)
{
	NMIP4Config *self = NM_IP4_CONFIG (object);
	NMIP4ConfigPrivate *priv = NM_IP4_CONFIG_GET_PRIVATE (self);

	switch (prop_id) {
	case PROP_ADDRESSES:
		nm_utils_ip4_addresses_to_gvalue (priv->addresses, value);
		break;
	case PROP_HOSTNAME:
		g_value_set_string (value, NULL);
		break;
	case PROP_NAMESERVERS:
		g_value_set_boxed (value, nm_ip4_config_get_nameservers (self));
		break;
	case PROP_DOMAINS:
		g_value_set_boxed (value, nm_ip4_config_get_domains (self));
		break;
	case PROP_ROUTES:
		nm_utils_ip4_routes_to_gvalue (priv->routes, value);
		break;
	case PROP_WINS_SERVERS:
		g_value_set_boxed (value, nm_ip4_config_get_wins_servers (self));
		break;
	default:
		G_OBJECT_WARN_INVALID_PROPERTY_ID (object, prop_id, pspec);
		break;
	}
}

static void
nm_ip4_config_class_init (NMIP4ConfigClass *config_class)
{
	GObjectClass *object_class = G_OBJECT_CLASS (config_class);

	g_type_class_add_private (config_class, sizeof (NMIP4ConfigPrivate));

	/* virtual methods */
	object_class->constructor = constructor;
	object_class->get_property = get_property;
	object_class->finalize = finalize;

	/* properties */

	/**
	 * NMIP4Config:addresses:
	 *
	 * The #GPtrArray containing #NMSettingIP4Address<!-- -->es of the configuration.
	 **/
	g_object_class_install_property
		(object_class, PROP_ADDRESSES,
		 g_param_spec_pointer (NM_IP4_CONFIG_ADDRESSES,
						       "Addresses",
						       "Addresses",
						       G_PARAM_READABLE));

	/**
	 * NMIP4Config:hostname:
	 *
	 * DEPRECATED.  Don't use.
	 **/
	g_object_class_install_property
		(object_class, PROP_HOSTNAME,
		 g_param_spec_string (NM_IP4_CONFIG_HOSTNAME,
						    "Hostname",
						    "Hostname",
						    NULL,
						    G_PARAM_READABLE));

	/**
	 * NMIP4Config:nameservers:
	 *
	 * The #GArray containing name servers (%guint32<!-- -->es) of the configuration.
	 **/
	g_object_class_install_property
		(object_class, PROP_NAMESERVERS,
		 g_param_spec_boxed (NM_IP4_CONFIG_NAMESERVERS,
						    "Nameservers",
						    "Nameservers",
						    NM_TYPE_UINT_ARRAY,
						    G_PARAM_READABLE));

	/**
	 * NMIP4Config:domains:
	 *
	 * The #GPtrArray containing domain strings of the configuration.
	 **/
	g_object_class_install_property
		(object_class, PROP_DOMAINS,
		 g_param_spec_boxed (NM_IP4_CONFIG_DOMAINS,
						    "Domains",
						    "Domains",
						    NM_TYPE_STRING_ARRAY,
						    G_PARAM_READABLE));

	/**
	 * NMIP4Config:routes:
	 *
	 * The #GPtrArray containing #NMSettingIP4Route<!-- -->s of the configuration.
	 **/
	g_object_class_install_property
		(object_class, PROP_ROUTES,
		 g_param_spec_pointer (NM_IP4_CONFIG_ROUTES,
						       "Routes",
						       "Routes",
						       G_PARAM_READABLE));

	/**
	 * NMIP4Config:wins-servers:
	 *
	 * The #GArray containing WINS servers (%guint32<!-- -->es) of the configuration.
	 **/
	g_object_class_install_property
		(object_class, PROP_WINS_SERVERS,
		 g_param_spec_boxed (NM_IP4_CONFIG_WINS_SERVERS,
						    "WINS Servers",
						    "WINS Servers",
						    NM_TYPE_UINT_ARRAY,
						    G_PARAM_READABLE));
}

/**
 * nm_ip4_config_new:
 * @connection: the #DBusGConnection
 * @object_path: the DBus object path of the device
 *
 * Creates a new #NMIP4Config.
 *
 * Returns: a new IP4 configuration
 **/
GObject *
nm_ip4_config_new (DBusGConnection *connection, const char *object_path)
{
	return (GObject *) g_object_new (NM_TYPE_IP4_CONFIG,
									 NM_OBJECT_DBUS_CONNECTION, connection,
									 NM_OBJECT_DBUS_PATH, object_path,
									 NULL);
}

/**
 * nm_ip4_config_get_addresses:
 * @config: a #NMIP4Config
 *
 * Gets the IP4 addresses (containing the address, prefix, and gateway).
 *
 * Returns: the #GSList containing #NMSettingIP4Address<!-- -->es. This is the internal copy
 * used by the configuration and must not be modified.
 **/
const GSList *
nm_ip4_config_get_addresses (NMIP4Config *config)
{
	NMIP4ConfigPrivate *priv;
	GValue value = { 0, };

	g_return_val_if_fail (NM_IS_IP4_CONFIG (config), 0);

	priv = NM_IP4_CONFIG_GET_PRIVATE (config);
	if (priv->addresses)
		return priv->addresses;

	if (!_nm_object_get_property (NM_OBJECT (config),
	                             "org.freedesktop.DBus.Properties",
	                             "Addresses",
	                             &value)) {
		return NULL;
	}

	demarshal_ip4_address_array (NM_OBJECT (config), NULL, &value, &priv->addresses);	
	g_value_unset (&value);

	return priv->addresses;
}

/**
 * nm_ip4_config_get_hostname:
 * @config: a #NMIP4Config
 *
 * DEPRECATED.  Don't use.
 *
 * Returns: NULL
 **/
const char *
nm_ip4_config_get_hostname (NMIP4Config *config)
{
	return NULL;
}

/**
 * nm_ip4_config_get_nameservers:
 * @config: a #NMIP4Config
 *
 * Gets the domain name servers (DNS).
 *
 * Returns: the #GArray containing %guint32<!-- -->s. This is the internal copy used by the
 * configuration and must not be modified.
 **/
const GArray *
nm_ip4_config_get_nameservers (NMIP4Config *config)
{
	NMIP4ConfigPrivate *priv;
	GArray *array = NULL;
	GValue value = {0,};

	g_return_val_if_fail (NM_IS_IP4_CONFIG (config), NULL);

	priv = NM_IP4_CONFIG_GET_PRIVATE (config);
	if (!priv->nameservers) {
		if (_nm_object_get_property (NM_OBJECT (config),
		                            NM_DBUS_INTERFACE_IP4_CONFIG,
		                            "Nameservers",
		                            &value)) {
			array = (GArray *) g_value_get_boxed (&value);
			if (array && array->len) {
				priv->nameservers = g_array_sized_new (FALSE, TRUE, sizeof (guint32), array->len);
				g_array_append_vals (priv->nameservers, array->data, array->len);
			}
			g_value_unset (&value);
		}
	}

	return priv->nameservers;
}

/**
 * nm_ip4_config_get_domains:
 * @config: a #NMIP4Config
 *
 * Gets the domain names.
 *
 * Returns: the #GPtrArray containing domains as strings. This is the 
 * internal copy used by the configuration, and must not be modified.
 **/
const GPtrArray *
nm_ip4_config_get_domains (NMIP4Config *config)
{
	NMIP4ConfigPrivate *priv;
	GValue value = {0,};

	g_return_val_if_fail (NM_IS_IP4_CONFIG (config), NULL);

	priv = NM_IP4_CONFIG_GET_PRIVATE (config);
	if (priv->domains)
		return handle_ptr_array_return (priv->domains);

	if (_nm_object_get_property (NM_OBJECT (config),
								NM_DBUS_INTERFACE_IP4_CONFIG,
								"Domains",
								&value)) {
		char **array = NULL, **p;

		array = (char **) g_value_get_boxed (&value);
		if (array && g_strv_length (array)) {
			priv->domains = g_ptr_array_sized_new (g_strv_length (array));
			for (p = array; *p; p++)
				g_ptr_array_add (priv->domains, g_strdup (*p));
		}
		g_value_unset (&value);
	}

	return handle_ptr_array_return (priv->domains);
}

/**
 * nm_ip4_config_get_wins_servers:
 * @config: a #NMIP4Config
 *
 * Gets the Windows Internet Name Service servers (WINS).
 *
 * Returns: the #GArray containing %guint32<!-- -->s. This is the internal copy used by the
 * configuration and must not be modified.
 **/
const GArray *
nm_ip4_config_get_wins_servers (NMIP4Config *config)
{
	NMIP4ConfigPrivate *priv;
	GArray *array = NULL;
	GValue value = {0,};

	g_return_val_if_fail (NM_IS_IP4_CONFIG (config), NULL);

	priv = NM_IP4_CONFIG_GET_PRIVATE (config);
	if (!priv->nameservers) {
		if (_nm_object_get_property (NM_OBJECT (config),
		                            NM_DBUS_INTERFACE_IP4_CONFIG,
		                            "Nameservers",
		                            &value)) {
			array = (GArray *) g_value_get_boxed (&value);
			if (array && array->len) {
				priv->nameservers = g_array_sized_new (FALSE, TRUE, sizeof (guint32), array->len);
				g_array_append_vals (priv->nameservers, array->data, array->len);
			}
			g_value_unset (&value);
		}
	}

	return priv->nameservers;
}

/**
 * nm_ip4_config_get_routes:
 * @config: a #NMIP4Config
 *
 * Gets the routes.
 *
 * Returns: the #GSList containing #NMSettingIP4Route<!-- -->s. This is the 
 * internal copy used by the configuration, and must not be modified.
 **/
const GSList *
nm_ip4_config_get_routes (NMIP4Config *config)
{
	NMIP4ConfigPrivate *priv;
	GValue value = { 0, };

	g_return_val_if_fail (NM_IS_IP4_CONFIG (config), 0);

	priv = NM_IP4_CONFIG_GET_PRIVATE (config);
	if (priv->routes)
		return priv->routes;

	if (!_nm_object_get_property (NM_OBJECT (config),
	                             "org.freedesktop.DBus.Properties",
	                             "Routes",
	                             &value)) {
		return NULL;
	}

	demarshal_ip4_routes_array (NM_OBJECT (config), NULL, &value, &priv->routes);
	g_value_unset (&value);

	return priv->routes;
}
<|MERGE_RESOLUTION|>--- conflicted
+++ resolved
@@ -120,19 +120,11 @@
 {
 	NMIP4ConfigPrivate *priv = NM_IP4_CONFIG_GET_PRIVATE (config);
 	const NMPropertiesChangedInfo property_changed_info[] = {
-<<<<<<< HEAD
-		{ NM_IP4_CONFIG_ADDRESSES,   demarshal_ip4_address_array,  &priv->addresses },
-		{ NM_IP4_CONFIG_NAMESERVERS, demarshal_ip4_array,          &priv->nameservers },
-		{ NM_IP4_CONFIG_DOMAINS,     demarshal_domains,            &priv->domains },
-		{ NM_IP4_CONFIG_ROUTES,      demarshal_ip4_routes_array,   &priv->routes },
-=======
 		{ NM_IP4_CONFIG_ADDRESSES,    demarshal_ip4_address_array,  &priv->addresses },
-		{ NM_IP4_CONFIG_HOSTNAME,     _nm_object_demarshal_generic, &priv->hostname },
 		{ NM_IP4_CONFIG_NAMESERVERS,  demarshal_ip4_array,          &priv->nameservers },
 		{ NM_IP4_CONFIG_DOMAINS,      demarshal_domains,            &priv->domains },
 		{ NM_IP4_CONFIG_ROUTES,       demarshal_ip4_routes_array,   &priv->routes },
 		{ NM_IP4_CONFIG_WINS_SERVERS, demarshal_ip4_array,          &priv->wins },
->>>>>>> a020ed21
 		{ NULL },
 	};
 
