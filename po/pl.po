# Polish translation for NetworkManager.
# Copyright © 2007-2017 the NetworkManager authors.
# This file is distributed under the same license as the NetworkManager package.
# Wadim Dziedzic <wdziedzic@aviary.pl>, 2007-2008.
# Artur Flinta <aflinta@at.kernel.pl>, 2007.
# Tomasz Dominikowski <dominikowski@gmail.com>, 2008-2010.
# Piotr Drąg <piotrdrag@gmail.com>, 2009-2017.
# Aviary.pl <community-poland@mozilla.org>, 2007-2017.
#
msgid ""
msgstr ""
"Project-Id-Version: NetworkManager\n"
"Report-Msgid-Bugs-To: \n"
<<<<<<< HEAD
"POT-Creation-Date: 2017-11-10 15:29+0100\n"
=======
"POT-Creation-Date: 2017-11-03 17:54+0100\n"
>>>>>>> 1e02ee4d
"PO-Revision-Date: 2017-11-03 17:55+0100\n"
"Last-Translator: Piotr Drąg <piotrdrag@gmail.com>\n"
"Language-Team: Polish <community-poland@mozilla.org>\n"
"Language: pl\n"
"MIME-Version: 1.0\n"
"Content-Type: text/plain; charset=UTF-8\n"
"Content-Transfer-Encoding: 8bit\n"
"Plural-Forms: nplurals=3; plural=n%10==1 && n%100!=11 ? 0 : n%10>=2 && n"
"%10<=4 && (n%100<10 || n%100>=20) ? 1 : 2\n"

#: ../clients/cli/agent.c:40
#, c-format
msgid ""
"Usage: nmcli agent { COMMAND | help }\n"
"\n"
"COMMAND := { secret | polkit | all }\n"
"\n"
msgstr ""
"Użycie: nmcli agent { POLECENIE | help }\n"
"\n"
"POLECENIE := { secret | polkit | all }\n"
"\n"

#: ../clients/cli/agent.c:48
#, c-format
msgid ""
"Usage: nmcli agent secret { help }\n"
"\n"
"Runs nmcli as NetworkManager secret agent. When NetworkManager requires\n"
"a password it asks registered agents for it. This command keeps nmcli "
"running\n"
"and if a password is required asks the user for it.\n"
"\n"
msgstr ""
"Użycie: nmcli agent secret { help }\n"
"\n"
"Uruchamia program nmcli jako agenta haseł usługi NetworkManager. Kiedy\n"
"usługa NetworkManager wymaga hasła, pytani są zarejestrowani agenci.\n"
"To polecenie utrzymuje działanie programu nmcli i pyta użytkownika\n"
"o hasło, jeśli jest wymagane.\n"
"\n"

#: ../clients/cli/agent.c:58
#, c-format
msgid ""
"Usage: nmcli agent polkit { help }\n"
"\n"
"Registers nmcli as a polkit action for the user session.\n"
"When a polkit daemon requires an authorization, nmcli asks the user and "
"gives\n"
"the response back to polkit.\n"
"\n"
msgstr ""
"Użycie: nmcli agent polkit { help }\n"
"\n"
"Rejestruje program nmcli jako działanie polkit dla sesji użytkownika.\n"
"Kiedy usługa polkit wymaga upoważnienia, program nmcli pyta użytkownika\n"
"i przekazuje odpowiedź do z powrotem do polkit.\n"
"\n"

#: ../clients/cli/agent.c:68
#, c-format
msgid ""
"Usage: nmcli agent all { help }\n"
"\n"
"Runs nmcli as both NetworkManager secret and a polkit agent.\n"
"\n"
msgstr ""
"Użycie: nmcli agent all { help }\n"
"\n"
"Uruchamia program nmcli jako agenta haseł i polkit usługi NetworkManager.\n"
"\n"

#: ../clients/cli/agent.c:158
#, c-format
msgid "nmcli successfully registered as a NetworkManager's secret agent.\n"
msgstr ""
"Pomyślnie zarejestrowano program nmcli jako agenta haseł usługi "
"NetworkManager.\n"

#: ../clients/cli/agent.c:160
#, c-format
msgid "Error: secret agent initialization failed"
msgstr "Błąd: zainicjowanie agenta haseł się nie powiodło"

#: ../clients/cli/agent.c:179
#, c-format
msgid "Error: polkit agent initialization failed: %s"
msgstr "Błąd: zainicjowanie agenta polkit się nie powiodło: %s"

#: ../clients/cli/agent.c:187
#, c-format
msgid "nmcli successfully registered as a polkit agent.\n"
msgstr "Pomyślnie zarejestrowano program nmcli jako agenta polkit.\n"

#: ../clients/cli/common.c:263 ../clients/cli/common.c:278
msgid "GROUP"
msgstr "GRUPA"

#: ../clients/cli/common.c:561
#, c-format
msgid "Error: openconnect failed: %s\n"
msgstr "Błąd: polecenie openconnect się nie powiodło: %s\n"

#: ../clients/cli/common.c:568
#, c-format
msgid "Error: openconnect failed with status %d\n"
msgstr "Błąd: polecenie openconnect się nie powiodło ze stanem %d\n"

#: ../clients/cli/common.c:570
#, c-format
msgid "Error: openconnect failed with signal %d\n"
msgstr "Błąd: polecenie openconnect się nie powiodło z sygnałem %d\n"

#: ../clients/cli/common.c:651
#, c-format
msgid ""
"Warning: password for '%s' not given in 'passwd-file' and nmcli cannot ask "
"without '--ask' option.\n"
msgstr ""
"Ostrzeżenie: w „passwd-file” nie podano hasła dla „%s”, a program nmcli nie "
"może zapytać bez opcji „--ask”.\n"

#: ../clients/cli/common.c:1117
#, c-format
msgid "Error: Could not create NMClient object: %s."
msgstr "Błąd: nie można utworzyć obiektu NMClient: %s."

#: ../clients/cli/common.c:1137
msgid "Error: NetworkManager is not running."
msgstr "Błąd: usługa NetworkManager nie jest uruchomiona."

#: ../clients/cli/common.c:1234
#, c-format
msgid "Error: argument '%s' not understood. Try passing --help instead."
msgstr "Błąd: nie zrozumiano parametru „%s”. Można użyć „--help” zamiast tego."

#: ../clients/cli/common.c:1244
msgid "Error: missing argument. Try passing --help."
msgstr "Błąd: brak parametru. Można użyć „--help” zamiast tego."

#: ../clients/cli/common.c:1297
msgid "access denied"
msgstr "odmowa dostępu"

#. define some prompts for connection editor
#: ../clients/cli/connections.c:66
msgid "Setting name? "
msgstr "Nazwa ustawienia? "

#: ../clients/cli/connections.c:67
msgid "Property name? "
msgstr "Nazwa właściwości? "

#: ../clients/cli/connections.c:68
msgid "Enter connection type: "
msgstr "Proszę podać typ połączenia: "

#. define some other prompts
#: ../clients/cli/connections.c:72
msgid "Connection (name, UUID, or path)"
msgstr "Połączenie (nazwa, UUID lub ścieżka)"

#: ../clients/cli/connections.c:73
msgid "VPN connection (name, UUID, or path)"
msgstr "Połączenie VPN (nazwa, UUID lub ścieżka)"

#: ../clients/cli/connections.c:74
msgid "Connection(s) (name, UUID, or path)"
msgstr "Połączenia (nazwa, UUID lub ścieżka)"

#: ../clients/cli/connections.c:75
msgid "Connection(s) (name, UUID, path or apath)"
msgstr "Połączenia (nazwa, UUID, ścieżka lub „apath”)"

#: ../clients/cli/connections.c:196
#, c-format
msgid ""
"Usage: nmcli connection { COMMAND | help }\n"
"\n"
"COMMAND := { show | up | down | add | modify | clone | edit | delete | "
"monitor | reload | load | import | export }\n"
"\n"
"  show [--active] [--order <order spec>]\n"
"  show [--active] [id | uuid | path | apath] <ID> ...\n"
"\n"
"  up [[id | uuid | path] <ID>] [ifname <ifname>] [ap <BSSID>] [passwd-file "
"<file with passwords>]\n"
"\n"
"  down [id | uuid | path | apath] <ID> ...\n"
"\n"
"  add COMMON_OPTIONS TYPE_SPECIFIC_OPTIONS SLAVE_OPTIONS IP_OPTIONS [-- "
"([+|-]<setting>.<property> <value>)+]\n"
"\n"
"  modify [--temporary] [id | uuid | path] <ID> ([+|-]<setting>.<property> "
"<value>)+\n"
"\n"
"  clone [--temporary] [id | uuid | path ] <ID> <new name>\n"
"\n"
"  edit [id | uuid | path] <ID>\n"
"  edit [type <new_con_type>] [con-name <new_con_name>]\n"
"\n"
"  delete [id | uuid | path] <ID>\n"
"\n"
"  monitor [id | uuid | path] <ID> ...\n"
"\n"
"  reload\n"
"\n"
"  load <filename> [ <filename>... ]\n"
"\n"
"  import [--temporary] type <type> file <file to import>\n"
"\n"
"  export [id | uuid | path] <ID> [<output file>]\n"
"\n"
msgstr ""
"Użycie: nmcli connection { POLECENIE | help }\n"
"  POLECENIE := { show | up | down | add | modify | clone | edit | delete | "
"monitor | reload | load | import | export }\n"
"\n"
"  show [--active] [--order <określenie kolejności>]\n"
"  show [--active] [[id | uuid | path | apath] <identyfikator>] …\n"
"\n"
"  up [id | uuid | path] <identyfikator> [ifname <nazwa interfejsu>] [ap "
"<BSSID>] [passwd-file <plik z hasłami>]\n"
"\n"
"  down [id | uuid | path | apath] <identyfikator> …\n"
"\n"
"  add WSPÓLNE_OPCJE OPCJE_DLA_KONKRETNYCH_TYPÓW OPCJE_PODRZĘDNE OPCJE_IP [-- "
"([+|-]<ustawienie>.<właściwość> <wartość>)+]\n"
"\n"
"  modify [--temporary] [id | uuid | path] <identyfikator> ([+|-]<ustawienie>."
"<właściwość> <wartość>)+\n"
"\n"
"  clone [--temporary] [id | uuid | path ] <identyfikator> <nowa nazwa>\n"
"\n"
"  edit [id | uuid | path] <identyfikator>\n"
"  edit [type <typ nowego połączenia>] [con-name <nazwa nowego połączenia>]\n"
"\n"
"  delete [id | uuid | path] <identyfikator>\n"
"\n"
"  monitor [id | uuid | path] <identyfikator> …\n"
"\n"
"  reload\n"
"\n"
"  load <nazwa pliku> [ <nazwa pliku>… ]\n"
"\n"
"  import [--temporary] type <typ> file <importowany plik>\n"
"\n"
"  export [id | uuid | path] <identyfikator> [<plik wyjściowy>]\n"
"\n"

#: ../clients/cli/connections.c:218
#, c-format
msgid ""
"Usage: nmcli connection show { ARGUMENTS | help }\n"
"\n"
"ARGUMENTS := [--active] [--order <order spec>]\n"
"\n"
"List in-memory and on-disk connection profiles, some of which may also be\n"
"active if a device is using that connection profile. Without a parameter, "
"all\n"
"profiles are listed. When --active option is specified, only the active\n"
"profiles are shown. --order allows custom connection ordering (see manual "
"page).\n"
"\n"
"ARGUMENTS := [--active] [id | uuid | path | apath] <ID> ...\n"
"\n"
"Show details for specified connections. By default, both static "
"configuration\n"
"and active connection data are displayed. It is possible to filter the "
"output\n"
"using global '--fields' option. Refer to the manual page for more "
"information.\n"
"When --active option is specified, only the active profiles are taken into\n"
"account. Use global --show-secrets option to reveal associated secrets as "
"well.\n"
msgstr ""
"Użycie: nmcli connection show { PARAMETRY | help }\n"
"\n"
"PARAMETRY := [--active] [--order <określenie kolejności>]\n"
"\n"
"Wyświetla listę wszystkich profili połączeń w pamięci i na dysku, z których\n"
"niektóre mogą być aktywne, jeśli urządzenie używa danego profilu. Bez\n"
"parametru wszystkie profile zostaną wyświetlone. Podanie opcji „--active”\n"
"spowoduje wyświetlenie tylko aktywnych profili. Podanie opcji „--order”\n"
"umożliwia inną kolejność połączeń (więcej informacji na stronie "
"podręcznika).\n"
"\n"
"PARAMETRY := [--active] [id | uuid | path | apath] <identyfikator>…\n"
"\n"
"Wyświetla szczegóły podanych połączeń. Domyślnie wyświetlane są dane\n"
"statycznej konfiguracji i aktywnego połączenia. Można filtrować wyjście\n"
"za pomocą globalnej opcji „--fields”. Na stronie podręcznika znajduje się\n"
"więcej informacji. Podanie opcji „--active” spowoduje uwzględnienie tylko\n"
"aktywnych profili. Opcja „--show-secrets” ujawni także powiązane hasła.\n"

#: ../clients/cli/connections.c:239
#, c-format
msgid ""
"Usage: nmcli connection up { ARGUMENTS | help }\n"
"\n"
"ARGUMENTS := [id | uuid | path] <ID> [ifname <ifname>] [ap <BSSID>] [nsp "
"<name>] [passwd-file <file with passwords>]\n"
"\n"
"Activate a connection on a device. The profile to activate is identified by "
"its\n"
"name, UUID or D-Bus path.\n"
"\n"
"ARGUMENTS := ifname <ifname> [ap <BSSID>] [nsp <name>] [passwd-file <file "
"with passwords>]\n"
"\n"
"Activate a device with a connection. The connection profile is selected\n"
"automatically by NetworkManager.\n"
"\n"
"ifname      - specifies the device to active the connection on\n"
"ap          - specifies AP to connect to (only valid for Wi-Fi)\n"
"nsp         - specifies NSP to connect to (only valid for WiMAX)\n"
"passwd-file - file with password(s) required to activate the connection\n"
"\n"
msgstr ""
"Użycie: nmcli connection up { PARAMETRY | help }\n"
"\n"
"PARAMETRY := [id | uuid | path] <identyfikator> [ifname <nazwa interfejsu>] "
"[ap <BSSID>] [nsp <nazwa>] [passwd-file <plik z hasłami>]\n"
"\n"
"Aktywuje połączenie na urządzeniu. Profil do aktywowania jest\n"
"identyfikowany po swojej nazwie, UUID lub ścieżce D-Bus.\n"
"\n"
"PARAMETRY := ifname <nazwa interfejsu> [ap <BSSID>] [nsp <nazwa>] [passwd-"
"file <plik z hasłami>]\n"
"\n"
"Aktywuje urządzenie z połączeniem. Profil połączenia jest wybierany\n"
"automatycznie przez usługę NetworkManager.\n"
"\n"
"ifname      — podaje urządzenie, na którym aktywować połączenie\n"
"ap          — podaje punkt dostępowy, z którym połączyć (prawidłowe\n"
"              tylko dla Wi-Fi)\n"
"nsp         — podaje NSP, z którym połączyć (prawidłowe tylko dla WiMAX)\n"
"passwd-file — plik z hasłami wymaganymi do aktywowania połączenia\n"
"\n"

#: ../clients/cli/connections.c:260
#, c-format
msgid ""
"Usage: nmcli connection down { ARGUMENTS | help }\n"
"\n"
"ARGUMENTS := [id | uuid | path | apath] <ID> ...\n"
"\n"
"Deactivate a connection from a device (without preventing the device from\n"
"further auto-activation). The profile to deactivate is identified by its "
"name,\n"
"UUID or D-Bus path.\n"
"\n"
msgstr ""
"Użycie: nmcli connection down { PARAMETRY | help }\n"
"\n"
"PARAMETRY := [id | uuid | path | apath] <identyfikator> …\n"
"\n"
"Dezaktywuje połączenie z urządzenia (bez uniemożliwienia urządzeniu\n"
"ponownej automatycznej aktywacji). Profil do dezaktywowania jest\n"
"identyfikowany po swojej nazwie, UUID lub ścieżce D-Bus.\n"
"\n"

#: ../clients/cli/connections.c:272
#, c-format
msgid ""
"Usage: nmcli connection add { ARGUMENTS | help }\n"
"\n"
"ARGUMENTS := COMMON_OPTIONS TYPE_SPECIFIC_OPTIONS SLAVE_OPTIONS IP_OPTIONS "
"[-- ([+|-]<setting>.<property> <value>)+]\n"
"\n"
"  COMMON_OPTIONS:\n"
"                  type <type>\n"
"                  ifname <interface name> | \"*\"\n"
"                  [con-name <connection name>]\n"
"                  [autoconnect yes|no]\n"
"                  [save yes|no]\n"
"                  [master <master (ifname, or connection UUID or name)>]\n"
"                  [slave-type <master connection type>]\n"
"\n"
"  TYPE_SPECIFIC_OPTIONS:\n"
"    ethernet:     [mac <MAC address>]\n"
"                  [cloned-mac <cloned MAC address>]\n"
"                  [mtu <MTU>]\n"
"\n"
"    wifi:         ssid <SSID>\n"
"                  [mac <MAC address>]\n"
"                  [cloned-mac <cloned MAC address>]\n"
"                  [mtu <MTU>]\n"
"                  [mode infrastructure|ap|adhoc]\n"
"\n"
"    wimax:        [mac <MAC address>]\n"
"                  [nsp <NSP>]\n"
"\n"
"    pppoe:        username <PPPoE username>\n"
"                  [password <PPPoE password>]\n"
"                  [service <PPPoE service name>]\n"
"                  [mtu <MTU>]\n"
"                  [mac <MAC address>]\n"
"\n"
"    gsm:          apn <APN>\n"
"                  [user <username>]\n"
"                  [password <password>]\n"
"\n"
"    cdma:         [user <username>]\n"
"                  [password <password>]\n"
"\n"
"    infiniband:   [mac <MAC address>]\n"
"                  [mtu <MTU>]\n"
"                  [transport-mode datagram | connected]\n"
"                  [parent <ifname>]\n"
"                  [p-key <IPoIB P_Key>]\n"
"\n"
"    bluetooth:    [addr <bluetooth address>]\n"
"                  [bt-type panu|nap|dun-gsm|dun-cdma]\n"
"\n"
"    vlan:         dev <parent device (connection UUID, ifname, or MAC)>\n"
"                  id <VLAN ID>\n"
"                  [flags <VLAN flags>]\n"
"                  [ingress <ingress priority mapping>]\n"
"                  [egress <egress priority mapping>]\n"
"                  [mtu <MTU>]\n"
"\n"
"    bond:         [mode balance-rr (0) | active-backup (1) | balance-xor (2) "
"| broadcast (3) |\n"
"                        802.3ad    (4) | balance-tlb   (5) | balance-alb "
"(6)]\n"
"                  [primary <ifname>]\n"
"                  [miimon <num>]\n"
"                  [downdelay <num>]\n"
"                  [updelay <num>]\n"
"                  [arp-interval <num>]\n"
"                  [arp-ip-target <num>]\n"
"                  [lacp-rate slow (0) | fast (1)]\n"
"\n"
"    bond-slave:   master <master (ifname, or connection UUID or name)>\n"
"\n"
"    team:         [config <file>|<raw JSON data>]\n"
"\n"
"    team-slave:   master <master (ifname, or connection UUID or name)>\n"
"                  [config <file>|<raw JSON data>]\n"
"\n"
"    bridge:       [stp yes|no]\n"
"                  [priority <num>]\n"
"                  [forward-delay <2-30>]\n"
"                  [hello-time <1-10>]\n"
"                  [max-age <6-40>]\n"
"                  [ageing-time <0-1000000>]\n"
"                  [multicast-snooping yes|no]\n"
"                  [mac <MAC address>]\n"
"\n"
"    bridge-slave: master <master (ifname, or connection UUID or name)>\n"
"                  [priority <0-63>]\n"
"                  [path-cost <1-65535>]\n"
"                  [hairpin yes|no]\n"
"\n"
"    vpn:          vpn-type vpnc|openvpn|pptp|openconnect|openswan|libreswan|"
"ssh|l2tp|iodine|...\n"
"                  [user <username>]\n"
"\n"
"    olpc-mesh:    ssid <SSID>\n"
"                  [channel <1-13>]\n"
"                  [dhcp-anycast <MAC address>]\n"
"\n"
"    adsl:         username <username>\n"
"                  protocol pppoa|pppoe|ipoatm\n"
"                  [password <password>]\n"
"                  [encapsulation vcmux|llc]\n"
"\n"
"    tun:          mode tun|tap\n"
"                  [owner <UID>]\n"
"                  [group <GID>]\n"
"                  [pi yes|no]\n"
"                  [vnet-hdr yes|no]\n"
"                  [multi-queue yes|no]\n"
"\n"
"    ip-tunnel:    mode ipip|gre|sit|isatap|vti|ip6ip6|ipip6|ip6gre|vti6\n"
"                  remote <remote endpoint IP>\n"
"                  [local <local endpoint IP>]\n"
"                  [dev <parent device (ifname or connection UUID)>]\n"
"\n"
"    macsec:       dev <parent device (connection UUID, ifname, or MAC)>\n"
"                  mode <psk|eap>\n"
"                  [cak <key> ckn <key>]\n"
"                  [encrypt yes|no]\n"
"                  [port 1-65534]\n"
"\n"
"\n"
"    macvlan:      dev <parent device (connection UUID, ifname, or MAC)>\n"
"                  mode vepa|bridge|private|passthru|source\n"
"                  [tap yes|no]\n"
"\n"
"    vxlan:        id <VXLAN ID>\n"
"                  remote <IP of multicast group or remote address>\n"
"                  [local <source IP>]\n"
"                  [dev <parent device (ifname or connection UUID)>]\n"
"                  [source-port-min <0-65535>]\n"
"                  [source-port-max <0-65535>]\n"
"                  [destination-port <0-65535>]\n"
"\n"
"    dummy:         \n"
"\n"
"  SLAVE_OPTIONS:\n"
"    bridge:       [priority <0-63>]\n"
"                  [path-cost <1-65535>]\n"
"                  [hairpin yes|no]\n"
"\n"
"    team:         [config <file>|<raw JSON data>]\n"
"\n"
"  IP_OPTIONS:\n"
"                  [ip4 <IPv4 address>] [gw4 <IPv4 gateway>]\n"
"                  [ip6 <IPv6 address>] [gw6 <IPv6 gateway>]\n"
"\n"
msgstr ""
"Użycie: nmcli connection add { PARAMETRY | help }\n"
"\n"
"PARAMETRY := WSPÓLNE_OPCJE OPCJE_DLA_KONKRETNYCH_TYPÓW OPCJE_PODRZĘDNE "
"OPCJE_IP [-- ([+|-]<ustawienie>.<właściwość> <wartość>)+]\n"
"\n"
"  WSPÓLNE_OPCJE:\n"
"                  type <typ>\n"
"                  ifname <nazwa interfejsu> | \"*\"\n"
"                  [con-name <nazwa połączenia>]\n"
"                  [autoconnect yes|no]\n"
"                  [save yes|no]\n"
"                  [master <master (nazwa interfejsu, albo UUID lub nazwa "
"połączenia)>]\n"
"                  [slave-type <typ połączenia master>]\n"
"\n"
"  OPCJE_DLA_KONKRETNYCH_TYPÓW:\n"
"    ethernet:     [mac <adres MAC>]\n"
"                  [cloned-mac <sklonowany adres MAC>]\n"
"                  [mtu <MTU>]\n"
"\n"
"    wifi:         ssid <SSID>\n"
"                  [mac <adres MAC>]\n"
"                  [cloned-mac <sklonowany adres MAC>]\n"
"                  [mtu <MTU>]\n"
"                  [mode infrastructure|ap|adhoc]\n"
"\n"
"    wimax:        [mac <adres MAC>]\n"
"                  [nsp <NSP>]\n"
"\n"
"    pppoe:        username <nazwa użytkownika PPPoE>\n"
"                  [password <hasło PPPoE>]\n"
"                  [service <nazwa usługi PPPoE>]\n"
"                  [mtu <MTU>]\n"
"                  [mac <adres MAC>]\n"
"\n"
"    gsm:          apn <APN>\n"
"                  [user <nazwa użytkownika>]\n"
"                  [password <hasło>]\n"
"\n"
"    cdma:         [user <nazwa użytkownika>]\n"
"                  [password <hasło>]\n"
"\n"
"    infiniband:   [mac <adres MAC>]\n"
"                  [mtu <MTU>]\n"
"                  [transport-mode datagram | connected]\n"
"                  [parent <nazwa interfejsu>]\n"
"                  [p-key <IPoIB P_Key>]\n"
"\n"
"    bluetooth:    [addr <adres Bluetooth>]\n"
"                  [bt-type panu|nap|dun-gsm|dun-cdma]\n"
"\n"
"    vlan:         dev <urządzenie nadrzędne (UUID połączenia, nazwa "
"interfejsu lub adres MAC)>\n"
"                  [id <identyfikator VLAN>]\n"
"                  [flags <flagi VLAN>]\n"
"                  [ingress <wejściowe mapowanie priorytetów>]\n"
"                  [egress <wyjściowe mapowanie priorytetów>]\n"
"                  [mtu <MTU>]\n"
"\n"
"    bond:         [mode balance-rr (0) | active-backup (1) | balance-xor (2) "
"| broadcast (3) |\n"
"                        802.3ad    (4) | balance-tlb   (5) | balance-alb "
"(6)]\n"
"                  [primary <nazwa interfejsu>]\n"
"                  [miimon <numer>]\n"
"                  [downdelay <numer>]\n"
"                  [updelay <numer>]\n"
"                  [arp-interval <numer>]\n"
"                  [arp-ip-target <numer>]\n"
"                  [lacp-rate slow (0) | fast (1)]\n"
"\n"
"    bond-slave:   master <master (nazwa interfejsu, UUID połączenia lub "
"nazwa)>\n"
"\n"
"    team:         [config <plik>|<surowe dane JSON>]\n"
"\n"
"    team-slave:   master <master (nazwa interfejsu, UUID połączenia lub "
"nazwa)>\n"
"                  [config <plik>|<surowe dane JSON>]\n"
"\n"
"    bridge:       [stp yes|no>]\n"
"                  [priority <numer>]\n"
"                  [forward-delay <2-30>]\n"
"                  [hello-time <1-10>]\n"
"                  [max-age <6-40>]\n"
"                  [ageing-time <0-1000000>]\n"
"                  [multicast-snooping yes|no]\n"
"                  [mac <adres MAC>]\n"
"\n"
"    bridge-slave: master <master (nazwa interfejsu, albo UUID lub nazwa "
"połączenia)\n"
"                  [priority <0-63>]\n"
"                  [path-cost <1-65535>]\n"
"                  [hairpin yes|no]\n"
"\n"
"    vpn:          vpn-type vpnc|openvpn|pptp|openconnect|openswan|libreswan|"
"ssh|l2tp|iodine|…\n"
"                  [user <nazwa użytkownika>]\n"
"\n"
"    olpc-mesh:    ssid <SSID>\n"
"                  [channel <1-13>]\n"
"                  [dhcp-anycast <adres MAC>]\n"
"\n"
"    adsl:         username <nazwa użytkownika>\n"
"                  protocol pppoa|pppoe|ipoatm\n"
"                  [password <hasło>]\n"
"                  [encapsulation vcmux|llc]\n"
"\n"
"    tun:          mode tun|tap\n"
"                  [owner <UID>]\n"
"                  [group <GID>]\n"
"                  [pi yes|no]\n"
"                  [vnet-hdr yes|no]\n"
"                  [multi-queue yes|no]\n"
"\n"
"    ip-tunnel:    mode ipip|gre|sit|isatap|vti|ip6ip6|ipip6|ip6gre|vti6\n"
"                  remote <zdalny punkt końcowy IP>\n"
"                  [local <lokalny punkt końcowy IP>]\n"
"                  [dev <urządzenie nadrzędne (nazwa interfejsu lub UUID "
"połączenia)>]\n"
"\n"
"    macsec:       dev <urządzenie nadrzędne (UUID połączenia, nazwa "
"interfejsu lub adres MAC)>\n"
"                  mode <psk|eap>\n"
"                  [cak <klucz> ckn <klucz>]\n"
"                  [encrypt yes|no]\n"
"                  [port 1-65534]\n"
"\n"
"\n"
"    macvlan:      dev <urządzenie nadrzędne (UUID połączenia, nazwa "
"interfejsu lub adres MAC)>\n"
"                  mode vepa|bridge|private|passthru|source\n"
"                  [tap yes|no]\n"
"\n"
"    vxlan:        id <identyfikator VXLAN>\n"
"                  remote <adres IP grupy multikastu lu zdalnego adresu>\n"
"                  [local <źródłowy adres IP>]\n"
"                  [dev <urządzenie nadrzędne (nazwa interfejsu lub UUID "
"połączenia)>]\n"
"                  [source-port-min <0-65535>]\n"
"                  [source-port-max <0-65535>]\n"
"                  [destination-port <0-65535>]\n"
"\n"
"    dummy:         \n"
"\n"
"  OPCJE_PODRZĘDNE:\n"
"    bridge:       [priority <0-63>]\n"
"                  [path-cost <1-65535>]\n"
"                  [hairpin yes|no]\n"
"\n"
"    team:         [config <plik>|<surowe dane JSON>]\n"
"\n"
"  OPCJE_IP:\n"
"                  [ip4 <adres IPv4>] [gw4 <brama IPv4>]\n"
"                  [ip6 <adres IPv6>] [gw6 <brama IPv6>]\n"
"\n"

#: ../clients/cli/connections.c:390
#, c-format
msgid ""
"Usage: nmcli connection modify { ARGUMENTS | help }\n"
"\n"
"ARGUMENTS := [id | uuid | path] <ID> ([+|-]<setting>.<property> <value>)+\n"
"\n"
"Modify one or more properties of the connection profile.\n"
"The profile is identified by its name, UUID or D-Bus path. For multi-valued\n"
"properties you can use optional '+' or '-' prefix to the property name.\n"
"The '+' sign allows appending items instead of overwriting the whole value.\n"
"The '-' sign allows removing selected items instead of the whole value.\n"
"\n"
"Examples:\n"
"nmcli con mod home-wifi wifi.ssid rakosnicek\n"
"nmcli con mod em1-1 ipv4.method manual ipv4.addr \"192.168.1.2/24, "
"10.10.1.5/8\"\n"
"nmcli con mod em1-1 +ipv4.dns 8.8.4.4\n"
"nmcli con mod em1-1 -ipv4.dns 1\n"
"nmcli con mod em1-1 -ipv6.addr \"abbe::cafe/56\"\n"
"nmcli con mod bond0 +bond.options mii=500\n"
"nmcli con mod bond0 -bond.options downdelay\n"
"\n"
msgstr ""
"Użycie: nmcli connection modify { PARAMETRY | help }\n"
"\n"
"PARAMETRY := [id | uuid | path] <identyfikator> ([+|-]<ustawienie>."
"<właściwość> <wartość>)+\n"
"\n"
"Modyfikuje jedną lub więcej właściwości profilu połączenia.\n"
"Profil jest identyfikowany po swojej nazwie, UUID lub ścieżce D-Bus.\n"
"Właściwości o wielu wartościach mogą używać opcjonalnych przedrostków „+”\n"
"lub „-” przed nazwą właściwości. Znak „+” umożliwia dołączanie\n"
"elementów zamiast zastępowania całego wartości. Znak „-” umożliwia\n"
"usuwanie zaznaczonych elementów zamiast całej wartości.\n"
"\n"
"Przykłady:\n"
"nmcli con mod home-wifi wifi.ssid rakosnicek\n"
"nmcli con mod em1-1 ipv4.method manual ipv4.addr \"192.168.1.2/24, "
"10.10.1.5/8\"\n"
"nmcli con mod em1-1 +ipv4.dns 8.8.4.4\n"
"nmcli con mod em1-1 -ipv4.dns 1\n"
"nmcli con mod em1-1 -ipv6.addr \"abbe::cafe/56\"\n"
"nmcli con mod bond0 +bond.options mii=500\n"
"nmcli con mod bond0 -bond.options downdelay\n"
"\n"

#: ../clients/cli/connections.c:413
#, c-format
msgid ""
"Usage: nmcli connection clone { ARGUMENTS | help }\n"
"\n"
"ARGUMENTS := [--temporary] [id | uuid | path] <ID> <new name>\n"
"\n"
"Clone an existing connection profile. The newly created connection will be\n"
"the exact copy of the <ID>, except the uuid property (will be generated) "
"and\n"
"id (provided as <new name> argument).\n"
"\n"
msgstr ""
"Użycie: nmcli connection clone { PARAMETRY | help }\n"
"\n"
"PARAMETRY := [--temporary] [id | uuid | path] <identyfikator> <nowa nazwa>\n"
"\n"
"Klonuje istniejący profil połączenia. Nowo utworzone połączenie będzie\n"
"dokładną kopią <identyfikatora>, poza właściwością „uuid” (zostanie\n"
"utworzona) oraz „id” (podana jako parametr <nowa nazwa>).\n"
"\n"

#: ../clients/cli/connections.c:425
#, c-format
msgid ""
"Usage: nmcli connection edit { ARGUMENTS | help }\n"
"\n"
"ARGUMENTS := [id | uuid | path] <ID>\n"
"\n"
"Edit an existing connection profile in an interactive editor.\n"
"The profile is identified by its name, UUID or D-Bus path\n"
"\n"
"ARGUMENTS := [type <new connection type>] [con-name <new connection name>]\n"
"\n"
"Add a new connection profile in an interactive editor.\n"
"\n"
msgstr ""
"Użycie: nmcli connection edit { PARAMETRY | help }\n"
"\n"
"PARAMETRY := [id | uuid | path] <identyfikator>\n"
"\n"
"Modyfikuje istniejący profil połączenia w interaktywnym edytorze.\n"
"Profil jest identyfikowany po swojej nazwie, UUID lub ścieżce D-Bus\n"
"\n"
"PARAMETRY := [type <typ nowego połączenia>] [con-name <nazwa nowego "
"połączenia>]\n"
"\n"
"Dodaje nowy profil połączenia w interaktywnym edytorze.\n"
"\n"

#: ../clients/cli/connections.c:440
#, c-format
msgid ""
"Usage: nmcli connection delete { ARGUMENTS | help }\n"
"\n"
"ARGUMENTS := [id | uuid | path] <ID>\n"
"\n"
"Delete a connection profile.\n"
"The profile is identified by its name, UUID or D-Bus path.\n"
"\n"
msgstr ""
"Użycie: nmcli connection delete { PARAMETRY | help }\n"
"\n"
"PARAMETRY := [id | uuid | path] <identyfikator>\n"
"\n"
"Usuwa profil połączenia.\n"
"Profil jest identyfikowany po swojej nazwie, UUID lub ścieżce D-Bus.\n"
"\n"

#: ../clients/cli/connections.c:451
#, c-format
msgid ""
"Usage: nmcli connection monitor { ARGUMENTS | help }\n"
"\n"
"ARGUMENTS := [id | uuid | path] <ID> ...\n"
"\n"
"Monitor connection profile activity.\n"
"This command prints a line whenever the specified connection changes.\n"
"Monitors all connection profiles in case none is specified.\n"
"\n"
msgstr ""
"Użycie: nmcli connection monitor { PARAMETRY | help }\n"
"\n"
"PARAMETRY := [id | uuid | path] <identyfikator> …\n"
"\n"
"Monitoruje aktywność profilu połączenia.\n"
"To polecenie wyświetla wiersz, kiedy podane połączenie ulega zmianie.\n"
"Monitoruje wszystkie profile połączeń, jeśli żaden nie zostanie podany.\n"
"\n"

#: ../clients/cli/connections.c:463
#, c-format
msgid ""
"Usage: nmcli connection reload { help }\n"
"\n"
"Reload all connection files from disk.\n"
"\n"
msgstr ""
"Użycie: nmcli connection reload { help }\n"
"\n"
"Wczytuje ponownie wszystkie pliki połączeń z dysku.\n"
"\n"

#: ../clients/cli/connections.c:471
#, c-format
msgid ""
"Usage: nmcli connection load { ARGUMENTS | help }\n"
"\n"
"ARGUMENTS := <filename> [<filename>...]\n"
"\n"
"Load/reload one or more connection files from disk. Use this after manually\n"
"editing a connection file to ensure that NetworkManager is aware of its "
"latest\n"
"state.\n"
"\n"
msgstr ""
"Użycie: nmcli connection load { PARAMETRY | help }\n"
"\n"
"PARAMETRY := <nazwa pliku> [<nazwa pliku>…]\n"
"\n"
"Wczytuje/wczytuje ponownie jeden lub więcej plików połączeń z dysku. Należy\n"
"tego użyć po ręcznym modyfikowaniu pliku połączenia aby się upewnić, że\n"
"usługa NetworkManager zna jego najnowszy stan.\n"
"\n"

#: ../clients/cli/connections.c:483
#, c-format
msgid ""
"Usage: nmcli connection import { ARGUMENTS | help }\n"
"\n"
"ARGUMENTS := [--temporary] type <type> file <file to import>\n"
"\n"
"Import an external/foreign configuration as a NetworkManager connection "
"profile.\n"
"The type of the input file is specified by type option.\n"
"Only VPN configurations are supported at the moment. The configuration\n"
"is imported by NetworkManager VPN plugins.\n"
"\n"
msgstr ""
"Użycie: nmcli connection import { PARAMETRY | help }\n"
"\n"
"PARAMETRY := [--temporary] type <typ> file <importowany plik>\n"
"\n"
"Importuje zewnętrzną/obcą konfigurację jako profil połączenia "
"NetworkManager.\n"
"Typ pliku wejściowego jest podawany przez opcję „type”.\n"
"Obecnie obsługiwane są tylko konfiguracje VPN. Konfiguracja jest\n"
"importowana przez wtyczki VPN usługi NetworkManager.\n"
"\n"

#: ../clients/cli/connections.c:496
#, c-format
msgid ""
"Usage: nmcli connection export { ARGUMENTS | help }\n"
"\n"
"ARGUMENTS := [id | uuid | path] <ID> [<output file>]\n"
"\n"
"Export a connection. Only VPN connections are supported at the moment.\n"
"The data are directed to standard output or to a file if a name is given.\n"
"\n"
msgstr ""
"Użycie: nmcli connection export { PARAMETRY | help }\n"
"\n"
"PARAMETRY := [id | uuid | path] <identyfikator> [<plik wyjściowy>]\n"
"\n"
"Eksportuje połączenie. Obecnie obsługiwane są tylko połączenia VPN.\n"
"Dane są przekazywane do standardowego wyjścia lub do pliku, jeśli podano "
"nazwę.\n"
"\n"

#: ../clients/cli/connections.c:530
msgid "activating"
msgstr "aktywowanie"

#: ../clients/cli/connections.c:532
msgid "activated"
msgstr "aktywowano"

#: ../clients/cli/connections.c:534 ../clients/common/nm-client-utils.c:243
msgid "deactivating"
msgstr "dezaktywowanie"

#: ../clients/cli/connections.c:536
msgid "deactivated"
msgstr "dezaktywowano"

#: ../clients/cli/connections.c:539 ../clients/cli/connections.c:562
#: ../clients/cli/devices.c:1210 ../clients/cli/devices.c:1254
#: ../clients/cli/devices.c:1256 ../clients/cli/general.c:41
#: ../clients/cli/general.c:79 ../clients/cli/general.c:146
#: ../clients/cli/general.c:151 ../clients/common/nm-client-utils.c:247
#: ../clients/common/nm-client-utils.c:250
#: ../clients/common/nm-client-utils.c:266
#: ../clients/common/nm-client-utils.c:269
#: ../clients/common/nm-meta-setting-desc.c:1335
#: ../clients/common/nm-meta-setting-desc.c:1403
#: ../clients/common/nm-meta-setting-desc.c:2545
#: ../clients/common/nm-meta-setting-desc.c:2599
msgid "unknown"
msgstr "nieznane"

#: ../clients/cli/connections.c:548
msgid "VPN connecting (prepare)"
msgstr "Łączenie z VPN (przygotowanie)"

#: ../clients/cli/connections.c:550
msgid "VPN connecting (need authentication)"
msgstr "Łączenie z VPN (wymaga uwierzytelnienia)"

#: ../clients/cli/connections.c:552
msgid "VPN connecting"
msgstr "Łączenie z VPN"

#: ../clients/cli/connections.c:554
msgid "VPN connecting (getting IP configuration)"
msgstr "Łączenie z VPN (pobieranie konfiguracji adresu IP)"

#: ../clients/cli/connections.c:556
msgid "VPN connected"
msgstr "Połączono z VPN"

#: ../clients/cli/connections.c:558
msgid "VPN connection failed"
msgstr "Połączenie z VPN się nie powiodło"

#: ../clients/cli/connections.c:560
msgid "VPN disconnected"
msgstr "Rozłączono z VPN"

#: ../clients/cli/connections.c:630
#, c-format
msgid "Error updating secrets for %s: %s\n"
msgstr "Błąd podczas aktualizowania haseł dla %s: %s\n"

#: ../clients/cli/connections.c:650
msgid "Connection profile details"
msgstr "Szczegóły profilu połączenia"

#: ../clients/cli/connections.c:663 ../clients/cli/connections.c:1113
#, c-format
msgid "Error: 'connection show': %s"
msgstr "Błąd: „connection show”: %s"

#: ../clients/cli/connections.c:881
msgid "never"
msgstr "nigdy"

#. "CAPABILITIES"
#: ../clients/cli/connections.c:882 ../clients/cli/connections.c:884
#: ../clients/cli/connections.c:886 ../clients/cli/connections.c:919
#: ../clients/cli/connections.c:986 ../clients/cli/connections.c:987
#: ../clients/cli/connections.c:989 ../clients/cli/connections.c:4432
#: ../clients/cli/connections.c:6370 ../clients/cli/connections.c:6371
#: ../clients/cli/devices.c:884 ../clients/cli/devices.c:1173
#: ../clients/cli/devices.c:1174 ../clients/cli/devices.c:1175
#: ../clients/cli/devices.c:1176 ../clients/cli/devices.c:1177
#: ../clients/cli/devices.c:1214 ../clients/cli/devices.c:1216
#: ../clients/cli/devices.c:1217 ../clients/cli/devices.c:1247
#: ../clients/cli/devices.c:1248 ../clients/cli/devices.c:1249
#: ../clients/cli/devices.c:1250 ../clients/cli/devices.c:1251
#: ../clients/cli/devices.c:1252 ../clients/cli/devices.c:1253
#: ../clients/cli/devices.c:1255 ../clients/cli/devices.c:1257
#: ../clients/cli/general.c:152 ../clients/common/nm-client-utils.c:258
#: ../clients/common/nm-meta-setting-desc.c:575
#: ../clients/common/nm-meta-setting-desc.c:2538
msgid "yes"
msgstr "tak"

#: ../clients/cli/connections.c:882 ../clients/cli/connections.c:884
#: ../clients/cli/connections.c:886 ../clients/cli/connections.c:986
#: ../clients/cli/connections.c:987 ../clients/cli/connections.c:989
#: ../clients/cli/connections.c:4431 ../clients/cli/connections.c:6370
#: ../clients/cli/connections.c:6371 ../clients/cli/devices.c:884
#: ../clients/cli/devices.c:1173 ../clients/cli/devices.c:1174
#: ../clients/cli/devices.c:1175 ../clients/cli/devices.c:1176
#: ../clients/cli/devices.c:1177 ../clients/cli/devices.c:1214
#: ../clients/cli/devices.c:1216 ../clients/cli/devices.c:1217
#: ../clients/cli/devices.c:1247 ../clients/cli/devices.c:1248
#: ../clients/cli/devices.c:1249 ../clients/cli/devices.c:1250
#: ../clients/cli/devices.c:1251 ../clients/cli/devices.c:1252
#: ../clients/cli/devices.c:1253 ../clients/cli/devices.c:1255
#: ../clients/cli/devices.c:1257 ../clients/cli/general.c:153
#: ../clients/common/nm-client-utils.c:260
#: ../clients/common/nm-meta-setting-desc.c:575
#: ../clients/common/nm-meta-setting-desc.c:2541
msgid "no"
msgstr "nie"

#: ../clients/cli/connections.c:1103
msgid "Activate connection details"
msgstr "Szczegóły aktywowania połączenia"

#: ../clients/cli/connections.c:1350
#, c-format
msgid "invalid field '%s'; allowed fields: %s and %s, or %s,%s"
msgstr "nieprawidłowe pole „%s”; dozwolone pola: %s i %s, albo %s,%s"

#: ../clients/cli/connections.c:1365 ../clients/cli/connections.c:1373
#, c-format
msgid "'%s' has to be alone"
msgstr "„%s” musi być same"

#: ../clients/cli/connections.c:1573
#, c-format
msgid "incorrect string '%s' of '--order' option"
msgstr "niepoprawny ciąg „%s” opcji „--order”"

#: ../clients/cli/connections.c:1599
#, c-format
msgid "incorrect item '%s' in '--order' option"
msgstr "niepoprawny element „%s” w opcji „--order”"

#: ../clients/cli/connections.c:1629
msgid "No connection specified"
msgstr "Nie podano połączenia"

#: ../clients/cli/connections.c:1644
#, c-format
msgid "%s argument is missing"
msgstr "Brak parametru %s"

#: ../clients/cli/connections.c:1654
#, c-format
msgid "unknown connection '%s'"
msgstr "nieznane połączenie „%s”"

#: ../clients/cli/connections.c:1687
msgid "'--order' argument is missing"
msgstr "Brak parametru „--order”"

#: ../clients/cli/connections.c:1742
msgid "NetworkManager active profiles"
msgstr "Aktywne profile usługi NetworkManager"

#: ../clients/cli/connections.c:1743
msgid "NetworkManager connection profiles"
msgstr "Profile połączeń usługi NetworkManager"

#: ../clients/cli/connections.c:1796 ../clients/cli/connections.c:2471
#: ../clients/cli/connections.c:2483 ../clients/cli/connections.c:2495
#: ../clients/cli/connections.c:2671 ../clients/cli/connections.c:8431
#: ../clients/cli/connections.c:8448 ../clients/cli/devices.c:2681
#: ../clients/cli/devices.c:2692 ../clients/cli/devices.c:2934
#: ../clients/cli/devices.c:2945 ../clients/cli/devices.c:2963
#: ../clients/cli/devices.c:2972 ../clients/cli/devices.c:2993
#: ../clients/cli/devices.c:3004 ../clients/cli/devices.c:3022
#: ../clients/cli/devices.c:3400 ../clients/cli/devices.c:3410
#: ../clients/cli/devices.c:3418 ../clients/cli/devices.c:3430
#: ../clients/cli/devices.c:3445 ../clients/cli/devices.c:3453
#: ../clients/cli/devices.c:3627 ../clients/cli/devices.c:3638
#: ../clients/cli/devices.c:3810
#, c-format
msgid "Error: %s argument is missing."
msgstr "Błąd: brak parametru %s."

#: ../clients/cli/connections.c:1815
#, c-format
msgid "Error: %s - no such connection profile."
msgstr "Błąd: %s — nie ma takiego profilu połączenia."

#: ../clients/cli/connections.c:1879 ../clients/cli/connections.c:2458
#: ../clients/cli/connections.c:2522 ../clients/cli/connections.c:7941
#: ../clients/cli/connections.c:8052 ../clients/cli/connections.c:8562
#: ../clients/cli/devices.c:1582 ../clients/cli/devices.c:1868
#: ../clients/cli/devices.c:2037 ../clients/cli/devices.c:2145
#: ../clients/cli/devices.c:2334 ../clients/cli/devices.c:3590
#: ../clients/cli/devices.c:3816 ../clients/cli/general.c:928
#, c-format
msgid "Error: %s."
msgstr "Błąd: %s."

#: ../clients/cli/connections.c:1977
#, c-format
msgid "no active connection on device '%s'"
msgstr "brak aktywnych połączeń na urządzeniu „%s”"

#: ../clients/cli/connections.c:1985
msgid "no active connection or device"
msgstr "brak aktywnych połączeń na urządzeń"

#: ../clients/cli/connections.c:2005
#, c-format
msgid "device '%s' not compatible with connection '%s':"
msgstr "urządzenie „%s” jest niezgodne z połączeniem „%s”:"

#: ../clients/cli/connections.c:2041
#, c-format
msgid "device '%s' not compatible with connection '%s'"
msgstr "urządzenie „%s” jest niezgodne z połączeniem „%s”"

#: ../clients/cli/connections.c:2044
#, c-format
msgid "no device found for connection '%s'"
msgstr "nie odnaleziono urządzenia dla połączenia „%s”"

#: ../clients/cli/connections.c:2072
#, c-format
msgid "Connection successfully activated (%s) (D-Bus active path: %s)\n"
msgstr "Pomyślnie aktywowano połączenie (%s) (ścieżka aktywacji D-Bus: %s)\n"

#: ../clients/cli/connections.c:2076 ../clients/cli/connections.c:2224
#: ../clients/cli/connections.c:6249
#, c-format
msgid "Connection successfully activated (D-Bus active path: %s)\n"
msgstr "Pomyślnie aktywowano połączenie (ścieżka aktywacji D-Bus: %s)\n"

#: ../clients/cli/connections.c:2083 ../clients/cli/connections.c:2204
#, c-format
msgid "Error: Connection activation failed: %s"
msgstr "Błąd: aktywacja połączenia się nie powiodła: %s"

#: ../clients/cli/connections.c:2119
#, c-format
msgid "Error: Timeout expired (%d seconds)"
msgstr "Błąd: przekroczono czas oczekiwania (%d s)"

#: ../clients/cli/connections.c:2285
#, c-format
msgid "failed to read passwd-file '%s': %s"
msgstr "odczytanie passwd-file „%s” się nie powiodło: %s"

#: ../clients/cli/connections.c:2297
#, c-format
msgid "missing colon in 'password' entry '%s'"
msgstr "brak dwukropka we wpisie „password” „%s”"

#: ../clients/cli/connections.c:2305
#, c-format
msgid "missing dot in 'password' entry '%s'"
msgstr "brak kropki we wpisie „password” „%s”"

#: ../clients/cli/connections.c:2318
#, c-format
msgid "invalid setting name in 'password' entry '%s'"
msgstr "nieprawidłowa nazwa ustawienia we wpisie „password” „%s”"

#: ../clients/cli/connections.c:2374
#, c-format
msgid "unknown device '%s'."
msgstr "nieznane urządzenie „%s”."

#: ../clients/cli/connections.c:2379
msgid "neither a valid connection nor device given"
msgstr "nie podano prawidłowego połączenia ani urządzenia"

#: ../clients/cli/connections.c:2505 ../clients/cli/devices.c:1533
#: ../clients/cli/devices.c:2699 ../clients/cli/devices.c:3035
#: ../clients/cli/devices.c:3644
#, c-format
msgid "Unknown parameter: %s\n"
msgstr "Nieznany parametr: %s\n"

#: ../clients/cli/connections.c:2530
msgid "preparing"
msgstr "przygotowywanie"

#: ../clients/cli/connections.c:2550
#, c-format
msgid "Connection '%s' (%s) successfully deleted.\n"
msgstr "Pomyślnie usunięto połączenie „%s” (%s).\n"

#: ../clients/cli/connections.c:2566
#, c-format
msgid "Connection '%s' successfully deactivated (D-Bus active path: %s)\n"
msgstr ""
"Pomyślnie dezaktywowano połączenie „%s” (ścieżka aktywacji D-Bus: %s)\n"

#: ../clients/cli/connections.c:2647 ../clients/cli/connections.c:8167
#: ../clients/cli/connections.c:8199 ../clients/cli/connections.c:8356
#, c-format
msgid "Error: No connection specified."
msgstr "Błąd: nie podano połączenia."

#: ../clients/cli/connections.c:2688
#, c-format
msgid "Error: '%s' is not an active connection.\n"
msgstr "Błąd: „%s” nie jest aktywnym połączeniem.\n"

#: ../clients/cli/connections.c:2689
#, c-format
msgid "Error: not all active connections found."
msgstr "Błąd: nie odnaleziono wszystkich aktywnych połączeń."

#: ../clients/cli/connections.c:2698
#, c-format
msgid "Error: no active connection provided."
msgstr "Błąd: nie podano aktywnego połączenia."

#: ../clients/cli/connections.c:2732
#, c-format
msgid "Connection '%s' deactivation failed: %s\n"
msgstr "Dezaktywacja połączenia „%s” się nie powiodła: %s\n"

#: ../clients/cli/connections.c:2988 ../clients/cli/connections.c:3045
#: ../clients/common/nm-client-utils.c:169
#, c-format
msgid "'%s' not among [%s]"
msgstr "„%s” nie jest w [%s]"

#. We should not really come here
#: ../clients/cli/connections.c:3008 ../clients/cli/connections.c:3068
#: ../clients/common/nm-client-utils.c:279
#, c-format
msgid "Unknown error"
msgstr "Nieznany błąd"

#: ../clients/cli/connections.c:3202
#, c-format
msgid "Warning: master='%s' doesn't refer to any existing profile.\n"
msgstr ""
"Ostrzeżenie: master=„%s” nie odnosi się do żadnego istniejącego profilu.\n"

#: ../clients/cli/connections.c:3539
#, c-format
msgid "Error: invalid property '%s': %s."
msgstr "Błąd: nieprawidłowa właściwość „%s”: %s."

#: ../clients/cli/connections.c:3556
#, c-format
msgid "Error: failed to modify %s.%s: %s."
msgstr "Błąd: zmodyfikowanie %s.%s się nie powiodło: %s."

#: ../clients/cli/connections.c:3575
#, c-format
msgid "Error: failed to remove a value from %s.%s: %s."
msgstr "Błąd: usunięcie wartości z %s.%s się nie powiodło: %s."

#: ../clients/cli/connections.c:3609
#, c-format
msgid "Error: '%s' is mandatory."
msgstr "Błąd: „%s” jest wymagane."

#: ../clients/cli/connections.c:3636
#, c-format
msgid "Error: invalid slave type; %s."
msgstr "Błąd: nieznany typ podrzędnego; %s."

#: ../clients/cli/connections.c:3644
#, c-format
msgid "Error: invalid connection type; %s."
msgstr "Błąd: nieznany typ połączenia; %s."

#: ../clients/cli/connections.c:3721
#, c-format
msgid "Error: bad connection type: %s"
msgstr "Błąd: błędny typ połączenia: %s"

#: ../clients/cli/connections.c:3767
#, c-format
msgid "Error: '%s': %s"
msgstr "Błąd: „%s”: %s"

#: ../clients/cli/connections.c:3788
msgid "Error: master is required"
msgstr "Błąd: „master” jest wymagane"

#: ../clients/cli/connections.c:3847
#, c-format
msgid "Error: error adding bond option '%s=%s'."
msgstr "Błąd: błąd podczas dodawania opcji wiązania „%s=%s”."

#: ../clients/cli/connections.c:3878
#, c-format
msgid "Error: '%s' is not a valid monitoring mode; use '%s' or '%s'.\n"
msgstr ""
"Błąd: „%s” nie jest prawidłowym trybem monitorowania; należy użyć „%s” lub "
"„%s”.\n"

#: ../clients/cli/connections.c:3909
#, c-format
msgid "Error: 'bt-type': '%s' not valid; use [%s, %s, %s (%s), %s]."
msgstr ""
"Błąd: „bt-type”: „%s” jest nieprawidłowe; należy użyć [%s, %s, %s (%s), %s]."

#: ../clients/cli/connections.c:4158
#, c-format
msgid "Error: value for '%s' is missing."
msgstr "Błąd: brak wartości dla „%s”."

#: ../clients/cli/connections.c:4204
msgid "Error: <setting>.<property> argument is missing."
msgstr "Błąd: brak parametru <ustawienie>.<właściwość>."

#: ../clients/cli/connections.c:4227
#, c-format
msgid "Error: invalid or not allowed setting '%s': %s."
msgstr "Błąd: nieprawidłowe lub niedozwolone ustawienie „%s”: %s."

#: ../clients/cli/connections.c:4273 ../clients/cli/connections.c:4289
#, c-format
msgid "Error: '%s' is ambiguous (%s.%s or %s.%s)."
msgstr "Błąd: „%s” jest niejednoznaczne (%s.%s lub %s.%s)."

#: ../clients/cli/connections.c:4307
#, c-format
msgid "Error: invalid <setting>.<property> '%s'."
msgstr "Błąd: nieprawidłowe <ustawienie>.<właściwość> „%s”."

#: ../clients/cli/connections.c:4351 ../clients/cli/connections.c:7992
#, c-format
msgid "Error: Failed to add '%s' connection: %s"
msgstr "Błąd: dodanie połączenia „%s” się nie powiodło: %s"

#: ../clients/cli/connections.c:4369
#, c-format
msgid ""
"Warning: There is another connection with the name '%1$s'. Reference the "
"connection by its uuid '%2$s'\n"
msgid_plural ""
"Warning: There are %3$u other connections with the name '%1$s'. Reference "
"the connection by its uuid '%2$s'\n"
msgstr[0] ""
"Ostrzeżenie: istnieje %3$u inne połączenie o nazwie „%1$s”. Należy odwoływać "
"się do połączenia za pomocą UUID „%2$s”\n"
msgstr[1] ""
"Ostrzeżenie: istnieją %3$u inne połączenia o nazwie „%1$s”. Należy odwoływać "
"się do połączenia za pomocą UUID „%2$s”\n"
msgstr[2] ""
"Ostrzeżenie: istnieje %3$u innych połączeń o nazwie „%1$s”. Należy odwoływać "
"się do połączenia za pomocą UUID „%2$s”\n"

#: ../clients/cli/connections.c:4378
#, c-format
msgid "Connection '%s' (%s) successfully added.\n"
msgstr "Pomyślnie dodano połączenie „%s” (%s).\n"

#: ../clients/cli/connections.c:4516
#, c-format
msgid ""
"You can specify this option more than once. Press <Enter> when you're done.\n"
msgstr ""
"Można podać tę opcję więcej niż raz. Należy nacisnąć klawisz <Enter> po "
"ukończeniu.\n"

#. Ask for optional arguments.
#: ../clients/cli/connections.c:4615
#, c-format
msgid "There is %d optional setting for %s.\n"
msgid_plural "There are %d optional settings for %s.\n"
msgstr[0] "Istnieje %d opcjonalne ustawienie dla %s.\n"
msgstr[1] "Istnieją %d opcjonalne ustawienia dla %s.\n"
msgstr[2] "Istnieje %d opcjonalnych ustawień dla %s.\n"

#: ../clients/cli/connections.c:4618
#, c-format
msgid "Do you want to provide it? %s"
msgid_plural "Do you want to provide them? %s"
msgstr[0] "Podać go? %s"
msgstr[1] "Podać je? %s"
msgstr[2] "Podać je? %s"

#: ../clients/cli/connections.c:4754 ../clients/cli/utils.c:303
#, c-format
msgid "Error: value for '%s' argument is required."
msgstr "Błąd: wartość dla parametru „%s” jest wymagana."

#: ../clients/cli/connections.c:4760
#, c-format
msgid "Error: 'save': %s."
msgstr "Błąd: „save”: %s."

#: ../clients/cli/connections.c:4848 ../clients/cli/connections.c:4859
#, c-format
msgid "Error: '%s' argument is required."
msgstr "Błąd: parametr „%s” jest wymagany."

#: ../clients/cli/connections.c:5837
#, c-format
msgid "['%s' setting values]\n"
msgstr "[wartości ustawienia „%s”]\n"

#. TRANSLATORS: do not translate command names and keywords before ::
#. *              However, you should translate terms enclosed in <>.
#.
#: ../clients/cli/connections.c:5916
#, c-format
msgid ""
"---[ Main menu ]---\n"
"goto     [<setting> | <prop>]        :: go to a setting or property\n"
"remove   <setting>[.<prop>] | <prop> :: remove setting or reset property "
"value\n"
"set      [<setting>.<prop> <value>]  :: set property value\n"
"describe [<setting>.<prop>]          :: describe property\n"
"print    [all | <setting>[.<prop>]]  :: print the connection\n"
"verify   [all | fix]                 :: verify the connection\n"
"save     [persistent|temporary]      :: save the connection\n"
"activate [<ifname>] [/<ap>|<nsp>]    :: activate the connection\n"
"back                                 :: go one level up (back)\n"
"help/?   [<command>]                 :: print this help\n"
"nmcli    <conf-option> <value>       :: nmcli configuration\n"
"quit                                 :: exit nmcli\n"
msgstr ""
"---[ Menu główne ]---\n"
"goto     [<ustawienie> | <właściwość>]         :: przechodzi do ustawienia\n"
"                                                  lub właściwości\n"
"remove   <ustawienie>[.<właściwość>] | <właściwość> :: usuwa ustawienie lub\n"
"                                                 przywraca wartość "
"właściwości\n"
"set      [<ustawienie>.<właściwość> <wartość>] :: ustawia wartość "
"właściwości\n"
"describe [<ustawienie>.<właściwość>]           :: opisuje właściwość\n"
"print    [all | <ustawienie>[.<właściwość>]]   :: wyświetla połączenie\n"
"verify   [all | fix]                           :: sprawdza połączenie\n"
"save     [persistent|temporary]                :: zapisuje połączenie\n"
"activate [<nazwa interfejsu>] [/<ap>|<nsp>]    :: aktywuje połączenie\n"
"back                                           :: przechodzi o poziom\n"
"                                                  wyżej (wstecz)\n"
"help/?   [<polecenie>]                         :: wyświetla tę pomoc\n"
"nmcli    <opcja konfiguracji> <wartość>        :: konfiguracja nmcli\n"
"quit                                           :: kończy działanie nmcli\n"

#: ../clients/cli/connections.c:5943
#, c-format
msgid ""
"goto <setting>[.<prop>] | <prop>  :: enter setting/property for editing\n"
"\n"
"This command enters into a setting or property for editing it.\n"
"\n"
"Examples: nmcli> goto connection\n"
"          nmcli connection> goto secondaries\n"
"          nmcli> goto ipv4.addresses\n"
msgstr ""
"goto <ustawienie>[.<właściwość>] | <właściwość>  :: przechodzi do\n"
"                                      ustawienia/właściwości do modyfikacji\n"
"\n"
"To polecenie przechodzi do ustawienia lub właściwości w celu ich "
"modyfikacji.\n"
"\n"
"Przykłady: nmcli> goto connection\n"
"           nmcli connection> goto secondaries\n"
"           nmcli> goto ipv4.addresses\n"

#: ../clients/cli/connections.c:5950
#, c-format
msgid ""
"remove <setting>[.<prop>]  :: remove setting or reset property value\n"
"\n"
"This command removes an entire setting from the connection, or if a "
"property\n"
"is given, resets that property to the default value.\n"
"\n"
"Examples: nmcli> remove wifi-sec\n"
"          nmcli> remove eth.mtu\n"
msgstr ""
"remove <ustawienie>[.<właściwość>]  :: usuwa ustawienie lub przywraca\n"
"                                       wartość właściwości\n"
"\n"
"To polecenie usuwa całe ustawienie z połączenia, lub jeśli podano\n"
"właściwość, przywraca ją do domyślnej wartości.\n"
"\n"
"Przykłady: nmcli> remove wifi-sec\n"
"           nmcli> remove eth.mtu\n"

#: ../clients/cli/connections.c:5957
#, c-format
msgid ""
"set [<setting>.<prop> <value>]  :: set property value\n"
"\n"
"This command sets property value.\n"
"\n"
"Example: nmcli> set con.id My connection\n"
msgstr ""
"set [<ustawienie>.<właściwość> <wartość>]  :: ustawia wartość właściwości\n"
"\n"
"To polecenie ustawia wartość właściwości.\n"
"\n"
"Przykład: nmcli> set con.id Moje połączenie\n"

#: ../clients/cli/connections.c:5962
#, c-format
msgid ""
"describe [<setting>.<prop>]  :: describe property\n"
"\n"
"Shows property description. You can consult nm-settings(5) manual page to "
"see all NM settings and properties.\n"
msgstr ""
"describe [<ustawienie>.<właściwość>]  :: opisuje właściwość\n"
"\n"
"Wyświetla opis właściwości. Wszystkie ustawienia i właściwości usługi NM\n"
"można znaleźć na stronie podręcznika nm-settings(5).\n"

#: ../clients/cli/connections.c:5967
#, c-format
msgid ""
"print [all]  :: print setting or connection values\n"
"\n"
"Shows current property or the whole connection.\n"
"\n"
"Example: nmcli ipv4> print all\n"
msgstr ""
"print [all]  :: wyświetla ustawienia lub wartości połączeń\n"
"\n"
"Wyświetla bieżącą właściwość lub całe połączenie.\n"
"\n"
"Przykład: nmcli ipv4> print all\n"

<<<<<<< HEAD
#: ../clients/cli/connections.c:390
#, c-format
msgid ""
"Usage: nmcli connection modify { ARGUMENTS | help }\n"
"\n"
"ARGUMENTS := [id | uuid | path] <ID> ([+|-]<setting>.<property> <value>)+\n"
"\n"
"Modify one or more properties of the connection profile.\n"
"The profile is identified by its name, UUID or D-Bus path. For multi-valued\n"
"properties you can use optional '+' or '-' prefix to the property name.\n"
"The '+' sign allows appending items instead of overwriting the whole value.\n"
"The '-' sign allows removing selected items instead of the whole value.\n"
"\n"
"Examples:\n"
"nmcli con mod home-wifi wifi.ssid rakosnicek\n"
"nmcli con mod em1-1 ipv4.method manual ipv4.addr \"192.168.1.2/24, "
"10.10.1.5/8\"\n"
"nmcli con mod em1-1 +ipv4.dns 8.8.4.4\n"
"nmcli con mod em1-1 -ipv4.dns 1\n"
"nmcli con mod em1-1 -ipv6.addr \"abbe::cafe/56\"\n"
"nmcli con mod bond0 +bond.options mii=500\n"
"nmcli con mod bond0 -bond.options downdelay\n"
"\n"
msgstr ""
"Użycie: nmcli connection modify { PARAMETRY | help }\n"
"\n"
"PARAMETRY := [id | uuid | path] <identyfikator> ([+|-]<ustawienie>."
"<właściwość> <wartość>)+\n"
"\n"
"Modyfikuje jedną lub więcej właściwości profilu połączenia.\n"
"Profil jest identyfikowany po swojej nazwie, UUID lub ścieżce D-Bus.\n"
"Właściwości o wielu wartościach mogą używać opcjonalnych przedrostków „+”\n"
"lub „-” przed nazwą właściwości. Znak „+” umożliwia dołączanie\n"
"elementów zamiast zastępowania całego wartości. Znak „-” umożliwia\n"
"usuwanie zaznaczonych elementów zamiast całej wartości.\n"
"\n"
"Przykłady:\n"
"nmcli con mod home-wifi wifi.ssid rakosnicek\n"
"nmcli con mod em1-1 ipv4.method manual ipv4.addr \"192.168.1.2/24, "
"10.10.1.5/8\"\n"
"nmcli con mod em1-1 +ipv4.dns 8.8.4.4\n"
"nmcli con mod em1-1 -ipv4.dns 1\n"
"nmcli con mod em1-1 -ipv6.addr \"abbe::cafe/56\"\n"
"nmcli con mod bond0 +bond.options mii=500\n"
"nmcli con mod bond0 -bond.options downdelay\n"
"\n"

#: ../clients/cli/connections.c:413
#, c-format
msgid ""
"Usage: nmcli connection clone { ARGUMENTS | help }\n"
"\n"
"ARGUMENTS := [--temporary] [id | uuid | path] <ID> <new name>\n"
"\n"
"Clone an existing connection profile. The newly created connection will be\n"
"the exact copy of the <ID>, except the uuid property (will be generated) "
"and\n"
"id (provided as <new name> argument).\n"
"\n"
msgstr ""
"Użycie: nmcli connection clone { PARAMETRY | help }\n"
"\n"
"PARAMETRY := [--temporary] [id | uuid | path] <identyfikator> <nowa nazwa>\n"
"\n"
"Klonuje istniejący profil połączenia. Nowo utworzone połączenie będzie\n"
"dokładną kopią <identyfikatora>, poza właściwością „uuid” (zostanie\n"
"utworzona) oraz „id” (podana jako parametr <nowa nazwa>).\n"
"\n"

#: ../clients/cli/connections.c:425
#, c-format
msgid ""
"Usage: nmcli connection edit { ARGUMENTS | help }\n"
"\n"
"ARGUMENTS := [id | uuid | path] <ID>\n"
"\n"
"Edit an existing connection profile in an interactive editor.\n"
"The profile is identified by its name, UUID or D-Bus path\n"
"\n"
"ARGUMENTS := [type <new connection type>] [con-name <new connection name>]\n"
"\n"
"Add a new connection profile in an interactive editor.\n"
"\n"
msgstr ""
"Użycie: nmcli connection edit { PARAMETRY | help }\n"
"\n"
"PARAMETRY := [id | uuid | path] <identyfikator>\n"
"\n"
"Modyfikuje istniejący profil połączenia w interaktywnym edytorze.\n"
"Profil jest identyfikowany po swojej nazwie, UUID lub ścieżce D-Bus\n"
"\n"
"PARAMETRY := [type <typ nowego połączenia>] [con-name <nazwa nowego "
"połączenia>]\n"
"\n"
"Dodaje nowy profil połączenia w interaktywnym edytorze.\n"
"\n"

#: ../clients/cli/connections.c:440
#, c-format
msgid ""
"Usage: nmcli connection delete { ARGUMENTS | help }\n"
"\n"
"ARGUMENTS := [id | uuid | path] <ID>\n"
"\n"
"Delete a connection profile.\n"
"The profile is identified by its name, UUID or D-Bus path.\n"
"\n"
msgstr ""
"Użycie: nmcli connection delete { PARAMETRY | help }\n"
"\n"
"PARAMETRY := [id | uuid | path] <identyfikator>\n"
"\n"
"Usuwa profil połączenia.\n"
"Profil jest identyfikowany po swojej nazwie, UUID lub ścieżce D-Bus.\n"
"\n"

#: ../clients/cli/connections.c:451
#, c-format
msgid ""
"Usage: nmcli connection monitor { ARGUMENTS | help }\n"
"\n"
"ARGUMENTS := [id | uuid | path] <ID> ...\n"
"\n"
"Monitor connection profile activity.\n"
"This command prints a line whenever the specified connection changes.\n"
"Monitors all connection profiles in case none is specified.\n"
"\n"
msgstr ""
"Użycie: nmcli connection monitor { PARAMETRY | help }\n"
"\n"
"PARAMETRY := [id | uuid | path] <identyfikator> …\n"
"\n"
"Monitoruje aktywność profilu połączenia.\n"
"To polecenie wyświetla wiersz, kiedy podane połączenie ulega zmianie.\n"
"Monitoruje wszystkie profile połączeń, jeśli żaden nie zostanie podany.\n"
"\n"

#: ../clients/cli/connections.c:463
#, c-format
msgid ""
"Usage: nmcli connection reload { help }\n"
"\n"
"Reload all connection files from disk.\n"
"\n"
msgstr ""
"Użycie: nmcli connection reload { help }\n"
"\n"
"Wczytuje ponownie wszystkie pliki połączeń z dysku.\n"
"\n"

#: ../clients/cli/connections.c:471
#, c-format
msgid ""
"Usage: nmcli connection load { ARGUMENTS | help }\n"
"\n"
"ARGUMENTS := <filename> [<filename>...]\n"
"\n"
"Load/reload one or more connection files from disk. Use this after manually\n"
"editing a connection file to ensure that NetworkManager is aware of its "
"latest\n"
"state.\n"
"\n"
msgstr ""
"Użycie: nmcli connection load { PARAMETRY | help }\n"
"\n"
"PARAMETRY := <nazwa pliku> [<nazwa pliku>…]\n"
"\n"
"Wczytuje/wczytuje ponownie jeden lub więcej plików połączeń z dysku. Należy\n"
"tego użyć po ręcznym modyfikowaniu pliku połączenia aby się upewnić, że\n"
"usługa NetworkManager zna jego najnowszy stan.\n"
"\n"

#: ../clients/cli/connections.c:483
#, c-format
msgid ""
"Usage: nmcli connection import { ARGUMENTS | help }\n"
"\n"
"ARGUMENTS := [--temporary] type <type> file <file to import>\n"
"\n"
"Import an external/foreign configuration as a NetworkManager connection "
"profile.\n"
"The type of the input file is specified by type option.\n"
"Only VPN configurations are supported at the moment. The configuration\n"
"is imported by NetworkManager VPN plugins.\n"
"\n"
msgstr ""
"Użycie: nmcli connection import { PARAMETRY | help }\n"
"\n"
"PARAMETRY := [--temporary] type <typ> file <importowany plik>\n"
"\n"
"Importuje zewnętrzną/obcą konfigurację jako profil połączenia "
"NetworkManager.\n"
"Typ pliku wejściowego jest podawany przez opcję „type”.\n"
"Obecnie obsługiwane są tylko konfiguracje VPN. Konfiguracja jest\n"
"importowana przez wtyczki VPN usługi NetworkManager.\n"
"\n"

#: ../clients/cli/connections.c:496
#, c-format
msgid ""
"Usage: nmcli connection export { ARGUMENTS | help }\n"
"\n"
"ARGUMENTS := [id | uuid | path] <ID> [<output file>]\n"
"\n"
"Export a connection. Only VPN connections are supported at the moment.\n"
"The data are directed to standard output or to a file if a name is given.\n"
"\n"
msgstr ""
"Użycie: nmcli connection export { PARAMETRY | help }\n"
"\n"
"PARAMETRY := [id | uuid | path] <identyfikator> [<plik wyjściowy>]\n"
"\n"
"Eksportuje połączenie. Obecnie obsługiwane są tylko połączenia VPN.\n"
"Dane są przekazywane do standardowego wyjścia lub do pliku, jeśli podano "
"nazwę.\n"
"\n"

#: ../clients/cli/connections.c:530
msgid "activating"
msgstr "aktywowanie"

#: ../clients/cli/connections.c:532
msgid "activated"
msgstr "aktywowano"

#: ../clients/cli/connections.c:534 ../clients/common/nm-client-utils.c:243
msgid "deactivating"
msgstr "dezaktywowanie"

#: ../clients/cli/connections.c:536
msgid "deactivated"
msgstr "dezaktywowano"

#: ../clients/cli/connections.c:539 ../clients/cli/connections.c:562
#: ../clients/cli/devices.c:1210 ../clients/cli/devices.c:1254
#: ../clients/cli/devices.c:1256 ../clients/cli/general.c:41
#: ../clients/cli/general.c:79 ../clients/cli/general.c:146
#: ../clients/cli/general.c:151 ../clients/common/nm-client-utils.c:247
#: ../clients/common/nm-client-utils.c:250
#: ../clients/common/nm-client-utils.c:266
#: ../clients/common/nm-client-utils.c:269
#: ../clients/common/nm-meta-setting-desc.c:1335
#: ../clients/common/nm-meta-setting-desc.c:1403
#: ../clients/common/nm-meta-setting-desc.c:2545
#: ../clients/common/nm-meta-setting-desc.c:2599
msgid "unknown"
msgstr "nieznane"

#: ../clients/cli/connections.c:548
msgid "VPN connecting (prepare)"
msgstr "Łączenie z VPN (przygotowanie)"

#: ../clients/cli/connections.c:550
msgid "VPN connecting (need authentication)"
msgstr "Łączenie z VPN (wymaga uwierzytelnienia)"

#: ../clients/cli/connections.c:552
msgid "VPN connecting"
msgstr "Łączenie z VPN"

#: ../clients/cli/connections.c:554
msgid "VPN connecting (getting IP configuration)"
msgstr "Łączenie z VPN (pobieranie konfiguracji adresu IP)"

#: ../clients/cli/connections.c:556
msgid "VPN connected"
msgstr "Połączono z VPN"

#: ../clients/cli/connections.c:558
msgid "VPN connection failed"
msgstr "Połączenie z VPN się nie powiodło"

#: ../clients/cli/connections.c:560
msgid "VPN disconnected"
msgstr "Rozłączono z VPN"

#: ../clients/cli/connections.c:630
#, c-format
msgid "Error updating secrets for %s: %s\n"
msgstr "Błąd podczas aktualizowania haseł dla %s: %s\n"

#: ../clients/cli/connections.c:650
msgid "Connection profile details"
msgstr "Szczegóły profilu połączenia"

#: ../clients/cli/connections.c:663 ../clients/cli/connections.c:1113
#, c-format
msgid "Error: 'connection show': %s"
msgstr "Błąd: „connection show”: %s"

#: ../clients/cli/connections.c:881
msgid "never"
msgstr "nigdy"

#. "CAPABILITIES"
#: ../clients/cli/connections.c:882 ../clients/cli/connections.c:884
#: ../clients/cli/connections.c:886 ../clients/cli/connections.c:919
#: ../clients/cli/connections.c:986 ../clients/cli/connections.c:987
#: ../clients/cli/connections.c:989 ../clients/cli/connections.c:4432
#: ../clients/cli/connections.c:6370 ../clients/cli/connections.c:6371
#: ../clients/cli/devices.c:884 ../clients/cli/devices.c:1173
#: ../clients/cli/devices.c:1174 ../clients/cli/devices.c:1175
#: ../clients/cli/devices.c:1176 ../clients/cli/devices.c:1177
#: ../clients/cli/devices.c:1214 ../clients/cli/devices.c:1216
#: ../clients/cli/devices.c:1217 ../clients/cli/devices.c:1247
#: ../clients/cli/devices.c:1248 ../clients/cli/devices.c:1249
#: ../clients/cli/devices.c:1250 ../clients/cli/devices.c:1251
#: ../clients/cli/devices.c:1252 ../clients/cli/devices.c:1253
#: ../clients/cli/devices.c:1255 ../clients/cli/devices.c:1257
#: ../clients/cli/general.c:152 ../clients/common/nm-client-utils.c:258
#: ../clients/common/nm-meta-setting-desc.c:575
#: ../clients/common/nm-meta-setting-desc.c:2538
msgid "yes"
msgstr "tak"

#: ../clients/cli/connections.c:882 ../clients/cli/connections.c:884
#: ../clients/cli/connections.c:886 ../clients/cli/connections.c:986
#: ../clients/cli/connections.c:987 ../clients/cli/connections.c:989
#: ../clients/cli/connections.c:4431 ../clients/cli/connections.c:6370
#: ../clients/cli/connections.c:6371 ../clients/cli/devices.c:884
#: ../clients/cli/devices.c:1173 ../clients/cli/devices.c:1174
#: ../clients/cli/devices.c:1175 ../clients/cli/devices.c:1176
#: ../clients/cli/devices.c:1177 ../clients/cli/devices.c:1214
#: ../clients/cli/devices.c:1216 ../clients/cli/devices.c:1217
#: ../clients/cli/devices.c:1247 ../clients/cli/devices.c:1248
#: ../clients/cli/devices.c:1249 ../clients/cli/devices.c:1250
#: ../clients/cli/devices.c:1251 ../clients/cli/devices.c:1252
#: ../clients/cli/devices.c:1253 ../clients/cli/devices.c:1255
#: ../clients/cli/devices.c:1257 ../clients/cli/general.c:153
#: ../clients/common/nm-client-utils.c:260
#: ../clients/common/nm-meta-setting-desc.c:575
#: ../clients/common/nm-meta-setting-desc.c:2541
msgid "no"
msgstr "nie"

#: ../clients/cli/connections.c:1103
msgid "Activate connection details"
msgstr "Szczegóły aktywowania połączenia"

#: ../clients/cli/connections.c:1350
#, c-format
msgid "invalid field '%s'; allowed fields: %s and %s, or %s,%s"
msgstr "nieprawidłowe pole „%s”; dozwolone pola: %s i %s, albo %s,%s"

#: ../clients/cli/connections.c:1365 ../clients/cli/connections.c:1373
#, c-format
msgid "'%s' has to be alone"
msgstr "„%s” musi być same"

#: ../clients/cli/connections.c:1573
#, c-format
msgid "incorrect string '%s' of '--order' option"
msgstr "niepoprawny ciąg „%s” opcji „--order”"

#: ../clients/cli/connections.c:1599
#, c-format
msgid "incorrect item '%s' in '--order' option"
msgstr "niepoprawny element „%s” w opcji „--order”"

#: ../clients/cli/connections.c:1629
msgid "No connection specified"
msgstr "Nie podano połączenia"

#: ../clients/cli/connections.c:1644
#, c-format
msgid "%s argument is missing"
msgstr "Brak parametru %s"

#: ../clients/cli/connections.c:1654
#, c-format
msgid "unknown connection '%s'"
msgstr "nieznane połączenie „%s”"

#: ../clients/cli/connections.c:1687
msgid "'--order' argument is missing"
msgstr "Brak parametru „--order”"

#: ../clients/cli/connections.c:1742
msgid "NetworkManager active profiles"
msgstr "Aktywne profile usługi NetworkManager"

#: ../clients/cli/connections.c:1743
msgid "NetworkManager connection profiles"
msgstr "Profile połączeń usługi NetworkManager"

#: ../clients/cli/connections.c:1796 ../clients/cli/connections.c:2471
#: ../clients/cli/connections.c:2483 ../clients/cli/connections.c:2495
#: ../clients/cli/connections.c:2671 ../clients/cli/connections.c:8431
#: ../clients/cli/connections.c:8448 ../clients/cli/devices.c:2681
#: ../clients/cli/devices.c:2692 ../clients/cli/devices.c:2934
#: ../clients/cli/devices.c:2945 ../clients/cli/devices.c:2963
#: ../clients/cli/devices.c:2972 ../clients/cli/devices.c:2993
#: ../clients/cli/devices.c:3004 ../clients/cli/devices.c:3022
#: ../clients/cli/devices.c:3400 ../clients/cli/devices.c:3410
#: ../clients/cli/devices.c:3418 ../clients/cli/devices.c:3430
#: ../clients/cli/devices.c:3445 ../clients/cli/devices.c:3453
#: ../clients/cli/devices.c:3627 ../clients/cli/devices.c:3638
#: ../clients/cli/devices.c:3810
#, c-format
msgid "Error: %s argument is missing."
msgstr "Błąd: brak parametru %s."

#: ../clients/cli/connections.c:1815
#, c-format
msgid "Error: %s - no such connection profile."
msgstr "Błąd: %s — nie ma takiego profilu połączenia."

#: ../clients/cli/connections.c:1879 ../clients/cli/connections.c:2458
#: ../clients/cli/connections.c:2522 ../clients/cli/connections.c:7941
#: ../clients/cli/connections.c:8052 ../clients/cli/connections.c:8562
#: ../clients/cli/devices.c:1582 ../clients/cli/devices.c:1868
#: ../clients/cli/devices.c:2037 ../clients/cli/devices.c:2145
#: ../clients/cli/devices.c:2334 ../clients/cli/devices.c:3590
#: ../clients/cli/devices.c:3816 ../clients/cli/general.c:928
#, c-format
msgid "Error: %s."
msgstr "Błąd: %s."

#: ../clients/cli/connections.c:1977
#, c-format
msgid "no active connection on device '%s'"
msgstr "brak aktywnych połączeń na urządzeniu „%s”"

#: ../clients/cli/connections.c:1985
msgid "no active connection or device"
msgstr "brak aktywnych połączeń na urządzeń"

#: ../clients/cli/connections.c:2005
#, c-format
msgid "device '%s' not compatible with connection '%s':"
msgstr "urządzenie „%s” jest niezgodne z połączeniem „%s”:"

#: ../clients/cli/connections.c:2041
#, c-format
msgid "device '%s' not compatible with connection '%s'"
msgstr "urządzenie „%s” jest niezgodne z połączeniem „%s”"

#: ../clients/cli/connections.c:2044
#, c-format
msgid "no device found for connection '%s'"
msgstr "nie odnaleziono urządzenia dla połączenia „%s”"

#: ../clients/cli/connections.c:2072
#, c-format
msgid "Connection successfully activated (%s) (D-Bus active path: %s)\n"
msgstr "Pomyślnie aktywowano połączenie (%s) (ścieżka aktywacji D-Bus: %s)\n"

#: ../clients/cli/connections.c:2076 ../clients/cli/connections.c:2224
#: ../clients/cli/connections.c:6249
#, c-format
msgid "Connection successfully activated (D-Bus active path: %s)\n"
msgstr "Pomyślnie aktywowano połączenie (ścieżka aktywacji D-Bus: %s)\n"

#: ../clients/cli/connections.c:2083 ../clients/cli/connections.c:2204
#, c-format
msgid "Error: Connection activation failed: %s"
msgstr "Błąd: aktywacja połączenia się nie powiodła: %s"

#: ../clients/cli/connections.c:2119
#, c-format
msgid "Error: Timeout expired (%d seconds)"
msgstr "Błąd: przekroczono czas oczekiwania (%d s)"

#: ../clients/cli/connections.c:2285
#, c-format
msgid "failed to read passwd-file '%s': %s"
msgstr "odczytanie passwd-file „%s” się nie powiodło: %s"

#: ../clients/cli/connections.c:2297
#, c-format
msgid "missing colon in 'password' entry '%s'"
msgstr "brak dwukropka we wpisie „password” „%s”"

#: ../clients/cli/connections.c:2305
#, c-format
msgid "missing dot in 'password' entry '%s'"
msgstr "brak kropki we wpisie „password” „%s”"

#: ../clients/cli/connections.c:2318
#, c-format
msgid "invalid setting name in 'password' entry '%s'"
msgstr "nieprawidłowa nazwa ustawienia we wpisie „password” „%s”"

#: ../clients/cli/connections.c:2374
#, c-format
msgid "unknown device '%s'."
msgstr "nieznane urządzenie „%s”."

#: ../clients/cli/connections.c:2379
msgid "neither a valid connection nor device given"
msgstr "nie podano prawidłowego połączenia ani urządzenia"

#: ../clients/cli/connections.c:2505 ../clients/cli/devices.c:1533
#: ../clients/cli/devices.c:2699 ../clients/cli/devices.c:3035
#: ../clients/cli/devices.c:3644
#, c-format
msgid "Unknown parameter: %s\n"
msgstr "Nieznany parametr: %s\n"

#: ../clients/cli/connections.c:2530
msgid "preparing"
msgstr "przygotowywanie"

#: ../clients/cli/connections.c:2550
#, c-format
msgid "Connection '%s' (%s) successfully deleted.\n"
msgstr "Pomyślnie usunięto połączenie „%s” (%s).\n"

#: ../clients/cli/connections.c:2566
#, c-format
msgid "Connection '%s' successfully deactivated (D-Bus active path: %s)\n"
msgstr ""
"Pomyślnie dezaktywowano połączenie „%s” (ścieżka aktywacji D-Bus: %s)\n"

#: ../clients/cli/connections.c:2647 ../clients/cli/connections.c:8167
#: ../clients/cli/connections.c:8199 ../clients/cli/connections.c:8356
#, c-format
msgid "Error: No connection specified."
msgstr "Błąd: nie podano połączenia."

#: ../clients/cli/connections.c:2688
#, c-format
msgid "Error: '%s' is not an active connection.\n"
msgstr "Błąd: „%s” nie jest aktywnym połączeniem.\n"

#: ../clients/cli/connections.c:2689
#, c-format
msgid "Error: not all active connections found."
msgstr "Błąd: nie odnaleziono wszystkich aktywnych połączeń."

#: ../clients/cli/connections.c:2698
#, c-format
msgid "Error: no active connection provided."
msgstr "Błąd: nie podano aktywnego połączenia."

#: ../clients/cli/connections.c:2732
#, c-format
msgid "Connection '%s' deactivation failed: %s\n"
msgstr "Dezaktywacja połączenia „%s” się nie powiodła: %s\n"

#: ../clients/cli/connections.c:2988 ../clients/cli/connections.c:3045
#: ../clients/common/nm-client-utils.c:169
#, c-format
msgid "'%s' not among [%s]"
msgstr "„%s” nie jest w [%s]"

#. We should not really come here
#: ../clients/cli/connections.c:3008 ../clients/cli/connections.c:3068
#: ../clients/common/nm-client-utils.c:279
#, c-format
msgid "Unknown error"
msgstr "Nieznany błąd"

#: ../clients/cli/connections.c:3202
#, c-format
msgid "Warning: master='%s' doesn't refer to any existing profile.\n"
msgstr ""
"Ostrzeżenie: master=„%s” nie odnosi się do żadnego istniejącego profilu.\n"

#: ../clients/cli/connections.c:3539
#, c-format
msgid "Error: invalid property '%s': %s."
msgstr "Błąd: nieprawidłowa właściwość „%s”: %s."

#: ../clients/cli/connections.c:3556
#, c-format
msgid "Error: failed to modify %s.%s: %s."
msgstr "Błąd: zmodyfikowanie %s.%s się nie powiodło: %s."

#: ../clients/cli/connections.c:3575
#, c-format
msgid "Error: failed to remove a value from %s.%s: %s."
msgstr "Błąd: usunięcie wartości z %s.%s się nie powiodło: %s."

#: ../clients/cli/connections.c:3609
#, c-format
msgid "Error: '%s' is mandatory."
msgstr "Błąd: „%s” jest wymagane."

#: ../clients/cli/connections.c:3636
#, c-format
msgid "Error: invalid slave type; %s."
msgstr "Błąd: nieznany typ podrzędnego; %s."

#: ../clients/cli/connections.c:3644
#, c-format
msgid "Error: invalid connection type; %s."
msgstr "Błąd: nieznany typ połączenia; %s."

#: ../clients/cli/connections.c:3721
#, c-format
msgid "Error: bad connection type: %s"
msgstr "Błąd: błędny typ połączenia: %s"

#: ../clients/cli/connections.c:3767
#, c-format
msgid "Error: '%s': %s"
msgstr "Błąd: „%s”: %s"

#: ../clients/cli/connections.c:3788
msgid "Error: master is required"
msgstr "Błąd: „master” jest wymagane"

#: ../clients/cli/connections.c:3847
#, c-format
msgid "Error: error adding bond option '%s=%s'."
msgstr "Błąd: błąd podczas dodawania opcji wiązania „%s=%s”."

#: ../clients/cli/connections.c:3878
#, c-format
msgid "Error: '%s' is not a valid monitoring mode; use '%s' or '%s'.\n"
msgstr ""
"Błąd: „%s” nie jest prawidłowym trybem monitorowania; należy użyć „%s” lub "
"„%s”.\n"

#: ../clients/cli/connections.c:3909
#, c-format
msgid "Error: 'bt-type': '%s' not valid; use [%s, %s, %s (%s), %s]."
msgstr ""
"Błąd: „bt-type”: „%s” jest nieprawidłowe; należy użyć [%s, %s, %s (%s), %s]."

#: ../clients/cli/connections.c:4158
#, c-format
msgid "Error: value for '%s' is missing."
msgstr "Błąd: brak wartości dla „%s”."

#: ../clients/cli/connections.c:4204
msgid "Error: <setting>.<property> argument is missing."
msgstr "Błąd: brak parametru <ustawienie>.<właściwość>."

#: ../clients/cli/connections.c:4227
#, c-format
msgid "Error: invalid or not allowed setting '%s': %s."
msgstr "Błąd: nieprawidłowe lub niedozwolone ustawienie „%s”: %s."

#: ../clients/cli/connections.c:4273 ../clients/cli/connections.c:4289
#, c-format
msgid "Error: '%s' is ambiguous (%s.%s or %s.%s)."
msgstr "Błąd: „%s” jest niejednoznaczne (%s.%s lub %s.%s)."

#: ../clients/cli/connections.c:4307
#, c-format
msgid "Error: invalid <setting>.<property> '%s'."
msgstr "Błąd: nieprawidłowe <ustawienie>.<właściwość> „%s”."

#: ../clients/cli/connections.c:4351 ../clients/cli/connections.c:7992
#, c-format
msgid "Error: Failed to add '%s' connection: %s"
msgstr "Błąd: dodanie połączenia „%s” się nie powiodło: %s"

#: ../clients/cli/connections.c:4369
#, c-format
msgid ""
"Warning: There is another connection with the name '%1$s'. Reference the "
"connection by its uuid '%2$s'\n"
msgid_plural ""
"Warning: There are %3$u other connections with the name '%1$s'. Reference "
"the connection by its uuid '%2$s'\n"
msgstr[0] ""
"Ostrzeżenie: istnieje %3$u inne połączenie o nazwie „%1$s”. Należy odwoływać "
"się do połączenia za pomocą UUID „%2$s”\n"
msgstr[1] ""
"Ostrzeżenie: istnieją %3$u inne połączenia o nazwie „%1$s”. Należy odwoływać "
"się do połączenia za pomocą UUID „%2$s”\n"
msgstr[2] ""
"Ostrzeżenie: istnieje %3$u innych połączeń o nazwie „%1$s”. Należy odwoływać "
"się do połączenia za pomocą UUID „%2$s”\n"

#: ../clients/cli/connections.c:4378
#, c-format
msgid "Connection '%s' (%s) successfully added.\n"
msgstr "Pomyślnie dodano połączenie „%s” (%s).\n"

#: ../clients/cli/connections.c:4516
#, c-format
msgid ""
"You can specify this option more than once. Press <Enter> when you're done.\n"
msgstr ""
"Można podać tę opcję więcej niż raz. Należy nacisnąć klawisz <Enter> po "
"ukończeniu.\n"

#. Ask for optional arguments.
#: ../clients/cli/connections.c:4615
#, c-format
msgid "There is %d optional setting for %s.\n"
msgid_plural "There are %d optional settings for %s.\n"
msgstr[0] "Istnieje %d opcjonalne ustawienie dla %s.\n"
msgstr[1] "Istnieją %d opcjonalne ustawienia dla %s.\n"
msgstr[2] "Istnieje %d opcjonalnych ustawień dla %s.\n"

#: ../clients/cli/connections.c:4618
#, c-format
msgid "Do you want to provide it? %s"
msgid_plural "Do you want to provide them? %s"
msgstr[0] "Podać go? %s"
msgstr[1] "Podać je? %s"
msgstr[2] "Podać je? %s"

#: ../clients/cli/connections.c:4754 ../clients/cli/utils.c:303
#, c-format
msgid "Error: value for '%s' argument is required."
msgstr "Błąd: wartość dla parametru „%s” jest wymagana."

#: ../clients/cli/connections.c:4760
#, c-format
msgid "Error: 'save': %s."
msgstr "Błąd: „save”: %s."

#: ../clients/cli/connections.c:4848 ../clients/cli/connections.c:4859
#, c-format
msgid "Error: '%s' argument is required."
msgstr "Błąd: parametr „%s” jest wymagany."

#: ../clients/cli/connections.c:5837
#, c-format
msgid "['%s' setting values]\n"
msgstr "[wartości ustawienia „%s”]\n"

#. TRANSLATORS: do not translate command names and keywords before ::
#. *              However, you should translate terms enclosed in <>.
#.
#: ../clients/cli/connections.c:5916
#, c-format
msgid ""
"---[ Main menu ]---\n"
"goto     [<setting> | <prop>]        :: go to a setting or property\n"
"remove   <setting>[.<prop>] | <prop> :: remove setting or reset property "
"value\n"
"set      [<setting>.<prop> <value>]  :: set property value\n"
"describe [<setting>.<prop>]          :: describe property\n"
"print    [all | <setting>[.<prop>]]  :: print the connection\n"
"verify   [all | fix]                 :: verify the connection\n"
"save     [persistent|temporary]      :: save the connection\n"
"activate [<ifname>] [/<ap>|<nsp>]    :: activate the connection\n"
"back                                 :: go one level up (back)\n"
"help/?   [<command>]                 :: print this help\n"
"nmcli    <conf-option> <value>       :: nmcli configuration\n"
"quit                                 :: exit nmcli\n"
msgstr ""
"---[ Menu główne ]---\n"
"goto     [<ustawienie> | <właściwość>]         :: przechodzi do ustawienia\n"
"                                                  lub właściwości\n"
"remove   <ustawienie>[.<właściwość>] | <właściwość> :: usuwa ustawienie lub\n"
"                                                 przywraca wartość "
"właściwości\n"
"set      [<ustawienie>.<właściwość> <wartość>] :: ustawia wartość "
"właściwości\n"
"describe [<ustawienie>.<właściwość>]           :: opisuje właściwość\n"
"print    [all | <ustawienie>[.<właściwość>]]   :: wyświetla połączenie\n"
"verify   [all | fix]                           :: sprawdza połączenie\n"
"save     [persistent|temporary]                :: zapisuje połączenie\n"
"activate [<nazwa interfejsu>] [/<ap>|<nsp>]    :: aktywuje połączenie\n"
"back                                           :: przechodzi o poziom\n"
"                                                  wyżej (wstecz)\n"
"help/?   [<polecenie>]                         :: wyświetla tę pomoc\n"
"nmcli    <opcja konfiguracji> <wartość>        :: konfiguracja nmcli\n"
"quit                                           :: kończy działanie nmcli\n"

#: ../clients/cli/connections.c:5943
#, c-format
msgid ""
"goto <setting>[.<prop>] | <prop>  :: enter setting/property for editing\n"
"\n"
"This command enters into a setting or property for editing it.\n"
"\n"
"Examples: nmcli> goto connection\n"
"          nmcli connection> goto secondaries\n"
"          nmcli> goto ipv4.addresses\n"
msgstr ""
"goto <ustawienie>[.<właściwość>] | <właściwość>  :: przechodzi do\n"
"                                      ustawienia/właściwości do modyfikacji\n"
"\n"
"To polecenie przechodzi do ustawienia lub właściwości w celu ich "
"modyfikacji.\n"
"\n"
"Przykłady: nmcli> goto connection\n"
"           nmcli connection> goto secondaries\n"
"           nmcli> goto ipv4.addresses\n"

#: ../clients/cli/connections.c:5950
#, c-format
msgid ""
"remove <setting>[.<prop>]  :: remove setting or reset property value\n"
"\n"
"This command removes an entire setting from the connection, or if a "
"property\n"
"is given, resets that property to the default value.\n"
"\n"
"Examples: nmcli> remove wifi-sec\n"
"          nmcli> remove eth.mtu\n"
msgstr ""
"remove <ustawienie>[.<właściwość>]  :: usuwa ustawienie lub przywraca\n"
"                                       wartość właściwości\n"
"\n"
"To polecenie usuwa całe ustawienie z połączenia, lub jeśli podano\n"
"właściwość, przywraca ją do domyślnej wartości.\n"
"\n"
"Przykłady: nmcli> remove wifi-sec\n"
"           nmcli> remove eth.mtu\n"

#: ../clients/cli/connections.c:5957
#, c-format
msgid ""
"set [<setting>.<prop> <value>]  :: set property value\n"
"\n"
"This command sets property value.\n"
"\n"
"Example: nmcli> set con.id My connection\n"
msgstr ""
"set [<ustawienie>.<właściwość> <wartość>]  :: ustawia wartość właściwości\n"
"\n"
"To polecenie ustawia wartość właściwości.\n"
"\n"
"Przykład: nmcli> set con.id Moje połączenie\n"

#: ../clients/cli/connections.c:5962
#, c-format
msgid ""
"describe [<setting>.<prop>]  :: describe property\n"
"\n"
"Shows property description. You can consult nm-settings(5) manual page to "
"see all NM settings and properties.\n"
msgstr ""
"describe [<ustawienie>.<właściwość>]  :: opisuje właściwość\n"
"\n"
"Wyświetla opis właściwości. Wszystkie ustawienia i właściwości usługi NM\n"
"można znaleźć na stronie podręcznika nm-settings(5).\n"

#: ../clients/cli/connections.c:5967
#, c-format
msgid ""
"print [all]  :: print setting or connection values\n"
"\n"
"Shows current property or the whole connection.\n"
"\n"
"Example: nmcli ipv4> print all\n"
msgstr ""
"print [all]  :: wyświetla ustawienia lub wartości połączeń\n"
"\n"
"Wyświetla bieżącą właściwość lub całe połączenie.\n"
"\n"
"Przykład: nmcli ipv4> print all\n"

#: ../clients/cli/connections.c:5972
#, c-format
msgid ""
"verify [all | fix]  :: verify setting or connection validity\n"
"\n"
"Verifies whether the setting or connection is valid and can be saved later.\n"
"It indicates invalid values on error. Some errors may be fixed "
"automatically\n"
"by 'fix' option.\n"
"\n"
"Examples: nmcli> verify\n"
"          nmcli> verify fix\n"
"          nmcli bond> verify\n"
msgstr ""
"verify [all | fix]  :: sprawdza ustawienie lub poprawność połączenia\n"
"\n"
"Sprawdza, czy ustawienie lub połączenie jest prawidłowe i może zostać\n"
"później zapisane. Wskazuje nieprawidłowe wartości po napotkaniu błędu.\n"
"Niektóre błędy mogą zostać naprawione automatycznie za pomocą opcji „fix”.\n"
"\n"
"Przykłady: nmcli> verify\n"
"           nmcli> verify fix\n"
"           nmcli bond> verify\n"

#: ../clients/cli/connections.c:5981
#, c-format
msgid ""
"save [persistent|temporary]  :: save the connection\n"
"\n"
"Sends the connection profile to NetworkManager that either will save it\n"
"persistently, or will only keep it in memory. 'save' without an argument\n"
"means 'save persistent'.\n"
"Note that once you save the profile persistently those settings are saved\n"
"across reboot or restart. Subsequent changes can also be temporary or\n"
"persistent, but any temporary changes will not persist across reboot or\n"
"restart. If you want to fully remove the persistent connection, the "
"connection\n"
"profile must be deleted.\n"
msgstr ""
"save [persistent|temporary]  :: zapisuje połączenie\n"
"\n"
"Wysyła profil połączenia do usługi NetworkManager, która zapisze go na\n"
"stałe lub tylko przechowa w pamięci. „save” bez parametru oznacza „save "
"persistent”.\n"
"Proszę zauważyć, że po zapisaniu profilu na stałe te ustawienia są\n"
"zachowywane między ponownymi uruchomieniami. Dalsze zmiany także mogą być\n"
"tymczasowe lub stałe, ale wszystkie zmiany tymczasowe nie będą zachowywane\n"
"między ponownymi uruchomieniami. Aby w pełni usunąć trwałe połączenie,\n"
"należy usunąć profil połączenia.\n"

#: ../clients/cli/connections.c:5992
#, c-format
msgid ""
"activate [<ifname>] [/<ap>|<nsp>]  :: activate the connection\n"
"\n"
"Activates the connection.\n"
"\n"
"Available options:\n"
"<ifname>    - device the connection will be activated on\n"
"/<ap>|<nsp> - AP (Wi-Fi) or NSP (WiMAX) (prepend with / when <ifname> is not "
"specified)\n"
msgstr ""
"activate [<nazwa interfejsu>] [/<ap>|<nsp>]  :: aktywuje połączenie\n"
"\n"
"Aktywuje połączenie.\n"
"\n"
"Dostępne opcje:\n"
"<nazwa interfejsu> — urządzenie, na którym aktywowane będzie połączenie\n"
"/<ap>|<nsp>        — punkt dostępowy (Wi-Fi) lub NSP (WiMAX) (należy\n"
"                     poprzedzić znakiem /, kiedy nie podano\n"
"                     <nazwy-interfejsu>)\n"

#: ../clients/cli/connections.c:5999 ../clients/cli/connections.c:6158
#, c-format
msgid ""
"back  :: go to upper menu level\n"
"\n"
msgstr ""
"back  :: przechodzi do menu wyższego poziomu\n"
"\n"

#: ../clients/cli/connections.c:6002
#, c-format
msgid ""
"help/? [<command>]  :: help for the nmcli commands\n"
"\n"
msgstr ""
"help/? [<polecenie>]  :: pomoc dla poleceń nmcli\n"
"\n"

#: ../clients/cli/connections.c:6005
#, c-format
msgid ""
"nmcli [<conf-option> <value>]  :: nmcli configuration\n"
"\n"
"Configures nmcli. The following options are available:\n"
"status-line yes | no          [default: no]\n"
"save-confirmation yes | no    [default: yes]\n"
"show-secrets yes | no         [default: no]\n"
"prompt-color <color> | <0-8>  [default: 0]\n"
"%s\n"
"Examples: nmcli> nmcli status-line yes\n"
"          nmcli> nmcli save-confirmation no\n"
"          nmcli> nmcli prompt-color 3\n"
msgstr ""
"nmcli [<opcja-konfiguracji> <wartość>]  :: konfiguracja nmcli\n"
"\n"
"Konfiguruje nmcli. Dostępne opcje:\n"
"status-line yes | no         [domyślnie: no]\n"
"save-confirmation yes | no   [domyślnie: yes]\n"
"show-secrets yes | no        [domyślnie: no]\n"
"prompt-color <kolor> | <0-8> [domyślnie: 0]\n"
"%s\n"
"Przykłady: nmcli> nmcli status-line yes\n"
"           nmcli> nmcli save-confirmation no\n"
"           nmcli> nmcli prompt-color 3\n"

#: ../clients/cli/connections.c:6027 ../clients/cli/connections.c:6164
#, c-format
msgid ""
"quit  :: exit nmcli\n"
"\n"
"This command exits nmcli. When the connection being edited is not saved, the "
"user is asked to confirm the action.\n"
msgstr ""
"quit  :: kończy działanie nmcli\n"
"\n"
"To polecenie kończy działanie nmcli. Jeśli modyfikowane połączenie nie jest "
"zapisane, użytkownik zostanie poproszony o potwierdzenie działania.\n"

#: ../clients/cli/connections.c:6032 ../clients/cli/connections.c:6169
#: ../clients/cli/connections.c:6605 ../clients/cli/connections.c:7562
#, c-format
msgid "Unknown command: '%s'\n"
msgstr "Nieznane polecenie: „%s”\n"

#. TRANSLATORS: do not translate command names and keywords before ::
#. *              However, you should translate terms enclosed in <>.
#.
#: ../clients/cli/connections.c:6098
#, c-format
msgid ""
"---[ Property menu ]---\n"
"set      [<value>]               :: set new value\n"
"add      [<value>]               :: add new option to the property\n"
"change                           :: change current value\n"
"remove   [<index> | <option>]    :: delete the value\n"
"describe                         :: describe property\n"
"print    [setting | connection]  :: print property (setting/connection) "
"value(s)\n"
"back                             :: go to upper level\n"
"help/?   [<command>]             :: print this help or command description\n"
"quit                             :: exit nmcli\n"
msgstr ""
"---[ Menu właściwości ]---\n"
"set      [<wartość>]             :: ustawia nową wartość\n"
"add      [<wartość>]             :: dodaje nową wartość do właściwości\n"
"change                           :: zmienia bieżącą wartość\n"
"remove   [<indeks> | <opcja>]    :: usuwa wartość\n"
"describe                         :: opisuje wartość\n"
"print    [setting | connection]  :: wyświetla wartości właściwości\n"
"                                    (ustawienia/połączenia)\n"
"back                             :: przechodzi do wyższego poziomu\n"
"help/?   [<polecenie>]           :: wyświetla tę pomoc lub opis polecenia\n"
"quit                             :: kończy działanie nmcli\n"

#: ../clients/cli/connections.c:6123
#, c-format
msgid ""
"set [<value>]  :: set new value\n"
"\n"
"This command sets provided <value> to this property\n"
msgstr ""
"set [<wartość>]  :: ustawia nową wartość\n"
"\n"
"To polecenie ustawia podaną <wartość> tej właściwości\n"

#: ../clients/cli/connections.c:6127
#, c-format
msgid ""
"add [<value>]  :: append new value to the property\n"
"\n"
"This command adds provided <value> to this property, if the property is of a "
"container type. For single-valued properties the property value is replaced "
"(same as 'set').\n"
msgstr ""
"add [<wartość>]  :: dodaje nową wartość do właściwości\n"
"\n"
"To polecenie dodaje podaną <wartość> do tej właściwości, jeśli właściwość "
"jest typu kontener. W przypadku właściwości zawierających jedną wartość "
"zastępuje tę wartość (podobnie jak „set”).\n"

#: ../clients/cli/connections.c:6133
#, c-format
msgid ""
"change  :: change current value\n"
"\n"
"Displays current value and allows editing it.\n"
msgstr ""
"change  :: zmienia bieżącą wartość\n"
"\n"
"Wyświetla bieżącą wartość i umożliwia jej modyfikację.\n"

#: ../clients/cli/connections.c:6137
#, c-format
msgid ""
"remove [<value>|<index>|<option name>]  :: delete the value\n"
"\n"
"Removes the property value. For single-valued properties, this sets the\n"
"property back to its default value. For container-type properties, this "
"removes\n"
"all the values of that property, or you can specify an argument to remove "
"just\n"
"a single item or option. The argument is either a value or index of the item "
"to\n"
"remove, or an option name (for properties with named options).\n"
"\n"
"Examples: nmcli ipv4.dns> remove 8.8.8.8\n"
"          nmcli ipv4.dns> remove 2\n"
"          nmcli bond.options> remove downdelay\n"
"\n"
msgstr ""
"remove [<wartość>|<indeks>|<nazwa opcji>]  :: usuwa wartość\n"
"\n"
"Usuwa wartość właściwości. W przypadku właściwości o pojedynczej wartości\n"
"ustawiona zostanie jej domyślna wartość. W przypadku właściwości typu\n"
"kontenera usunięte zostaną wszystkie wartości danej właściwości, jeśli nie\n"
"zostanie ustawiony parametr usuwający tylko pojedynczy element lub opcję.\n"
"Parametrem jest wartość lub indeks usuwanego elementu albo nazwa opcji\n"
"(dla właściwości z nazwanymi opcjami).\n"
"\n"
"Przykłady: nmcli ipv4.dns> remove 8.8.8.8\n"
"           nmcli ipv4.dns> remove 2\n"
"           nmcli bond.options> remove downdelay\n"
"\n"

#: ../clients/cli/connections.c:6148
#, c-format
msgid ""
"describe  :: describe property\n"
"\n"
"Shows property description. You can consult nm-settings(5) manual page to "
"see all NM settings and properties.\n"
msgstr ""
"describe  :: opisuje właściwość\n"
"\n"
"Wyświetla opis właściwości. Wszystkie ustawienia i właściwości usługi NM "
"można znaleźć na stronie podręcznika nm-settings(5).\n"

#: ../clients/cli/connections.c:6153
#, c-format
msgid ""
"print [property|setting|connection]  :: print property (setting, connection) "
"value(s)\n"
"\n"
"Shows property value. Providing an argument you can also display values for "
"the whole setting or connection.\n"
msgstr ""
"print [property|setting|connection]  :: wyświetla wartości właściwości\n"
"                                        (ustawienia, połączenia)\n"
"\n"
"Wyświetla wartość właściwości. Podając parametr można także wyświetlić "
"wartości dla całego ustawienia lub połączenia.\n"

#: ../clients/cli/connections.c:6161
#, c-format
msgid ""
"help/? [<command>]  :: help for nmcli commands\n"
"\n"
msgstr ""
"help/? [<polecenie>]  :: pomoc dla poleceń nmcli\n"
"\n"

#: ../clients/cli/connections.c:6255
#, c-format
msgid "Error: Connection activation failed.\n"
msgstr "Błąd: aktywacja połączenia się nie powiodła.\n"

#: ../clients/cli/connections.c:6350
#, c-format
msgid "Error: setting '%s' is mandatory and cannot be removed.\n"
msgstr "Błąd: ustawienie „%s” jest wymagane i nie może być usuwane.\n"

#. TRANSLATORS: status line in nmcli connection editor
#: ../clients/cli/connections.c:6368
#, c-format
msgid "[ Type: %s | Name: %s | UUID: %s | Dirty: %s | Temp: %s ]\n"
msgstr "[ Typ: %s | nazwa: %s | UUID: %s | dirty: %s | tymczasowe: %s ]\n"

#: ../clients/cli/connections.c:6404
#, c-format
msgid "The connection is not saved. Do you really want to quit? %s"
msgstr "Połączenie nie jest zapisane. Na pewno zakończyć? %s"

#: ../clients/cli/connections.c:6453
#, c-format
msgid ""
"The connection profile has been removed from another client. You may type "
"'save' in the main menu to restore it.\n"
msgstr ""
"Profil połączenia został usunięty z innego klienta. Można wpisać „save” "
"w głównym oknie, aby go przywrócić.\n"

#: ../clients/cli/connections.c:6483 ../clients/cli/connections.c:6897
#: ../clients/cli/connections.c:6955
#, c-format
msgid "Allowed values for '%s' property: %s\n"
msgstr "Dozwolone wartości dla właściwości „%s”: %s\n"

#: ../clients/cli/connections.c:6486 ../clients/cli/connections.c:6900
#: ../clients/cli/connections.c:6958
#, c-format
msgid "Enter '%s' value: "
msgstr "Proszę podać wartość „%s”: "

#: ../clients/cli/connections.c:6501 ../clients/cli/connections.c:6523
#: ../clients/cli/connections.c:6904 ../clients/cli/connections.c:6963
#, c-format
msgid "Error: failed to set '%s' property: %s\n"
msgstr "Błąd: ustawienie właściwości „%s” się nie powiodło: %s\n"

#: ../clients/cli/connections.c:6517
#, c-format
msgid "Edit '%s' value: "
msgstr "Modyfikacja wartości „%s”: "

#: ../clients/cli/connections.c:6546 ../clients/cli/settings.c:388
#, c-format
msgid "Error: %s\n"
msgstr "Błąd: %s\n"

#: ../clients/cli/connections.c:6552 ../clients/cli/connections.c:7058
#: ../clients/cli/connections.c:7109
#, c-format
msgid "Error: failed to remove value of '%s': %s\n"
msgstr "Błąd: usunięcie wartości „%s” się nie powiodło: %s\n"

#: ../clients/cli/connections.c:6573
#, c-format
msgid "Unknown command argument: '%s'\n"
msgstr "Nieznany parametr polecenia: „%s”\n"

#: ../clients/cli/connections.c:6676
#, c-format
msgid "Available settings: %s\n"
msgstr "Dostępne ustawienia: %s\n"

#: ../clients/cli/connections.c:6688
#, c-format
msgid "Error: invalid setting name; %s\n"
msgstr "Błąd: nieprawidłowa nazwa ustawienia; %s\n"

#: ../clients/cli/connections.c:6705
#, c-format
msgid "Available properties: %s\n"
msgstr "Dostępne właściwości: %s\n"

#: ../clients/cli/connections.c:6713
#, c-format
msgid "Error: property %s\n"
msgstr "Błąd: właściwość %s\n"

#: ../clients/cli/connections.c:6754
#, c-format
msgid ""
"Saving the connection with 'autoconnect=yes'. That might result in an "
"immediate activation of the connection.\n"
"Do you still want to save? %s"
msgstr ""
"Zapisywanie połączenia za pomocą „autoconnect=yes”. Może to spowodować "
"natychmiastową aktywację połączenia.\n"
"Na pewno zapisać? %s"

#: ../clients/cli/connections.c:6837
#, c-format
msgid "You may edit the following settings: %s\n"
msgstr "Można modyfikować następujące ustawienia: %s\n"

#: ../clients/cli/connections.c:6867
#, c-format
msgid ""
"The connection profile has been removed from another client. You may type "
"'save' to restore it.\n"
msgstr ""
"Profil połączenia został usunięty z innego klienta. Można wpisać „save”, aby "
"go przywrócić.\n"

#: ../clients/cli/connections.c:6908 ../clients/cli/connections.c:7153
#: ../clients/cli/connections.c:7185
#, c-format
msgid "Error: no setting selected; valid are [%s]\n"
msgstr "Błąd: nie wybrano ustawienia; prawidłowe to [%s]\n"

#: ../clients/cli/connections.c:6909
#, c-format
msgid "use 'goto <setting>' first, or 'set <setting>.<property>'\n"
msgstr ""
"należy najpierw użyć „goto <ustawienie>” lub „set <ustawienie>."
"<właściwość>”\n"

#: ../clients/cli/connections.c:6924 ../clients/cli/connections.c:7085
#: ../clients/cli/connections.c:7175
#, c-format
msgid "Error: invalid setting argument '%s'; valid are [%s]\n"
msgstr "Błąd: nieprawidłowy parametr ustawienia „%s”; prawidłowe to [%s]\n"

#: ../clients/cli/connections.c:6933
#, c-format
msgid "Error: missing setting for '%s' property\n"
msgstr "Błąd: brak ustawienia dla właściwości „%s”\n"

#: ../clients/cli/connections.c:6940
#, c-format
msgid "Error: invalid property: %s\n"
msgstr "Błąd: nieprawidłowa właściwość: %s\n"

#: ../clients/cli/connections.c:6994
#, c-format
msgid "Error: unknown setting '%s'\n"
msgstr "Błąd: nieznane ustawienie „%s”\n"

#: ../clients/cli/connections.c:7019
#, c-format
msgid "You may edit the following properties: %s\n"
msgstr "Można modyfikować następujące właściwości: %s\n"

#: ../clients/cli/connections.c:7063
#, c-format
msgid "Error: no argument given; valid are [%s]\n"
msgstr "Błąd: nie podano żadnego parametru; prawidłowe to [%s]\n"

#: ../clients/cli/connections.c:7082
#, c-format
msgid "Setting '%s' is not present in the connection.\n"
msgstr "Ustawienie „%s” nie jest obecne w połączeniu.\n"

#: ../clients/cli/connections.c:7130
#, c-format
msgid "Error: %s properties, nor it is a setting name.\n"
msgstr "Błąd: właściwości %s, ani nie jest nazwą ustawiania.\n"

#: ../clients/cli/connections.c:7154 ../clients/cli/connections.c:7186
#, c-format
msgid "use 'goto <setting>' first, or 'describe <setting>.<property>'\n"
msgstr ""
"należy najpierw użyć „goto <ustawienie>” lub „describe <ustawienie>."
"<właściwość>”\n"

#: ../clients/cli/connections.c:7209
#, c-format
msgid "Error: invalid property: %s, neither a valid setting name.\n"
msgstr "Błąd: nieprawidłowa właściwość: %s: ani prawidłową nazwą ustawienia.\n"

#: ../clients/cli/connections.c:7239
#, c-format
msgid "Error: unknown setting: '%s'\n"
msgstr "Błąd: nieznane ustawienie: „%s”\n"

#: ../clients/cli/connections.c:7244
#, c-format
msgid "Error: '%s' setting not present in the connection\n"
msgstr "Błąd: ustawienie „%s” nie jest obecne w połączeniu\n"

#: ../clients/cli/connections.c:7275
#, c-format
msgid "Error: invalid property: %s%s\n"
msgstr "Błąd: nieprawidłowa właściwość: %s%s\n"

#: ../clients/cli/connections.c:7277
msgid ", neither a valid setting name"
msgstr ", ani prawidłową nazwą ustawienia"

#: ../clients/cli/connections.c:7293
#, c-format
msgid "Invalid verify option: %s\n"
msgstr "Nieprawidłowa opcja sprawdzania: %s\n"

#: ../clients/cli/connections.c:7301
#, c-format
msgid "Verify setting '%s': %s\n"
msgstr "Sprawdzenie ustawienia „%s”: %s\n"

#: ../clients/cli/connections.c:7316
#, c-format
msgid "Verify connection: %s\n"
msgstr "Sprawdzenie połączenia: %s\n"

#: ../clients/cli/connections.c:7319
#, c-format
msgid "The error cannot be fixed automatically.\n"
msgstr "Nie można automatycznie naprawić błędu.\n"

#: ../clients/cli/connections.c:7336
#, c-format
msgid "Error: invalid argument '%s'\n"
msgstr "Błąd: nieprawidłowy parametr „%s”\n"

#: ../clients/cli/connections.c:7368
#, c-format
msgid "Error: Failed to save '%s' (%s) connection: %s\n"
msgstr "Błąd: zapisanie połączenia „%s” (%s) się nie powiodło: %s\n"

#: ../clients/cli/connections.c:7375
#, c-format
msgid "Connection '%s' (%s) successfully saved.\n"
msgstr "Pomyślnie zapisano połączenie „%s” (%s).\n"

#: ../clients/cli/connections.c:7376
#, c-format
msgid "Connection '%s' (%s) successfully updated.\n"
msgstr "Pomyślnie zaktualizowano połączenie „%s” (%s).\n"

#: ../clients/cli/connections.c:7408
#, c-format
msgid "Error: connection verification failed: %s\n"
msgstr "Błąd: sprawdzenie połączenia się nie powiodło: %s\n"

#: ../clients/cli/connections.c:7409
msgid "(unknown error)"
msgstr "(nieznany błąd)"

#: ../clients/cli/connections.c:7410
#, c-format
msgid "You may try running 'verify fix' to fix errors.\n"
msgstr "Można spróbować wykonać „verify fix”, aby naprawić błędy.\n"

#: ../clients/cli/connections.c:7432
#, c-format
msgid "Error: connection is not saved. Type 'save' first.\n"
msgstr "Błąd: połączenie nie jest zapisane. Należy najpierw wpisać „save”.\n"

#: ../clients/cli/connections.c:7436
#, c-format
msgid "Error: connection is not valid: %s\n"
msgstr "Błąd: połączenie jest nieprawidłowe: %s\n"

#: ../clients/cli/connections.c:7446
#, c-format
msgid "Error: Cannot activate connection: %s.\n"
msgstr "Błąd: nie można aktywować połączenia: %s.\n"

#: ../clients/cli/connections.c:7455
#, c-format
msgid "Error: Failed to activate '%s' (%s) connection: %s\n"
msgstr "Błąd: aktywowanie połączenia „%s” (%s) się nie powiodło: %s\n"

#: ../clients/cli/connections.c:7461
msgid "Monitoring connection activation (press any key to continue)\n"
msgstr ""
"Aktywacja monitorowania połączenia (naciśnięcie dowolnego klawisza "
"kontynuuje)\n"

#: ../clients/cli/connections.c:7497
#, c-format
msgid "Error: status-line: %s\n"
msgstr "Błąd: status-line: %s\n"

#: ../clients/cli/connections.c:7505
#, c-format
msgid "Error: save-confirmation: %s\n"
msgstr "Błąd: save-confirmation: %s\n"

#: ../clients/cli/connections.c:7513
#, c-format
msgid "Error: show-secrets: %s\n"
msgstr "Błąd: show-secrets: %s\n"

#: ../clients/cli/connections.c:7522
#, c-format
msgid "Error: bad color: %s\n"
msgstr "Błąd: błędny kolor: %s\n"

#: ../clients/cli/connections.c:7537
#, c-format
msgid "Current nmcli configuration:\n"
msgstr "Obecna konfiguracja nmcli:\n"

#: ../clients/cli/connections.c:7547
#, c-format
msgid "Invalid configuration option '%s'; allowed [%s]\n"
msgstr "Nieprawidłowa opcja konfiguracji „%s”; dozwolone [%s]\n"

#: ../clients/cli/connections.c:7765
#, c-format
msgid "Error: only one of 'id', uuid, or 'path' can be provided."
msgstr "Błąd: tylko jedno z „id”, UUID lub „path” może być podane."

#: ../clients/cli/connections.c:7780 ../clients/cli/connections.c:7949
#, c-format
msgid "Error: Unknown connection '%s'."
msgstr "Błąd: nieznane połączenie „%s”."

#: ../clients/cli/connections.c:7798
#, c-format
msgid "Warning: editing existing connection '%s'; 'type' argument is ignored\n"
msgstr ""
"Ostrzeżenie: modyfikowanie istniejącego połączenia „%s”; parametr „type” "
"jest ignorowany\n"

#: ../clients/cli/connections.c:7801
#, c-format
msgid ""
"Warning: editing existing connection '%s'; 'con-name' argument is ignored\n"
msgstr ""
"Ostrzeżenie: modyfikowanie istniejącego połączenia „%s”; parametr „con-name” "
"jest ignorowany\n"

#: ../clients/cli/connections.c:7823
#, c-format
msgid "Valid connection types: %s\n"
msgstr "Prawidłowe typy połączeń: %s\n"

#: ../clients/cli/connections.c:7825
#, c-format
msgid "Error: invalid connection type; %s\n"
msgstr "Błąd: nieznany typ połączenia; %s\n"

#: ../clients/cli/connections.c:7865
#, c-format
msgid "===| nmcli interactive connection editor |==="
msgstr "===| interaktywny edytor połączeń nmcli |==="

#: ../clients/cli/connections.c:7868
#, c-format
msgid "Editing existing '%s' connection: '%s'"
msgstr "Modyfikowanie istniejącego połączenia „%s”: „%s”"

#: ../clients/cli/connections.c:7870
#, c-format
msgid "Adding a new '%s' connection"
msgstr "Dodawanie nowego połączenia „%s”"

#: ../clients/cli/connections.c:7872
#, c-format
msgid "Type 'help' or '?' for available commands."
msgstr "Wpisanie „help” lub „?” wyświetla dostępne polecenia."

#: ../clients/cli/connections.c:7874
#, c-format
msgid "Type 'describe [<setting>.<prop>]' for detailed property description."
msgstr ""
"Wpisanie „describe [<ustawienie>.<właściwość>]” wyświetla szczegółowy opis "
"właściwości."

#: ../clients/cli/connections.c:7909
#, c-format
msgid "Error: Failed to modify connection '%s': %s"
msgstr "Błąd: zmodyfikowanie połączenia „%s” się nie powiodło: %s"

#: ../clients/cli/connections.c:7916
#, c-format
msgid "Connection '%s' (%s) successfully modified.\n"
msgstr "Pomyślnie zmodyfikowano połączenie „%s” (%s).\n"

#: ../clients/cli/connections.c:7997
#, c-format
msgid "%s (%s) cloned as %s (%s).\n"
msgstr "Sklonowano %s (%s) jako %s (%s).\n"

#: ../clients/cli/connections.c:8063
msgid "New connection name: "
msgstr "Nazwa nowego połączenia: "

#: ../clients/cli/connections.c:8065
#, c-format
msgid "Error: <new name> argument is missing."
msgstr "Błąd: brak parametru <nowa nazwa>."

#: ../clients/cli/connections.c:8071 ../clients/cli/connections.c:8573
#, c-format
msgid "Error: unknown extra argument: '%s'."
msgstr "Błąd: nieznany dodatkowy parametr: „%s”."

#: ../clients/cli/connections.c:8122
#, c-format
msgid "Error: not all connections deleted."
msgstr "Błąd: nie usunięto wszystkich połączeń."

#: ../clients/cli/connections.c:8123
#, c-format
msgid "Error: Connection deletion failed: %s"
msgstr "Błąd: usunięcie połączenia się nie powiodło: %s"

#: ../clients/cli/connections.c:8184 ../clients/cli/connections.c:8309
#, c-format
msgid "Error: %s.\n"
msgstr "Błąd: %s.\n"

#: ../clients/cli/connections.c:8185 ../clients/cli/connections.c:8310
#, c-format
msgid "Error: not all connections found."
msgstr "Błąd: nie odnaleziono wszystkich połączeń."

#. truncate trailing ", "
#: ../clients/cli/connections.c:8228
#, c-format
msgid "Error: cannot delete unknown connection(s): %s."
msgstr "Błąd: nie można usunąć nieznanych połączeń: %s."

#: ../clients/cli/connections.c:8240
#, c-format
msgid "%s: connection profile changed\n"
msgstr "%s: zmieniono profil połączenia\n"

#: ../clients/cli/connections.c:8266
#, c-format
msgid "%s: connection profile created\n"
msgstr "%s: utworzono profil połączenia\n"

#: ../clients/cli/connections.c:8275
#, c-format
msgid "%s: connection profile removed\n"
msgstr "%s: usunięto profil połączenia\n"

#: ../clients/cli/connections.c:8338
#, c-format
msgid "Error: failed to reload connections: %s."
msgstr "Błąd: ponowne wczytanie połączeń się nie powiodło: %s."

#: ../clients/cli/connections.c:8371
#, c-format
msgid "Error: failed to load connection: %s."
msgstr "Błąd: wczytanie połączeń się nie powiodło: %s."

#: ../clients/cli/connections.c:8379
#, c-format
msgid "Could not load file '%s'\n"
msgstr "Nie można wczytać pliku „%s”\n"

#: ../clients/cli/connections.c:8386
msgid "File to import: "
msgstr "Plik do zaimportowania: "

#: ../clients/cli/connections.c:8417
#, c-format
msgid "Error: No arguments provided."
msgstr "Błąd: nie podano żadnych parametrów."

#: ../clients/cli/connections.c:8442
#, c-format
msgid "Warning: 'type' already specified, ignoring extra one.\n"
msgstr "Ostrzeżenie: „type” zostało już podane, ignorowanie dodatkowego.\n"

#: ../clients/cli/connections.c:8457
#, c-format
msgid "Warning: 'file' already specified, ignoring extra one.\n"
msgstr "Ostrzeżenie: „file” zostało już podane, ignorowanie dodatkowego.\n"

#: ../clients/cli/connections.c:8459
#, c-format
msgid "Unknown parameter: %s"
msgstr "Nieznany parametr: %s"

#: ../clients/cli/connections.c:8471
#, c-format
msgid "Error: 'type' argument is required."
msgstr "Błąd: parametr „type” jest wymagany."

#: ../clients/cli/connections.c:8476
#, c-format
msgid "Error: 'file' argument is required."
msgstr "Błąd: parametr „file” jest wymagany."

#: ../clients/cli/connections.c:8483
#, c-format
msgid "Error: failed to find VPN plugin for %s."
msgstr "Błąd: odnalezienie wtyczki VPN dla %s się nie powiodło."

#: ../clients/cli/connections.c:8491 ../clients/cli/connections.c:8592
#, c-format
msgid "Error: failed to load VPN plugin: %s."
msgstr "Błąd: wczytanie wtyczki VPN się nie powiodło: %s."

#: ../clients/cli/connections.c:8499
#, c-format
msgid "Error: failed to import '%s': %s."
msgstr "Błąd: zaimportowanie „%s” się nie powiodło: %s."

#: ../clients/cli/connections.c:8579
msgid "Output file name: "
msgstr "Nazwa pliku wyjściowego: "

#: ../clients/cli/connections.c:8583
#, c-format
msgid "Error: the connection is not VPN."
msgstr "Błąd: połączenie nie jest VPN."

#: ../clients/cli/connections.c:8604
#, c-format
msgid "Error: failed to create temporary file %s."
msgstr "Błąd: utworzenie pliku tymczasowego %s się nie powiodło."

#: ../clients/cli/connections.c:8613
#, c-format
msgid "Error: failed to export '%s': %s."
msgstr "Błąd: wyeksportowanie „%s” się nie powiodło: %s."

#: ../clients/cli/connections.c:8624
#, c-format
msgid "Error: failed to read temporary file '%s': %s."
msgstr "Błąd: odczytanie pliku tymczasowego „%s” się nie powiodło: %s."

#. define some prompts
#: ../clients/cli/devices.c:39
msgid "Interface: "
msgstr "Interfejs: "

#: ../clients/cli/devices.c:40
msgid "Interface(s): "
msgstr "Interfejsy: "

#: ../clients/cli/devices.c:254
#, c-format
msgid ""
"Usage: nmcli device { COMMAND | help }\n"
"\n"
"COMMAND := { status | show | set | connect | reapply | modify | disconnect | "
"delete | monitor | wifi | lldp }\n"
"\n"
"  status\n"
"\n"
"  show [<ifname>]\n"
"\n"
"  set [ifname] <ifname> [autoconnect yes|no] [managed yes|no]\n"
"\n"
"  connect <ifname>\n"
"\n"
"  reapply <ifname>\n"
"\n"
"  modify <ifname> ([+|-]<setting>.<property> <value>)+\n"
"\n"
"  disconnect <ifname> ...\n"
"\n"
"  delete <ifname> ...\n"
"\n"
"  monitor <ifname> ...\n"
"\n"
"  wifi [list [ifname <ifname>] [bssid <BSSID>]]\n"
"\n"
"  wifi connect <(B)SSID> [password <password>] [wep-key-type key|phrase] "
"[ifname <ifname>]\n"
"                         [bssid <BSSID>] [name <name>] [private yes|no] "
"[hidden yes|no]\n"
"\n"
"  wifi hotspot [ifname <ifname>] [con-name <name>] [ssid <SSID>] [band a|bg] "
"[channel <channel>] [password <password>]\n"
"\n"
"  wifi rescan [ifname <ifname>] [[ssid <SSID to scan>] ...]\n"
"\n"
"  lldp [list [ifname <ifname>]]\n"
"\n"
msgstr ""
"Użycie: nmcli device { POLECENIE | help }\n"
"\n"
"POLECENIE := { status | show | set | connect | reapply | modify | disconnect "
"| delete | monitor | wifi | lldp }\n"
"\n"
"  status\n"
"\n"
"  show [<nazwa interfejsu>]\n"
"\n"
"  set [ifname] <nazwa interfejsu> [autoconnect yes|no] [managed yes|no]\n"
"\n"
"  connect <nazwa interfejsu>\n"
"\n"
"  reapply <nazwa interfejsu>\n"
"\n"
"  modify <nazwa interfejsu> ([+|-]<ustawienie>.<właściwość> <wartość>)+\n"
"\n"
"  disconnect <nazwa interfejsu> …\n"
"\n"
"  delete <nazwa interfejsu> …\n"
"\n"
"  monitor <nazwa interfejsu> …\n"
"\n"
"  wifi [list [ifname <nazwa interfejsu>] [bssid <BSSID>]]\n"
"\n"
"  wifi connect <(B)SSID> [password <hasło>] [wep-key-type key|phrase]\n"
"                         [ifname <nazwa interfejsu>] [bssid <BSSID>]\n"
"                         [name <nazwa>] [private yes|no] [hidden yes|no]\n"
"\n"
"  wifi hotspot [ifname <nazwa interfejsu>] [con-name <nazwa>] [ssid <SSID>]\n"
"                         [band a|bg] [channel <kanał>] [password <hasło>]\n"
"\n"
"  wifi rescan [ifname <nazwa interfejsu>] [[ssid <SSID do skanowania>] …]\n"
"\n"
"  lldp [list [ifname <nazwa interfejsu>]]\n"
"\n"

#: ../clients/cli/devices.c:277
#, c-format
msgid ""
"Usage: nmcli device status { help }\n"
"\n"
"Show status for all devices.\n"
"By default, the following columns are shown:\n"
" DEVICE     - interface name\n"
" TYPE       - device type\n"
" STATE      - device state\n"
" CONNECTION - connection activated on device (if any)\n"
"Displayed columns can be changed using '--fields' global option. 'status' "
"is\n"
"the default command, which means 'nmcli device' calls 'nmcli device "
"status'.\n"
"\n"
msgstr ""
"Użycie: nmcli device status { help }\n"
"\n"
"Wyświetla stan wszystkich urządzeń.\n"
"Domyślnie wyświetlane są następujące kolumny:\n"
" URZĄDZENIE — nazwa interfejsu\n"
" TYP        — typ urządzenia\n"
" STAN       — stan urządzenia\n"
" POŁĄCZENIE — połączenie aktywowane na urządzeniu (jeśli istnieje)\n"
"Wyświetlane kolumny mogą być zmieniane za pomocą globalnej opcji\n"
"„--fields”. „status” jest domyślnym poleceniem, co oznacza, że „nmcli\n"
"device” wywołuje „nmcli device status”.\n"
"\n"

#: ../clients/cli/devices.c:292
#, c-format
msgid ""
"Usage: nmcli device show { ARGUMENTS | help }\n"
"\n"
"ARGUMENTS := [<ifname>]\n"
"\n"
"Show details of device(s).\n"
"The command lists details for all devices, or for a given device.\n"
"\n"
msgstr ""
"Użycie: nmcli device show { PARAMETRY | help }\n"
"\n"
"PARAMETRY := [<nazwa interfejsu>]\n"
"\n"
"Wyświetla szczegóły urządzeń.\n"
"Polecenie wyświetla szczegóły dla wszystkich urządzeń lub tylko podanego.\n"
"\n"

#: ../clients/cli/devices.c:303
#, c-format
msgid ""
"Usage: nmcli device connect { ARGUMENTS | help }\n"
"\n"
"ARGUMENTS := <ifname>\n"
"\n"
"Connect the device.\n"
"NetworkManager will try to find a suitable connection that will be "
"activated.\n"
"It will also consider connections that are not set to auto-connect.\n"
"\n"
msgstr ""
"Użycie: nmcli device connect { PARAMETRY | help }\n"
"\n"
"PARAMETRY := <nazwa interfejsu>\n"
"\n"
"Łączy urządzenie.\n"
"Usługa NetworkManager spróbuje odnaleźć pasujące połączenie do aktywowania.\n"
"Weźmie pod uwagę także połączenia, które nie są ustawione na\n"
"automatyczne łączenie.\n"
"\n"

#: ../clients/cli/devices.c:315
#, c-format
msgid ""
"Usage: nmcli device reapply { ARGUMENTS | help }\n"
"\n"
"ARGUMENTS := <ifname>\n"
"\n"
"Attempts to update device with changes to the currently active connection\n"
"made since it was last applied.\n"
"\n"
msgstr ""
"Użycie: nmcli device reapply { PARAMETRY | help }\n"
"\n"
"PARAMETRY := <nazwa interfejsu>\n"
"\n"
"Próbuje zaktualizować urządzenie zmianami wprowadzonymi do obecnie aktywnego "
"połączenia od ostatniego zastosowania zmian.\n"
"\n"

#: ../clients/cli/devices.c:326
#, c-format
msgid ""
"Usage: nmcli device modify { ARGUMENTS | --help }\n"
"\n"
"ARGUMENTS := <ifname> ([+|-]<setting>.<property> <value>)+\n"
"\n"
"Modify one or more properties currently active on the device without "
"modifying\n"
"the connection profile. The changes have immediate effect. For multi-valued\n"
"properties you can use optional '+' or '-' prefix to the property name.\n"
"The '+' sign allows appending items instead of overwriting the whole value.\n"
"The '-' sign allows removing selected items instead of the whole value.\n"
"\n"
"Examples:\n"
"nmcli dev mod em1 ipv4.method manual ipv4.addr \"192.168.1.2/24, "
"10.10.1.5/8\"\n"
"nmcli dev mod em1 +ipv4.dns 8.8.4.4\n"
"nmcli dev mod em1 -ipv4.dns 1\n"
"nmcli dev mod em1 -ipv6.addr \"abbe::cafe/56\"\n"
msgstr ""
"Użycie: nmcli device modify { PARAMETRY | --help }\n"
"\n"
"PARAMETRY := <nazwa interfejsu> ([+|-]<ustawienie>.<właściwość> <wartość>)+\n"
"\n"
"Modyfikuje jedną lub więcej właściwości obecnie aktywnych na urządzeniu bez\n"
"modyfikowania profilu połączenia. Zmiany są uwzględniane natychmiast.\n"
"Właściwości o wielu wartościach mogą używać opcjonalnych przedrostków „+”\n"
"lub „-” przed nazwą właściwości. Znak „+” umożliwia dołączanie\n"
"elementów zamiast zastępowania całego wartości. Znak „-” umożliwia\n"
"usuwanie zaznaczonych elementów zamiast całej wartości.\n"
"\n"
"Przykłady:\n"
"nmcli dev mod em1 ipv4.method manual ipv4.addr \"192.168.1.2/24, "
"10.10.1.5/8\"\n"
"nmcli dev mod em1 +ipv4.dns 8.8.4.4\n"
"nmcli dev mod em1 -ipv4.dns 1\n"
"nmcli dev mod em1 -ipv6.addr \"abbe::cafe/56\"\n"

#: ../clients/cli/devices.c:346
#, c-format
msgid ""
"Usage: nmcli device disconnect { ARGUMENTS | help }\n"
"\n"
"ARGUMENTS := <ifname> ...\n"
"\n"
"Disconnect devices.\n"
"The command disconnects the device and prevents it from auto-activating\n"
"further connections without user/manual intervention.\n"
"\n"
msgstr ""
"Użycie: nmcli device disconnect { PARAMETRY | help }\n"
"\n"
"PARAMETRY := <nazwa interfejsu> …\n"
"\n"
"Rozłącza urządzenie.\n"
"Polecenie rozłącza urządzenie i uniemożliwia mu dalsze automatyczne\n"
"aktywowanie połączeń bez działania użytkownika.\n"
"\n"

#: ../clients/cli/devices.c:358
#, c-format
msgid ""
"Usage: nmcli device delete { ARGUMENTS | help }\n"
"\n"
"ARGUMENTS := <ifname> ...\n"
"\n"
"Delete the software devices.\n"
"The command removes the interfaces. It only works for software devices\n"
"(like bonds, bridges, etc.). Hardware devices cannot be deleted by the\n"
"command.\n"
"\n"
msgstr ""
"Użycie: nmcli device delete { PARAMETRY | help }\n"
"\n"
"PARAMETRY := <nazwa interfejsu> …\n"
"\n"
"Usuwa urządzenie programowe.\n"
"Polecenie usuwa interfejs. Działa tylko dla urządzeń programowych (takich\n"
"jak wiązanie, mostkowanie itp.). Urządzenia sprzętowe nie mogą być usuwane\n"
"tym poleceniem.\n"
"\n"

#: ../clients/cli/devices.c:371
#, c-format
msgid ""
"Usage: nmcli device set { ARGUMENTS | help }\n"
"\n"
"ARGUMENTS := DEVICE { PROPERTY [ PROPERTY ... ] }\n"
"DEVICE    := [ifname] <ifname> \n"
"PROPERTY  := { autoconnect { yes | no } |\n"
"             { managed { yes | no }\n"
"\n"
"Modify device properties.\n"
"\n"
msgstr ""
"Użycie: nmcli device set { PARAMETRY | help }\n"
"\n"
"PARAMETRY  := URZĄDZENIE { WŁAŚCIWOŚĆ [ WŁAŚCIWOŚĆ … ] }\n"
"URZĄDZENIE := [ifname] <nazwa interfejsu> \n"
"WŁAŚCIWOŚĆ := { autoconnect { yes | no } |\n"
"              { managed { yes | no }\n"
"\n"
"Modyfikuje właściwości urządzenia.\n"
"\n"

#: ../clients/cli/devices.c:384
#, c-format
msgid ""
"Usage: nmcli device monitor { ARGUMENTS | help }\n"
"\n"
"ARGUMENTS := [<ifname>] ...\n"
"\n"
"Monitor device activity.\n"
"This command prints a line whenever the specified devices change state.\n"
"Monitors all devices in case no interface is specified.\n"
"\n"
msgstr ""
"Użycie: nmcli device monitor { PARAMETRY | help }\n"
"\n"
"PARAMETRY := [<nazwa interfejsu>] …\n"
"\n"
"Monitoruje aktywność urządzenia.\n"
"Polecenie wyświetla wiersz, kiedy podane urządzenie ulegnie zmianie.\n"
"Monitoruje wszystkie urządzenia, jeśli nie podano żadnego interfejsu.\n"
"\n"

#: ../clients/cli/devices.c:396
#, c-format
msgid ""
"Usage: nmcli device wifi { ARGUMENTS | help }\n"
"\n"
"Perform operation on Wi-Fi devices.\n"
"\n"
"ARGUMENTS := [list [ifname <ifname>] [bssid <BSSID>]]\n"
"\n"
"List available Wi-Fi access points. The 'ifname' and 'bssid' options can be\n"
"used to list APs for a particular interface, or with a specific BSSID.\n"
"\n"
"ARGUMENTS := connect <(B)SSID> [password <password>] [wep-key-type key|"
"phrase] [ifname <ifname>]\n"
"                     [bssid <BSSID>] [name <name>] [private yes|no] [hidden "
"yes|no]\n"
"\n"
"Connect to a Wi-Fi network specified by SSID or BSSID. The command creates\n"
"a new connection and then activates it on a device. This is a command-line\n"
"counterpart of clicking an SSID in a GUI client. The command always creates\n"
"a new connection and thus it is mainly useful for connecting to new Wi-Fi\n"
"networks. If a connection for the network already exists, it is better to\n"
"bring up the existing profile as follows: nmcli con up id <name>. Note that\n"
"only open, WEP and WPA-PSK networks are supported at the moment. It is also\n"
"assumed that IP configuration is obtained via DHCP.\n"
"\n"
"ARGUMENTS := hotspot [ifname <ifname>] [con-name <name>] [ssid <SSID>]\n"
"                     [band a|bg] [channel <channel>] [password <password>]\n"
"\n"
"Create a Wi-Fi hotspot. Use 'connection down' or 'device disconnect'\n"
"to stop the hotspot.\n"
"Parameters of the hotspot can be influenced by the optional parameters:\n"
"ifname - Wi-Fi device to use\n"
"con-name - name of the created hotspot connection profile\n"
"ssid - SSID of the hotspot\n"
"band - Wi-Fi band to use\n"
"channel - Wi-Fi channel to use\n"
"password - password to use for the hotspot\n"
"\n"
"ARGUMENTS := rescan [ifname <ifname>] [[ssid <SSID to scan>] ...]\n"
"\n"
"Request that NetworkManager immediately re-scan for available access "
"points.\n"
"NetworkManager scans Wi-Fi networks periodically, but in some cases it "
"might\n"
"be useful to start scanning manually. 'ssid' allows scanning for a specific\n"
"SSID, which is useful for APs with hidden SSIDs. More 'ssid' parameters can "
"be\n"
"given. Note that this command does not show the APs,\n"
"use 'nmcli device wifi list' for that.\n"
"\n"
msgstr ""
"Użycie: nmcli device wifi { PARAMETRY | help }\n"
"\n"
"Wykonuje działanie na urządzeniach Wi-Fi.\n"
"\n"
"PARAMETRY := [list [ifname <nazwa interfejsu>] [bssid <BSSID>]]\n"
"\n"
"Wyświetla listę dostępnych punktów dostępowych Wi-Fi. Opcje „ifname” i\n"
"„bssid” mogą być używane do wyświetlenia listy punktów dostępowych dla\n"
"konkretnego interfejsu lub o podanym BSSID.\n"
"\n"
"PARAMETRY := connect <(B)SSID> [password <hasło>] [wep-key-type key|phrase] "
"[ifname <nazwa interfejsu>]\n"
"                    [bssid <BSSID>] [name <nazwa>] [private yes|no] [hidden "
"yes|no]\n"
"\n"
"Łączy z siecią Wi-Fi podaną jako SSID lub BSSID. Polecenie tworzy nowe\n"
"połączenia, a następnie aktywuje je na urządzeniu. Jest to odpowiednik\n"
"kliknięcia SSID w kliencie graficznym dla wiersza poleceń. Polecenie zawsze\n"
"tworzy nowe połączenie, jest więc przydatne głównie do łączenia z nowymi\n"
"sieciami Wi-Fi. Jeśli połączenie dla sieci już istnieje, to lepiej jest\n"
"aktywować istniejący profil w ten sposób: nmcli con up id <nazwa>. Proszę\n"
"zauważyć, że w tej chwili obsługiwane są tylko sieci otwarte oraz\n"
"zabezpieczone za pomocą WEP i WPA-PSK. Przyjmowane jest także, że\n"
"konfiguracja IP jest uzyskiwana przez DHCP.\n"
"\n"
"PARAMETRY := hotspot [ifname <nazwa interfejsu>] [con-name <nazwa>] [ssid "
"<SSID>]\n"
"                          [band a|bg] [channel <kanał>] [password <hasło>]\n"
"\n"
"Tworzy hotspot Wi-Fi. Należy użyć „connection down” lub „device "
"disconnect”,\n"
"aby zatrzymać hotspot.\n"
"Parametry hotspotu mogą być zmieniane opcjonalnymi parametrami:\n"
"ifname — używane urządzenie Wi-Fi\n"
"con-name — nazwa profilu połączenia tworzonego hotspotu\n"
"ssid — SSID hotspotu\n"
"band — używane pasmo Wi-Fi\n"
"channel — używany kanał Wi-Fi\n"
"password — hasło hotspotu\n"
"\n"
"PARAMETRY := rescan [ifname <nazwa interfejsu>] [[ssid <SSID do skanowania>] "
"…]\n"
"\n"
"Żąda, aby usługa NetworkManager natychmiastowo ponownie przeskanowała "
"dostępne punkty dostępowe.\n"
"Usługa NetworkManager okresowo skanuje sieci Wi-Fi, ale w niektórych\n"
"przypadkach ręczne rozpoczęcie skanowania może być przydatne. „ssid”\n"
"umożliwia skanowanie podanego SSID, co jest przydatne dla punktów\n"
"dostępowych z ukrytym SSID. Można podać więcej parametrów „ssid”. Proszę\n"
"zauważyć, że to polecenie nie wyświetla punktów dostępowych, i w tym celu\n"
"należy użyć „nmcli device wifi list”.\n"
"\n"

#: ../clients/cli/devices.c:443
#, c-format
msgid ""
"Usage: nmcli device lldp { ARGUMENTS | help }\n"
"\n"
"ARGUMENTS := [list [ifname <ifname>]]\n"
"\n"
"List neighboring devices discovered through LLDP. The 'ifname' option can "
"be\n"
"used to list neighbors for a particular interface.\n"
"\n"
msgstr ""
"Użycie: nmcli device lldp { PARAMETRY | help }\n"
"\n"
"PARAMETRY := [list [ifname <nazwa interfejsu>]]\n"
"\n"
"Wyświetla listę sąsiednich urządzeń wykrytych przez LLDP. Opcja „ifname”\n"
"może być używana do wyświetlania listy sąsiadów dla konkretnego interfejsu.\n"
"\n"

#: ../clients/cli/devices.c:600
#, c-format
msgid "Error: No interface specified."
msgstr "Błąd: nie podano żadnego interfejsu."

#: ../clients/cli/devices.c:623
#, c-format
msgid "Warning: argument '%s' is duplicated.\n"
msgstr "Ostrzeżenie: podwójny parametr „%s”.\n"

#: ../clients/cli/devices.c:626
#, c-format
msgid "Error: Device '%s' not found.\n"
msgstr "Błąd: nie odnaleziono urządzenia „%s”.\n"

#: ../clients/cli/devices.c:627
#, c-format
msgid "Error: not all devices found."
msgstr "Błąd: nie odnaleziono wszystkich urządzeń."

#: ../clients/cli/devices.c:656
msgid "No interface specified"
msgstr "Nie podano żadnego interfejsu"

#: ../clients/cli/devices.c:675
#, c-format
msgid "Device '%s' not found"
msgstr "Nie odnaleziono urządzenia „%s”"

#: ../clients/cli/devices.c:761 ../clients/cli/devices.c:913
msgid "(none)"
msgstr "(brak)"

#: ../clients/cli/devices.c:832
#, c-format
msgid "%u MHz"
msgstr "%u MHz"

#: ../clients/cli/devices.c:833
#, c-format
msgid "%u Mbit/s"
msgstr "%u Mb/s"

#: ../clients/cli/devices.c:844
msgid "WEP"
msgstr "WEP"

#: ../clients/cli/devices.c:848
msgid "WPA1"
msgstr "WPA1"

#: ../clients/cli/devices.c:852
msgid "WPA2"
msgstr "WPA2"

#: ../clients/cli/devices.c:857
msgid "802.1X"
msgstr "802.1X"

#: ../clients/cli/devices.c:872
msgid "Ad-Hoc"
msgstr "Ad-hoc"

#: ../clients/cli/devices.c:873
msgid "Infra"
msgstr "Infrastruktura"

#: ../clients/cli/devices.c:874
msgid "N/A"
msgstr "Nie dotyczy"

#: ../clients/cli/devices.c:1088
msgid "Device details"
msgstr "Informacje o urządzeniu"

#: ../clients/cli/devices.c:1099
#, c-format
msgid "Error: 'device show': %s"
msgstr "Błąd: „device show”: %s"

#: ../clients/cli/devices.c:1164 ../clients/cli/devices.c:1167
msgid "(unknown)"
msgstr "(nieznane)"

#: ../clients/cli/devices.c:1210
#, c-format
msgid "%u Mb/s"
msgstr "%u Mb/s"

#: ../clients/cli/devices.c:1313
msgid "on"
msgstr "włączone"

#: ../clients/cli/devices.c:1313
msgid "off"
msgstr "wyłączone"

#: ../clients/cli/devices.c:1547
#, c-format
msgid "Error: 'device status': %s"
msgstr "Błąd: „device status”: %s"

#: ../clients/cli/devices.c:1561
msgid "Status of devices"
msgstr "Stan urządzenia"

#: ../clients/cli/devices.c:1587 ../clients/cli/devices.c:2042
#: ../clients/cli/devices.c:3820
#, c-format
msgid "Error: invalid extra argument '%s'."
msgstr "Błąd: nieprawidłowy dodatkowy parametr „%s”."

#: ../clients/cli/devices.c:1623 ../clients/cli/general.c:555
#, c-format
msgid "Error: Timeout %d sec expired."
msgstr "Błąd: przekroczono czas oczekiwania o %d sekund."

#: ../clients/cli/devices.c:1672
#, c-format
msgid "Device '%s' successfully activated with '%s'.\n"
msgstr "Pomyślnie aktywowano urządzenie „%s” za pomocą „%s”.\n"

#: ../clients/cli/devices.c:1678
#, c-format
msgid "Error: Connection activation failed: (%d) %s.\n"
msgstr "Błąd: aktywacja połączenia się nie powiodła: (%d) %s.\n"

#: ../clients/cli/devices.c:1714
#, c-format
msgid "Error: Failed to setup a Wi-Fi hotspot: %s"
msgstr "Błąd: ustawienie hotspotu Wi-Fi się nie powiodło: %s"

#: ../clients/cli/devices.c:1717
#, c-format
msgid "Error: Failed to add/activate new connection: %s"
msgstr "Błąd: dodanie/aktywacja nowego połączenia się nie powiodła: %s"

#: ../clients/cli/devices.c:1727
#, c-format
msgid "Error: Failed to setup a Wi-Fi hotspot"
msgstr "Błąd: ustawienie hotspotu Wi-Fi się nie powiodło"

#: ../clients/cli/devices.c:1729
#, c-format
msgid "Error: Failed to add/activate new connection: Unknown error"
msgstr ""
"Błąd: dodanie/aktywacja nowego połączenia się nie powiodła: nieznany błąd"

#: ../clients/cli/devices.c:1741
#, c-format
msgid "Connection with UUID '%s' created and activated on device '%s'\n"
msgstr "Utworzono i aktywowano połączenie o UUID „%s” na urządzeniu „%s”\n"

#: ../clients/cli/devices.c:1744
#, c-format
msgid "Hotspot '%s' activated on device '%s'\n"
msgstr "Aktywowano hotspot „%s” na urządzeniu „%s”\n"

#: ../clients/cli/devices.c:1808
#, c-format
msgid "Error: Device activation failed: %s"
msgstr "Błąd: aktywacja urządzenia się nie powiodła: %s"

#: ../clients/cli/devices.c:1817
#, c-format
msgid "Error: Device activation failed: device was disconnected"
msgstr "Błąd: aktywacja urządzenia się nie powiodła: rozłączono urządzenie"

#: ../clients/cli/devices.c:1832
#, c-format
msgid "Device '%s' has been connected.\n"
msgstr "Połączono urządzenie „%s”.\n"

#: ../clients/cli/devices.c:1873
#, c-format
msgid "Error: extra argument not allowed: '%s'."
msgstr "Błąd: niedozwolony dodatkowy parametr: „%s”."

#: ../clients/cli/devices.c:1945 ../clients/cli/devices.c:1960
#: ../clients/cli/devices.c:2190
#, c-format
msgid "Device '%s' successfully disconnected.\n"
msgstr "Pomyślnie rozłączono urządzenie „%s”.\n"

#: ../clients/cli/devices.c:1948
#, c-format
msgid "Device '%s' successfully removed.\n"
msgstr "Pomyślnie usunięto urządzenie „%s”.\n"

#: ../clients/cli/devices.c:2007 ../clients/cli/devices.c:2077
#, c-format
msgid "Error: Reapplying connection to device '%s' (%s) failed: %s"
msgstr ""
"Błąd: ponowne zastosowanie połączenia do urządzenia „%s” (%s) się nie "
"powiodło: %s"

#: ../clients/cli/devices.c:2017 ../clients/cli/devices.c:2086
#, c-format
msgid "Connection successfully reapplied to device '%s'.\n"
msgstr "Pomyślnie zastosowano ponownie połączenie do urządzenia „%s”.\n"

#: ../clients/cli/devices.c:2111
#, c-format
msgid "Error: Reading applied connection from device '%s' (%s) failed: %s"
msgstr ""
"Błąd: odczytanie zastosowanego połączenia od urządzenia „%s” (%s) się nie "
"powiodło: %s"

#: ../clients/cli/devices.c:2175
#, c-format
msgid "Error: not all devices disconnected."
msgstr "Błąd: nie rozłączono wszystkich połączeń."

#: ../clients/cli/devices.c:2176
#, c-format
msgid "Error: Device '%s' (%s) disconnecting failed: %s\n"
msgstr "Błąd: rozłączenie urządzenia „%s” (%s) się nie powiodło: %s\n"

#: ../clients/cli/devices.c:2254
#, c-format
msgid "Error: not all devices deleted."
msgstr "Błąd: nie usunięto wszystkich urządzeń."

#: ../clients/cli/devices.c:2255
#, c-format
msgid "Error: Device '%s' (%s) deletion failed: %s\n"
msgstr "Błąd: usunięcie urządzenia „%s” (%s) się nie powiodło: %s\n"

#: ../clients/cli/devices.c:2339
#, c-format
msgid "Error: No property specified."
msgstr "Błąd: nie podano właściwości."

#: ../clients/cli/devices.c:2354 ../clients/cli/devices.c:2371
#: ../clients/cli/general.c:724 ../clients/cli/general.c:736
#, c-format
msgid "Error: '%s' argument is missing."
msgstr "Błąd: brak parametru „%s”."

#: ../clients/cli/devices.c:2360
#, c-format
msgid "Error: 'managed': %s."
msgstr "Błąd: „managed”: %s."

#: ../clients/cli/devices.c:2377
#, c-format
msgid "Error: 'autoconnect': %s."
msgstr "Błąd: „autoconnect”: %s."

#: ../clients/cli/devices.c:2385 ../clients/cli/general.c:750
#, c-format
msgid "Error: property '%s' is not known."
msgstr "Błąd: nieznana właściwość „%s”."

#: ../clients/cli/devices.c:2435
#, c-format
msgid "%s: using connection '%s'\n"
msgstr "%s: używanie połączenia „%s”\n"

#: ../clients/cli/devices.c:2461
#, c-format
msgid "%s: device created\n"
msgstr "%s: utworzono urządzenie\n"

#: ../clients/cli/devices.c:2468
#, c-format
msgid "%s: device removed\n"
msgstr "%s: usunięto urządzenie\n"

#: ../clients/cli/devices.c:2666
msgid "Wi-Fi scan list"
msgstr "Lista skanowania sieci Wi-Fi"

#: ../clients/cli/devices.c:2715
#, c-format
msgid "Error: 'device wifi': %s"
msgstr "Błąd: „device wifi”: %s"

#: ../clients/cli/devices.c:2727
#, c-format
msgid "Error: Device '%s' not found."
msgstr "Błąd: nie odnaleziono urządzenia „%s”."

#: ../clients/cli/devices.c:2748 ../clients/cli/devices.c:2834
#, c-format
msgid "Error: Access point with bssid '%s' not found."
msgstr "Błąd: nie odnaleziono punktu dostępowego z BSSID „%s”."

#: ../clients/cli/devices.c:2776
#, c-format
msgid ""
"Error: Device '%s' was not recognized as a Wi-Fi device, check "
"NetworkManager Wi-Fi plugin."
msgstr ""
"Błąd: urządzenie „%s” nie zostało rozpoznane jako urządzenie Wi-Fi. Proszę "
"sprawdzić poprawność instalacji wtyczki Wi-Fi usługi NetworkManager."

#: ../clients/cli/devices.c:2780 ../clients/cli/devices.c:3063
#: ../clients/cli/devices.c:3498 ../clients/cli/devices.c:3657
#, c-format
msgid "Error: Device '%s' is not a Wi-Fi device."
msgstr "Błąd: urządzenie „%s” nie jest urządzeniem Wi-Fi."

#: ../clients/cli/devices.c:2912
msgid "SSID or BSSID: "
msgstr "SSID lub BSSID: "

#: ../clients/cli/devices.c:2917
#, c-format
msgid "Error: SSID or BSSID are missing."
msgstr "Błąd: brak SSID lub BSSID."

#: ../clients/cli/devices.c:2954
#, c-format
msgid "Error: bssid argument value '%s' is not a valid BSSID."
msgstr "Błąd: wartość parametru BSSID „%s” nie jest prawidłowym BSSID."

#: ../clients/cli/devices.c:2984
#, c-format
msgid ""
"Error: wep-key-type argument value '%s' is invalid, use 'key' or 'phrase'."
msgstr ""
"Błąd: wartość „%s” parametru wep-key-type jest nieprawidłowa, należy użyć "
"„key” lub „phrase”."

#: ../clients/cli/devices.c:3011 ../clients/cli/devices.c:3029
#, c-format
msgid "Error: %s: %s."
msgstr "Błąd: %s: %s."

#: ../clients/cli/devices.c:3046
#, c-format
msgid "Error: BSSID to connect to (%s) differs from bssid argument (%s)."
msgstr "Błąd: BSSID do połączenia (%s) różni się od parametru BSSID (%s)."

#: ../clients/cli/devices.c:3052
#, c-format
msgid "Error: Parameter '%s' is neither SSID nor BSSID."
msgstr "Błąd: parametr „%s” nie wynosi SSID ani BSSID."

#: ../clients/cli/devices.c:3065 ../clients/cli/devices.c:3500
#: ../clients/cli/devices.c:3659
#, c-format
msgid "Error: No Wi-Fi device found."
msgstr "Błąd: nie odnaleziono urządzenia Wi-Fi."

#: ../clients/cli/devices.c:3085
#, c-format
msgid "Error: Failed to scan hidden SSID: %s."
msgstr "Błąd: skanowanie ukrytego SSID się nie powiodło: %s."

#: ../clients/cli/devices.c:3112
#, c-format
msgid "Error: No network with SSID '%s' found."
msgstr "Błąd: nie odnaleziono sieci z SSID „%s”."

#: ../clients/cli/devices.c:3114
#, c-format
msgid "Error: No access point with BSSID '%s' found."
msgstr "Błąd: nie odnaleziono punktu dostępowego z BSSID „%s”."

#: ../clients/cli/devices.c:3156
#, c-format
msgid ""
"Warning: '%s' should be SSID for hidden APs; but it looks like a BSSID.\n"
msgstr ""
"Ostrzeżenie: „%s” powinno być SSID dla ukrytych punktów dostępowych, ale "
"wygląda jak BSSID.\n"

#: ../clients/cli/devices.c:3170
msgid "Password: "
msgstr "Hasło: "

#: ../clients/cli/devices.c:3319
#, c-format
msgid "'%s' is not valid WPA PSK"
msgstr "„%s” nie jest prawidłowym PSK WPA"

#: ../clients/cli/devices.c:3336
#, c-format
msgid "'%s' is not valid WEP key (it should be 5 or 13 ASCII chars)"
msgstr ""
"„%s” nie jest prawidłowym kluczem WEP (powinien mieć 5 lub 13 znaków ASCII)"

#: ../clients/cli/devices.c:3352
#, c-format
msgid "Hotspot password: %s\n"
msgstr "Hasło hotspota: %s\n"

#: ../clients/cli/devices.c:3423
#, c-format
msgid "Error: ssid is too long."
msgstr "Błąd: SSID jest za długie."

#: ../clients/cli/devices.c:3437
#, c-format
msgid "Error: band argument value '%s' is invalid; use 'a' or 'bg'."
msgstr ""
"Błąd: wartość „%s” parametru pasma jest nieprawidłowa; należy użyć „a” lub "
"„bg”."

#: ../clients/cli/devices.c:3462
#, c-format
msgid "Error: Unknown parameter %s."
msgstr "Błąd: nieznany parametr %s."

#: ../clients/cli/devices.c:3482
#, c-format
msgid "Error: channel requires band too."
msgstr "Błąd: kanał także wymaga pasma."

#: ../clients/cli/devices.c:3487
#, c-format
msgid "Error: channel '%s' not valid for band '%s'."
msgstr "Błąd: kanał „%s” jest nieprawidłowy dla pasma „%s”."

#: ../clients/cli/devices.c:3511
#, c-format
msgid "Error: Device '%s' supports neither AP nor Ad-Hoc mode."
msgstr ""
"Błąd: urządzenie „%s” nie obsługuje trybu punktu dostępowego ani Ad-Hoc."

#: ../clients/cli/devices.c:3545
#, c-format
msgid "Error: Invalid 'password': %s."
msgstr "Błąd: nieprawidłowe „password”: %s."

#: ../clients/cli/devices.c:3620
#, c-format
msgid "Error: '%s' cannot repeat."
msgstr "Błąd: „%s” nie może się powtarzać."

#. Main header name
#: ../clients/cli/devices.c:3726
msgid "Device LLDP neighbors"
msgstr "Sąsiedzi LLDP urządzenia"

#: ../clients/cli/devices.c:3836
#, c-format
msgid "Error: 'device lldp list': %s"
msgstr "Błąd: „device lldp lis”: %s"

#: ../clients/cli/general.c:42
msgid "asleep"
msgstr "wstrzymane"

#: ../clients/cli/general.c:43
msgid "connecting"
msgstr "łączenie"

#: ../clients/cli/general.c:44
msgid "connected (local only)"
msgstr "połączono (tylko lokalnie)"

#: ../clients/cli/general.c:45
msgid "connected (site only)"
msgstr "połączono (tylko witryny)"

#: ../clients/cli/general.c:46 ../clients/common/nm-client-utils.c:241
msgid "connected"
msgstr "połączono"

#: ../clients/cli/general.c:47
msgid "disconnecting"
msgstr "rozłączanie"

#: ../clients/cli/general.c:48 ../clients/common/nm-client-utils.c:227
msgid "disconnected"
msgstr "rozłączono"

#: ../clients/cli/general.c:80
msgid "none"
msgstr "brak"

#: ../clients/cli/general.c:81
msgid "portal"
msgstr "portal"

#: ../clients/cli/general.c:82
msgid "limited"
msgstr "ograniczone"

#: ../clients/cli/general.c:83
msgid "full"
msgstr "pełne"

#: ../clients/cli/general.c:154
msgid "auth"
msgstr "uwierzytelnianie"

#: ../clients/cli/general.c:189
msgid "running"
msgstr "uruchamiany"

#: ../clients/cli/general.c:203
msgid "starting"
msgstr "uruchamianie"

#: ../clients/cli/general.c:203
msgid "started"
msgstr "uruchomiono"

#: ../clients/cli/general.c:237
msgid "enabled"
msgstr "włączone"

#: ../clients/cli/general.c:237
msgid "disabled"
msgstr "wyłączone"

#: ../clients/cli/general.c:369
#, c-format
msgid ""
"Usage: nmcli general { COMMAND | help }\n"
"\n"
"COMMAND := { status | hostname | permissions | logging }\n"
"\n"
"  status\n"
"\n"
"  hostname [<hostname>]\n"
"\n"
"  permissions\n"
"\n"
"  logging [level <log level>] [domains <log domains>]\n"
"\n"
msgstr ""
"Użycie: nmcli general { POLECENIE | help }\n"
"\n"
"POLECENIE := { status | hostname | permissions | logging }\n"
"\n"
"  status\n"
"\n"
"  hostname [<nazwa komputera>]\n"
"\n"
"  permissions\n"
"\n"
"  logging [level <poziom dziennika>] [domains <domeny dziennika>]\n"
"\n"

#: ../clients/cli/general.c:380
#, c-format
msgid ""
"Usage: nmcli general status { help }\n"
"\n"
"Show overall status of NetworkManager.\n"
"'status' is the default action, which means 'nmcli gen' calls 'nmcli gen "
"status'\n"
"\n"
msgstr ""
"Użycie: nmcli general status { help }\n"
"\n"
"Wyświetla ogólny stan usługi NetworkManager.\n"
"„status” jest domyślnym działaniem, co oznacza, że „nmcli gen” wywołuje "
"„nmcli gen status”\n"
"\n"

#: ../clients/cli/general.c:389
#, c-format
msgid ""
"Usage: nmcli general hostname { ARGUMENTS | help }\n"
"\n"
"ARGUMENTS := [<hostname>]\n"
"\n"
"Get or change persistent system hostname.\n"
"With no arguments, this prints currently configured hostname. When you pass\n"
"a hostname, NetworkManager will set it as the new persistent system "
"hostname.\n"
"\n"
msgstr ""
"Użycie: nmcli general hostname { PARAMETRY | help }\n"
"\n"
"PARAMETRY := [<nazwa komputera>]\n"
"\n"
"Uzyskuje lub zmienia trwałą systemową nazwę komputera.\n"
"Bez podania parametrów spowoduje to wyświetlenie obecnie skonfigurowanej\n"
"nazwy komputera. Jeśli podano nazwę komputera, to usługa NetworkManager\n"
"ustawi ją jako nową trwałą systemową nazwę komputera.\n"
"\n"

#: ../clients/cli/general.c:401
#, c-format
msgid ""
"Usage: nmcli general permissions { help }\n"
"\n"
"Show caller permissions for authenticated operations.\n"
"\n"
msgstr ""
"Użycie: nmcli general permissions { help }\n"
"\n"
"Wyświetla uprawnienia dzwoniącego dla uwierzytelnionych działań.\n"
"\n"

#: ../clients/cli/general.c:409
#, c-format
msgid ""
"Usage: nmcli general logging { ARGUMENTS | help }\n"
"\n"
"ARGUMENTS := [level <log level>] [domains <log domains>]\n"
"\n"
"Get or change NetworkManager logging level and domains.\n"
"Without any argument current logging level and domains are shown. In order "
"to\n"
"change logging state, provide level and/or domain. Please refer to the man "
"page\n"
"for the list of possible logging domains.\n"
"\n"
msgstr ""
"Użycie: nmcli general logging { PARAMETRY | help }\n"
"\n"
"PARAMETRY := [level <poziom dziennika>] [domains <domeny dziennika>]\n"
"\n"
"Uzyskuje lub zmienia poziom i domeny dziennika usługi NetworkManager.\n"
"Bez podania żadnych parametrów spowoduje to wyświetlenie bieżącego poziomu\n"
"i domen dziennika. Aby zmienić stan dziennika, należy podać poziom i/lub\n"
"domenę. Lista możliwych domen dziennika znajduje się na stronie "
"podręcznika.\n"
"\n"

#: ../clients/cli/general.c:422
#, c-format
msgid ""
"Usage: nmcli networking { COMMAND | help }\n"
"\n"
"COMMAND := { [ on | off | connectivity ] }\n"
"\n"
"  on\n"
"\n"
"  off\n"
"\n"
"  connectivity [check]\n"
"\n"
msgstr ""
"Użycie: nmcli networking { POLECENIE | help }\n"
"\n"
"POLECENIE := { on | off | connectivity }\n"
"\n"
"  on\n"
"\n"
"  off\n"
"\n"
"  connectivity [check]\n"
"\n"

#: ../clients/cli/general.c:432
#, c-format
msgid ""
"Usage: nmcli networking on { help }\n"
"\n"
"Switch networking on.\n"
"\n"
msgstr ""
"Użycie: nmcli networking on { help }\n"
"\n"
"Włącza sieć.\n"
"\n"

#: ../clients/cli/general.c:440
#, c-format
msgid ""
"Usage: nmcli networking off { help }\n"
"\n"
"Switch networking off.\n"
"\n"
msgstr ""
"Użycie: nmcli networking off { help }\n"
"\n"
"Wyłącza sieć.\n"
"\n"

#: ../clients/cli/general.c:448
#, c-format
msgid ""
"Usage: nmcli networking connectivity { ARGUMENTS | help }\n"
"\n"
"ARGUMENTS := [check]\n"
"\n"
"Get network connectivity state.\n"
"The optional 'check' argument makes NetworkManager re-check the "
"connectivity.\n"
"\n"
msgstr ""
"Użycie: nmcli networking connectivity { PARAMETRY | help }\n"
"\n"
"PARAMETRY := [check]\n"
"\n"
"Uzyskuje stan łączności sieciowej.\n"
"Opcjonalny parametr „check” sprawia, że usługa NetworkManager ponownie\n"
"sprawdzi łączność.\n"
"\n"

#: ../clients/cli/general.c:460
#, c-format
msgid ""
"Usage: nmcli radio { COMMAND | help }\n"
"\n"
"COMMAND := { all | wifi | wwan }\n"
"\n"
"  all | wifi | wwan [ on | off ]\n"
"\n"
msgstr ""
"Użycie: nmcli radio { POLECENIE | help }\n"
"\n"
"POLECENIE := { all | wifi | wwan }\n"
"\n"
"  all | wifi | wwan [ on | off ]\n"
"\n"

#: ../clients/cli/general.c:469
#, c-format
msgid ""
"Usage: nmcli radio all { ARGUMENTS | help }\n"
"\n"
"ARGUMENTS := [on | off]\n"
"\n"
"Get status of all radio switches, or turn them on/off.\n"
"\n"
msgstr ""
"Użycie: nmcli radio all { PARAMETRY | help }\n"
"\n"
"PARAMETRY := [on | off]\n"
"\n"
"Uzyskuje stan wszystkich przełączników radia lub włącza/wyłącza je.\n"
"\n"

#: ../clients/cli/general.c:479
#, c-format
msgid ""
"Usage: nmcli radio wifi { ARGUMENTS | help }\n"
"\n"
"ARGUMENTS := [on | off]\n"
"\n"
"Get status of Wi-Fi radio switch, or turn it on/off.\n"
"\n"
msgstr ""
"Użycie: nmcli radio wifi { PARAMETRY | help }\n"
"\n"
"PARAMETRY := [on | off]\n"
"\n"
"Uzyskuje stan przełącznika radia Wi-Fi lub włącza/wyłącza go.\n"
"\n"

#: ../clients/cli/general.c:489
#, c-format
msgid ""
"Usage: nmcli radio wwan { ARGUMENTS | help }\n"
"\n"
"ARGUMENTS := [on | off]\n"
"\n"
"Get status of mobile broadband radio switch, or turn it on/off.\n"
"\n"
msgstr ""
"Użycie: nmcli radio wwan { PARAMETRY | help }\n"
"\n"
"PARAMETRY := [on | off]\n"
"\n"
"Uzyskuje stan przełącznika radia komórkowego lub włącza/wyłącza go.\n"
"\n"

#: ../clients/cli/general.c:499
#, c-format
msgid ""
"Usage: nmcli monitor\n"
"\n"
"Monitor NetworkManager changes.\n"
"Prints a line whenever a change occurs in NetworkManager\n"
"\n"
msgstr ""
"Użycie: nmcli monitor\n"
"\n"
"Monitoruje zmiany usługi NetworkManager.\n"
"Wyświetla wiersz, kiedy usługa NetworkManager ulegnie zmianie\n"
"\n"

#: ../clients/cli/general.c:528
msgid "NetworkManager status"
msgstr "Stan usługi NetworkManager"

#: ../clients/cli/general.c:532
#, c-format
msgid "Error: only these fields are allowed: %s"
msgstr "Błąd: tylko te pola są dozwolone: %s"

#: ../clients/cli/general.c:582
msgid "NetworkManager permissions"
msgstr "Uprawnienia usługi NetworkManager"

#: ../clients/cli/general.c:586
#, c-format
msgid "Error: 'general permissions': %s"
msgstr "Błąd: „general permissions”: %s"

#: ../clients/cli/general.c:674
msgid "NetworkManager logging"
msgstr "Dziennik usługi NetworkManager"

#: ../clients/cli/general.c:678
#, c-format
msgid "Error: 'general logging': %s"
msgstr "Błąd: „general logging”: %s"

#: ../clients/cli/general.c:760
#, c-format
msgid "Error: failed to set logging: %s"
msgstr "Błąd: ustawienie zapisywania w dzienniku się nie powiodło: %s"

#: ../clients/cli/general.c:777
#, c-format
msgid "Error: failed to set hostname: %s"
msgstr "Błąd: ustawienie nazwy komputera się nie powiodło: %s"

#: ../clients/cli/general.c:846
#, c-format
msgid "Error: '--fields' value '%s' is not valid here (allowed field: %s)"
msgstr "Błąd: wartość „--fields” „%s” jest nieprawidłowa (dozwolone pola: %s)"

#: ../clients/cli/general.c:871
#, c-format
msgid "Error: invalid '%s' argument: '%s' (use on/off)."
msgstr "Błąd: nieprawidłowy parametr „%s”: „%s” (należy użyć on/off)."

#. no arguments -> get current state
#: ../clients/cli/general.c:919 ../clients/cli/general.c:931
msgid "Connectivity"
msgstr "Łączność"

#: ../clients/cli/general.c:934
#, c-format
msgid "Error: 'networking' command '%s' is not valid."
msgstr "Błąd: polecenie „networking” „%s” jest nieprawidłowe."

#: ../clients/cli/general.c:948
msgid "Networking"
msgstr "Sieć"

#. no argument, show all radio switches
#: ../clients/cli/general.c:983
msgid "Radio switches"
msgstr "Przełączniki radiowe"

#. no argument, show current WiFi state
#: ../clients/cli/general.c:1013
msgid "Wi-Fi radio switch"
msgstr "Przełącznik radiowy Wi-Fi"

#. no argument, show current WWAN (mobile broadband) state
#: ../clients/cli/general.c:1040
msgid "WWAN radio switch"
msgstr "Przełącznik radiowy WWAN"

#: ../clients/cli/general.c:1089
msgid "NetworkManager has started"
msgstr "Uruchomiono usługę NetworkManager"

#: ../clients/cli/general.c:1089
msgid "NetworkManager has stopped"
msgstr "Zatrzymano usługę NetworkManager"

#: ../clients/cli/general.c:1100
#, c-format
msgid "Hostname set to '%s'\n"
msgstr "Ustawiono nazwę komputera na „%s”\n"

#: ../clients/cli/general.c:1115
#, c-format
msgid "'%s' is now the primary connection\n"
msgstr "„%s” jest teraz głównym połączeniem\n"

#: ../clients/cli/general.c:1117
#, c-format
msgid "There's no primary connection\n"
msgstr "Brak głównego połączenia\n"

#: ../clients/cli/general.c:1129
#, c-format
msgid "Connectivity is now '%s'\n"
msgstr "Łączność wynosi teraz „%s”\n"

#: ../clients/cli/general.c:1142
#, c-format
msgid "Networkmanager is now in the '%s' state\n"
msgstr "Usługa NetworkManager jest teraz w stanie „%s”\n"

#: ../clients/cli/general.c:1163
msgid "connection available"
msgstr "połączenie jest dostępne"

#: ../clients/cli/general.c:1165
msgid "connections available"
msgstr "połączenia są dostępne"

#: ../clients/cli/general.c:1183
msgid "autoconnect"
msgstr "łączenie automatyczne"

#: ../clients/cli/general.c:1185
msgid "fw missing"
msgstr "brak oprogramowana sprzętowego"

#: ../clients/cli/general.c:1190
msgid "plugin missing"
msgstr "brak wtyczki"

#: ../clients/cli/general.c:1195
msgid "sw"
msgstr "oprogramowanie"

#: ../clients/cli/general.c:1197
msgid "hw"
msgstr "sprzęt"

#: ../clients/cli/general.c:1202
msgid "iface"
msgstr "interfejs"

#: ../clients/cli/general.c:1205
msgid "port"
msgstr "port"

#: ../clients/cli/general.c:1208
msgid "mtu"
msgstr "MTU"

#: ../clients/cli/general.c:1225
msgid "master"
msgstr "master"

#: ../clients/cli/general.c:1229 ../clients/tui/nm-editor-utils.c:241
#: ../clients/tui/nmt-connect-connection-list.c:410
msgid "VPN"
msgstr "VPN"

#: ../clients/cli/general.c:1231
msgid "ip4 default"
msgstr "domyślne IPv4"

#: ../clients/cli/general.c:1233
msgid "ip6 default"
msgstr "domyślne IPv6"

#: ../clients/cli/general.c:1316
#, c-format
msgid "%s VPN connection"
msgstr "Połączenie VPN %s"

#: ../clients/cli/general.c:1386
#, c-format
msgid ""
"Use \"nmcli device show\" to get complete information about known devices "
"and\n"
"\"nmcli connection show\" to get an overview on active connection profiles.\n"
"\n"
"Consult nmcli(1) and nmcli-examples(5) manual pages for complete usage "
"details.\n"
msgstr ""
"Polecenie „nmcli device show” wyświetli pełne informacje o znanych\n"
"urządzeniach, a „nmcli connection show” wyświetli przegląd aktywnych\n"
"profili połączeń.\n"
"\n"
"Strony podręcznika nmcli(1) i nmcli-examples(5) zawierają pełne informacje\n"
"o użyciu.\n"

#: ../clients/cli/general.c:1407
#, c-format
msgid "Error: 'monitor' command '%s' is not valid."
msgstr "Błąd: polecenie „monitor” „%s” jest nieprawidłowe."

#: ../clients/cli/general.c:1419
msgid "Networkmanager is not running (waiting for it)\n"
msgstr ""
"Usługa NetworkManager nie jest uruchomiona (oczekiwanie na uruchomienie)\n"

#: ../clients/cli/nmcli.c:186
#, c-format
msgid ""
"Usage: nmcli [OPTIONS] OBJECT { COMMAND | help }\n"
"\n"
"OPTIONS\n"
"  -t[erse]                                       terse output\n"
"  -p[retty]                                      pretty output\n"
"  -m[ode] tabular|multiline                      output mode\n"
"  -c[olors] auto|yes|no                          whether to use colors in "
"output\n"
"  -f[ields] <field1,field2,...>|all|common       specify fields to output\n"
"  -g[et-values] <field1,field2,...>|all|common   shortcut for -m tabular -t -"
"f\n"
"  -e[scape] yes|no                               escape columns separators "
"in values\n"
"  -a[sk]                                         ask for missing parameters\n"
"  -s[how-secrets]                                allow displaying passwords\n"
"  -w[ait] <seconds>                              set timeout waiting for "
"finishing operations\n"
"  -v[ersion]                                     show program version\n"
"  -h[elp]                                        print this help\n"
"\n"
"OBJECT\n"
"  g[eneral]       NetworkManager's general status and operations\n"
"  n[etworking]    overall networking control\n"
"  r[adio]         NetworkManager radio switches\n"
"  c[onnection]    NetworkManager's connections\n"
"  d[evice]        devices managed by NetworkManager\n"
"  a[gent]         NetworkManager secret agent or polkit agent\n"
"  m[onitor]       monitor NetworkManager changes\n"
"\n"
msgstr ""
"Użycie: nmcli [OPCJE] OBIEKT { POLECENIE | help }\n"
"\n"
"OPCJE\n"
"  -t[erse]                                       zwięzłe wyjście\n"
"  -p[retty]                                      sformatowane wyjście\n"
"  -m[ode] tabular|multiline                      tryb wyjścia\n"
"  -c[olors] auto|yes|no                          czy używać kolorów "
"w wyjściu\n"
"  -f[ields] <pole1,pole2,…>|all|common           określa pola do wyjścia\n"
"  -g[et-values] <pole1,pole2,…>|all|common       skrót do „-m tabular -t -"
"f”\n"
"  -e[scape] yes|no                               modyfikuje separatory "
"kolumn\n"
"                                                 w wartościach\n"
"  -a[sk]                                         pyta o brakujące parametry\n"
"  -s[how-secrets]                                zezwala na wyświetlanie "
"haseł\n"
"  -w[ait] <sekundy>                              ustawia czas oczekiwania\n"
"                                                 na ukończenie działań\n"
"  -v[ersion]                                     wyświetla wersję usługi\n"
"  -h[elp]                                        wyświetla tę pomoc\n"
"\n"
"OBIEKT\n"
"  g[eneral]       ogólny stan i działania usługi NetworkManager\n"
"  n[etworking]    ogólne sterowanie siecią\n"
"  r[adio]         przełączniki radiowe usługi NetworkManager\n"
"  c[onnection]    połączenia usługi NetworkManager\n"
"  d[evice]        urządzenia zarządzane przez usługę NetworkManager\n"
"  a[gent]         agent haseł lub agent polkit usługi NetworkManager\n"
"  m[onitor]       monitoruje zmiany usługi NetworkManager\n"
"\n"

#: ../clients/cli/nmcli.c:265
#, c-format
msgid "Error: missing argument for '%s' option."
msgstr "Błąd: brak parametru dla opcji „%s”."

#: ../clients/cli/nmcli.c:313
#, c-format
msgid "Error: Option '--terse' is specified the second time."
msgstr "Błąd: opcja „--terse” został podana po raz drugi."

#: ../clients/cli/nmcli.c:318
#, c-format
msgid "Error: Option '--terse' is mutually exclusive with '--pretty'."
msgstr "Błąd: opcja „--terse” jest wzajemnie wykluczająca z opcją „--pretty”."

#: ../clients/cli/nmcli.c:326
#, c-format
msgid "Error: Option '--pretty' is specified the second time."
msgstr "Błąd: opcja „--pretty” został podana po raz drugi."

#: ../clients/cli/nmcli.c:331
#, c-format
msgid "Error: Option '--pretty' is mutually exclusive with '--terse'."
msgstr "Błąd: opcja „--pretty” jest wzajemnie wykluczająca z opcją „--terse”."

#: ../clients/cli/nmcli.c:346
#, c-format
msgid "Error: '%s' is not a valid argument for '%s' option."
msgstr "Błąd: „%s” nie jest prawidłowym parametrem dla opcji „%s”."

#: ../clients/cli/nmcli.c:360 ../clients/cli/nmcli.c:372
#, c-format
msgid "Error: '%s' is not valid argument for '%s' option."
msgstr "Błąd: „%s” nie jest prawidłowym parametrem dla opcji „%s”."

#: ../clients/cli/nmcli.c:396
#, c-format
msgid "Error: '%s' is not a valid timeout."
msgstr "Błąd: „%s” nie jest prawidłowym czasem oczekiwania."

#: ../clients/cli/nmcli.c:403
#, c-format
msgid "nmcli tool, version %s\n"
msgstr "narzędzie nmcli, wersja %s\n"

#: ../clients/cli/nmcli.c:411
#, c-format
msgid "Error: Option '%s' is unknown, try 'nmcli -help'."
msgstr ""
"Błąd: opcja „%s” jest nieznana. Można spróbować polecenie „nmcli help”."

#: ../clients/cli/nmcli.c:457 ../clients/cli/nmcli.c:464
#, c-format
msgid "Error: nmcli terminated by signal %s (%d)\n"
msgstr "Błąd: nmcli zostało zakończone sygnałem %s (%d)\n"

#: ../clients/cli/nmcli.c:562
msgid "Success"
msgstr "Powodzenie"

#: ../clients/cli/polkit-agent.c:68
#, c-format
msgid "Authentication message: %s\n"
msgstr "Komunikat uwierzytelnienia: %s\n"

#: ../clients/cli/polkit-agent.c:74
#, c-format
msgid "Authentication error: %s\n"
msgstr "Błąd uwierzytelnienia: %s\n"

#: ../clients/cli/polkit-agent.c:120
#, c-format
msgid "Warning: polkit agent initialization failed: %s\n"
msgstr "Ostrzeżenie: zainicjowanie agenta polkit się nie powiodło: %s\n"

#: ../clients/cli/settings.c:46
#, c-format
msgid "Do you also want to set '%s' to '%s'? [yes]: "
msgstr "Ustawić „%s” na „%s”? [yes]: "

#: ../clients/cli/settings.c:48
#, c-format
msgid "Do you also want to clear '%s'? [yes]: "
msgstr "Wyczyścić „%s”? [yes]: "

#: ../clients/cli/settings.c:224
#, c-format
msgid ""
"Warning: %s.%s set to '%s', but it might be ignored in infrastructure mode\n"
msgstr ""
"Ostrzeżenie: ustawiono %s.%s na „%s”, ale może zostać zignorowane w trybie "
"infrastruktury\n"

#: ../clients/cli/settings.c:243
#, c-format
msgid "Warning: setting %s.%s requires removing ipv4 and ipv6 settings\n"
msgstr "Ostrzeżenie: ustawienie %s.%s wymaga usunięcia ustawień IPv4 i IPv6\n"

#: ../clients/cli/settings.c:245
msgid "Do you want to remove them? [yes] "
msgstr "Usunąć je? [yes] "

#: ../clients/cli/settings.c:330
#, c-format
msgid "Warning: %s is not an UUID of any existing connection profile\n"
msgstr ""
"Ostrzeżenie: %s nie jest UUID żadnego istniejącego profilu połączenia\n"

#: ../clients/cli/settings.c:335 ../clients/cli/settings.c:348
#, c-format
msgid "'%s' is not a VPN connection profile"
msgstr "„%s” nie jest profilem połączenia VPN"

#: ../clients/cli/settings.c:342
#, c-format
msgid "'%s' is not a name of any exiting profile"
msgstr "„%s” nie jest nazwą żadnego istniejącego profilu"

#: ../clients/cli/settings.c:382
#, c-format
msgid "Warning: %s\n"
msgstr "Ostrzeżenie: %s\n"

#: ../clients/cli/settings.c:385
#, c-format
msgid "Info: %s\n"
msgstr "Informacje: %s\n"

#: ../clients/cli/settings.c:477
msgid "don't know how to get the property value"
msgstr "nie wiadomo, jak uzyskać wartość właściwości"

#: ../clients/cli/settings.c:567 ../clients/cli/settings.c:609
msgid "the property can't be changed"
msgstr "nie można zmieniać tej właściwości"

#: ../clients/cli/settings.c:729
msgid "[NM property description]"
msgstr "[opis właściwości NM]"

#: ../clients/cli/settings.c:739
msgid "[nmcli specific description]"
msgstr "[konkretny opis nmcli]"

#: ../clients/cli/utils.c:328
#, c-format
msgid "Error: Argument '%s' was expected, but '%s' provided."
msgstr "Błąd: oczekiwano parametru „%s”, ale podano „%s”."

#: ../clients/cli/utils.c:331
#, c-format
msgid "Error: Unexpected argument '%s'"
msgstr "Błąd: nieoczekiwany parametr „%s”"

#: ../clients/cli/utils.c:804
#, c-format
msgid "invalid field '%s%s%s'; no such field"
msgstr "nieprawidłowe pole „%s%s%s”; nie ma takiego pola"

#: ../clients/cli/utils.c:808
#, c-format
msgid "invalid field '%s%s%s'; allowed fields: [%s]"
msgstr "nieprawidłowe pole „%s%s%s”; dozwolone pola: [%s]"

#: ../clients/cli/utils.c:881
#, c-format
msgid "failure to select field"
msgstr "wybranie pola się nie powiodło"

#: ../clients/cli/utils.c:1469
#, c-format
msgid "Error reading nmcli output: %s\n"
msgstr "Błąd podczas odczytywania wyjścia nmcli: %s\n"

#: ../clients/cli/utils.c:1474
#, c-format
msgid "Error writing nmcli output: %s\n"
msgstr "Błąd podczas zapisywania wyjścia nmcli: %s\n"

#: ../clients/cli/utils.c:1498
#, c-format
msgid "Failed to create pager pipe: %s\n"
msgstr "Utworzenie potoku pagera się nie powiodło: %s\n"

#: ../clients/cli/utils.c:1506
#, c-format
msgid "Failed to fork pager: %s\n"
msgstr "Rozdzielenie pagera się nie powiodło: %s\n"

#: ../clients/cli/utils.c:1552 ../clients/cli/utils.c:1554
#, c-format
msgid "Failed to duplicate pager pipe: %s\n"
msgstr "Powielenie potoku pagera się nie powiodło: %s\n"

#. Translators: the first %s is the partial value entered by
#. * the user, the second %s a list of compatible values.
#.
#: ../clients/common/nm-client-utils.c:75
#: ../clients/common/nm-client-utils.c:106
#, c-format
msgid "'%s' is ambiguous (%s)"
msgstr "„%s” jest niejednoznaczne (%s)"

#: ../clients/common/nm-client-utils.c:85
#, c-format
msgid "'%s' is not valid; use [%s] or [%s]"
msgstr "„%s” jest nieprawidłowe; należy użyć [%s] lub [%s]"

#: ../clients/common/nm-client-utils.c:118
#, c-format
msgid "'%s' is not valid; use [%s], [%s] or [%s]"
msgstr "„%s” jest nieprawidłowe; należy użyć [%s], [%s] lub [%s]"

#: ../clients/common/nm-client-utils.c:155
#, c-format
msgid "'%s' is ambiguous (%s x %s)"
msgstr "„%s” jest niejednoznaczne (%s x %s)"

#: ../clients/common/nm-client-utils.c:167
#, c-format
msgid "missing name, try one of [%s]"
msgstr "brak nazwy, należy spróbować jednej z [%s]"

#: ../clients/common/nm-client-utils.c:223
msgid "unmanaged"
msgstr "niezarządzane"

#: ../clients/common/nm-client-utils.c:225
msgid "unavailable"
msgstr "niedostępne"

#: ../clients/common/nm-client-utils.c:229
msgid "connecting (prepare)"
msgstr "łączenie (przygotowanie)"

#: ../clients/common/nm-client-utils.c:231
msgid "connecting (configuring)"
msgstr "łączenie (konfigurowanie)"

#: ../clients/common/nm-client-utils.c:233
msgid "connecting (need authentication)"
msgstr "łączenie (wymaga uwierzytelnienia)"

#: ../clients/common/nm-client-utils.c:235
msgid "connecting (getting IP configuration)"
msgstr "łączenie (pobieranie konfiguracji adresu IP)"

#: ../clients/common/nm-client-utils.c:237
msgid "connecting (checking IP connectivity)"
msgstr "łączenie (sprawdzanie łączności IP)"

#: ../clients/common/nm-client-utils.c:239
msgid "connecting (starting secondary connections)"
msgstr "łączenie (uruchamianie drugorzędnych połączeń)"

#: ../clients/common/nm-client-utils.c:245
msgid "connection failed"
msgstr "połączenie się nie powiodło"

#: ../clients/common/nm-client-utils.c:262
msgid "yes (guessed)"
msgstr "tak (prawdopodobnie)"

#: ../clients/common/nm-client-utils.c:264
msgid "no (guessed)"
msgstr "nie (prawdopodobnie)"

#: ../clients/common/nm-client-utils.c:277
msgid "No reason given"
msgstr "Nie podano przyczyny"

#: ../clients/common/nm-client-utils.c:281
msgid "Device is now managed"
msgstr "Urządzenie jest teraz zarządzane"

#: ../clients/common/nm-client-utils.c:283
msgid "Device is now unmanaged"
msgstr "Urządzenie nie jest teraz zarządzane"

#: ../clients/common/nm-client-utils.c:285
msgid "The device could not be readied for configuration"
msgstr "Urządzenie nie może zostać odczytane do konfiguracji"

#: ../clients/common/nm-client-utils.c:287
msgid ""
"IP configuration could not be reserved (no available address, timeout, etc.)"
msgstr ""
"Konfiguracja IP nie mogła zostać zastrzeżona (brak dostępnego adresu, czasu "
"oczekiwania itp.)"

#: ../clients/common/nm-client-utils.c:289
msgid "The IP configuration is no longer valid"
msgstr "Konfiguracja IP nie jest już prawidłowa"

#: ../clients/common/nm-client-utils.c:291
msgid "Secrets were required, but not provided"
msgstr "Hasła są wymagane, ale nie zostały podane"

#: ../clients/common/nm-client-utils.c:293
msgid "802.1X supplicant disconnected"
msgstr "Rozłączono suplikanta 802.1X"

#: ../clients/common/nm-client-utils.c:295
msgid "802.1X supplicant configuration failed"
msgstr "Konfiguracja suplikanta 802.1X się nie powiodła"

#: ../clients/common/nm-client-utils.c:297
msgid "802.1X supplicant failed"
msgstr "Suplikant 802.1X się nie powiódł"

#: ../clients/common/nm-client-utils.c:299
msgid "802.1X supplicant took too long to authenticate"
msgstr "Suplikant 802.1X za długo się uwierzytelniał"

#: ../clients/common/nm-client-utils.c:301
msgid "PPP service failed to start"
msgstr "Uruchomienie usługi PPP się nie powiodło"

#: ../clients/common/nm-client-utils.c:303
msgid "PPP service disconnected"
msgstr "Rozłączono z usługą PPP"

#: ../clients/common/nm-client-utils.c:305
msgid "PPP failed"
msgstr "Usługa PPP się nie powiodła"

#: ../clients/common/nm-client-utils.c:307
msgid "DHCP client failed to start"
msgstr "Uruchomienie klienta DHCP się nie powiodło"

#: ../clients/common/nm-client-utils.c:309
msgid "DHCP client error"
msgstr "Błąd klienta DHCP"

#: ../clients/common/nm-client-utils.c:311
msgid "DHCP client failed"
msgstr "Klient DHCP się nie powiódł"

#: ../clients/common/nm-client-utils.c:313
msgid "Shared connection service failed to start"
msgstr "Uruchomienie usługi udostępniania połączenia się nie powiodło"

#: ../clients/common/nm-client-utils.c:315
msgid "Shared connection service failed"
msgstr "Usługa udostępniania połączenia się nie powiodła"

#: ../clients/common/nm-client-utils.c:317
msgid "AutoIP service failed to start"
msgstr "Uruchomienie usługi AutoIP się nie powiodło"

#: ../clients/common/nm-client-utils.c:319
msgid "AutoIP service error"
msgstr "Błąd usługi AutoIP"

#: ../clients/common/nm-client-utils.c:321
msgid "AutoIP service failed"
msgstr "Usługa AutoIP się nie powiodła"

#: ../clients/common/nm-client-utils.c:323
msgid "The line is busy"
msgstr "Linia jest zajęta"

#: ../clients/common/nm-client-utils.c:325
msgid "No dial tone"
msgstr "Brak sygnału telefonicznego"

#: ../clients/common/nm-client-utils.c:327
msgid "No carrier could be established"
msgstr "Nie można ustanowić operatora"

#: ../clients/common/nm-client-utils.c:329
msgid "The dialing request timed out"
msgstr "Żądanie zadzwonienia przekroczyło czas oczekiwania"

#: ../clients/common/nm-client-utils.c:331
msgid "The dialing attempt failed"
msgstr "Próba zadzwonienia się nie powiodła"

#: ../clients/common/nm-client-utils.c:333
msgid "Modem initialization failed"
msgstr "Zainicjowanie modemu się nie powiodło"

#: ../clients/common/nm-client-utils.c:335
msgid "Failed to select the specified APN"
msgstr "Wybranie podanego APN się nie powiodło"

#: ../clients/common/nm-client-utils.c:337
msgid "Not searching for networks"
msgstr "Sieci nie są wyszukiwane"

#: ../clients/common/nm-client-utils.c:339
msgid "Network registration denied"
msgstr "Odmówiono rejestracji sieci"

#: ../clients/common/nm-client-utils.c:341
msgid "Network registration timed out"
msgstr "Przekroczono czas oczekiwania rejestracji sieci"

#: ../clients/common/nm-client-utils.c:343
msgid "Failed to register with the requested network"
msgstr "Zarejestrowanie w żądanej sieci się nie powiodło"

#: ../clients/common/nm-client-utils.c:345
msgid "PIN check failed"
msgstr "Sprawdzenie kodu PIN się nie powiodło"

#: ../clients/common/nm-client-utils.c:347
msgid "Necessary firmware for the device may be missing"
msgstr "Brak wymaganego oprogramowania sprzętowego dla urządzenia"

#: ../clients/common/nm-client-utils.c:349
msgid "The device was removed"
msgstr "Usunięto urządzenie"

#: ../clients/common/nm-client-utils.c:351
msgid "NetworkManager went to sleep"
msgstr "Uśpiono usługę NetworkManager"

#: ../clients/common/nm-client-utils.c:353
msgid "The device's active connection disappeared"
msgstr "Aktywne połączenie urządzenia zniknęło"

#: ../clients/common/nm-client-utils.c:355
msgid "Device disconnected by user or client"
msgstr "Urządzenie zostało rozłączone przez użytkownika lub klienta"

#: ../clients/common/nm-client-utils.c:357
msgid "Carrier/link changed"
msgstr "Zmieniono operatora/łącze"

#: ../clients/common/nm-client-utils.c:359
msgid "The device's existing connection was assumed"
msgstr "Przyjęto istniejące połączenie urządzenia"

#: ../clients/common/nm-client-utils.c:361
msgid "The supplicant is now available"
msgstr "Suplikant jest teraz dostępny"

#: ../clients/common/nm-client-utils.c:363
msgid "The modem could not be found"
msgstr "Nie można odnaleźć modemu"

#: ../clients/common/nm-client-utils.c:365
msgid "The Bluetooth connection failed or timed out"
msgstr ""
"Połączenie Bluetooth się nie powiodło lub przekroczyło czas oczekiwania"

#: ../clients/common/nm-client-utils.c:367
msgid "GSM Modem's SIM card not inserted"
msgstr "Karta SIM modemu GSM nie została włożona"

#: ../clients/common/nm-client-utils.c:369
msgid "GSM Modem's SIM PIN required"
msgstr "Wymagany jest kod PIN karty SIM modemu GSM"

#: ../clients/common/nm-client-utils.c:371
msgid "GSM Modem's SIM PUK required"
msgstr "Wymagany jest kod PUK karty SIM modemu GSM"

#: ../clients/common/nm-client-utils.c:373
msgid "GSM Modem's SIM wrong"
msgstr "Karta SIM modemu GSM jest błędna"

#: ../clients/common/nm-client-utils.c:375
msgid "InfiniBand device does not support connected mode"
msgstr "Urządzenie InfiniBand nie obsługuje trybu połączonego"

#: ../clients/common/nm-client-utils.c:377
msgid "A dependency of the connection failed"
msgstr "Zależność połączenia się nie powiodła"

#: ../clients/common/nm-client-utils.c:379
msgid "A problem with the RFC 2684 Ethernet over ADSL bridge"
msgstr "Problem z mostkiem ethernetowym RFC 2684 na ADSL"

#: ../clients/common/nm-client-utils.c:381
msgid "ModemManager is unavailable"
msgstr "Usługa ModemManager jest niedostępna"

#: ../clients/common/nm-client-utils.c:383
msgid "The Wi-Fi network could not be found"
msgstr "Nie można odnaleźć sieci Wi-Fi"

#: ../clients/common/nm-client-utils.c:385
msgid "A secondary connection of the base connection failed"
msgstr "Drugorzędne połączenie połączenia podstawowego się nie powiodło"

#: ../clients/common/nm-client-utils.c:387
msgid "DCB or FCoE setup failed"
msgstr "Ustawienie DCB lub FCoE się nie powiodło"

#: ../clients/common/nm-client-utils.c:389
msgid "teamd control failed"
msgstr "kontrola teamd się nie powiodła"

#: ../clients/common/nm-client-utils.c:391
msgid "Modem failed or no longer available"
msgstr "Modem się nie powiódł lub nie jest już dostępny"

#: ../clients/common/nm-client-utils.c:393
msgid "Modem now ready and available"
msgstr "Modem jest teraz gotowy i dostępny"

#: ../clients/common/nm-client-utils.c:395
msgid "SIM PIN was incorrect"
msgstr "Kod PIN karty SIM był niepoprawny"

#: ../clients/common/nm-client-utils.c:397
msgid "New connection activation was enqueued"
msgstr "Dodano aktywację nowego połączenia do kolejki"

#: ../clients/common/nm-client-utils.c:399
msgid "The device's parent changed"
msgstr "Zmieniono urządzenie nadrzędne urządzenia"

#: ../clients/common/nm-client-utils.c:401
msgid "The device parent's management changed"
msgstr "Zmieniono zarządzanie urządzenia nadrzędnego urządzenia"

#: ../clients/common/nm-client-utils.c:404
msgid "OpenVSwitch database connection failed"
msgstr "Połączenie z bazą danych OpenVSwitch się nie powiodło"

#. TRANSLATORS: Unknown reason for a device state change (NMDeviceStateReason)
#. TRANSLATORS: Unknown reason for a connection state change (NMActiveConnectionStateReason)
#: ../clients/common/nm-client-utils.c:408
#: ../clients/common/nm-client-utils.c:447 ../libnm-glib/nm-device.c:1860
#: ../libnm/nm-device.c:1572
msgid "Unknown"
msgstr "Nieznane"

#: ../clients/common/nm-client-utils.c:416
msgid "Unknown reason"
msgstr "Nieznana przyczyna"

#: ../clients/common/nm-client-utils.c:418
msgid "The connection was disconnected"
msgstr "Połączenie zostało rozłączone"

#: ../clients/common/nm-client-utils.c:420
msgid "Disconnected by user"
msgstr "Rozłączono przez użytkownika"

#: ../clients/common/nm-client-utils.c:422
msgid "The base network connection was interrupted"
msgstr "Przerwano podstawowe połączenie sieciowe"

#: ../clients/common/nm-client-utils.c:424
msgid "The VPN service stopped unexpectedly"
msgstr "Usługa VPN została nieoczekiwanie zatrzymana"

#: ../clients/common/nm-client-utils.c:426
msgid "The VPN service returned invalid configuration"
msgstr "Usługa VPN zwróciła nieprawidłową konfigurację"

#: ../clients/common/nm-client-utils.c:428
msgid "The connection attempt timed out"
msgstr "Próba połączenia przekroczyła czas oczekiwania"

#: ../clients/common/nm-client-utils.c:430
msgid "The VPN service did not start in time"
msgstr "Usługa VPN nie została uruchomiona na czas"

#: ../clients/common/nm-client-utils.c:432
msgid "The VPN service failed to start"
msgstr "Uruchomienie usługi VPN się nie powiodło"

#: ../clients/common/nm-client-utils.c:434
msgid "No valid secrets"
msgstr "Brak prawidłowych haseł"

#: ../clients/common/nm-client-utils.c:436
msgid "Invalid secrets"
msgstr "Nieprawidłowe hasła"

#: ../clients/common/nm-client-utils.c:438
msgid "The connection was removed"
msgstr "Usunięto połączenie"

#: ../clients/common/nm-client-utils.c:440
msgid "Master connection failed"
msgstr "Główne połączenie się nie powiodło"

#: ../clients/common/nm-client-utils.c:442
msgid "Could not create a software link"
msgstr "Nie można utworzyć łącza programowego"

#: ../clients/common/nm-client-utils.c:444
msgid "The device disappeared"
msgstr "Urządzenie zniknęło"

#: ../clients/common/nm-meta-setting-access.c:501
#, c-format
msgid "field '%s' has to be alone"
msgstr "pole „%s” musi być same"

#: ../clients/common/nm-meta-setting-access.c:516
#, c-format
msgid "invalid field '%s%s%s%s%s'; %s%s%s"
msgstr "nieprawidłowe pole „%s%s%s%s%s”; %s%s%s"

#: ../clients/common/nm-meta-setting-desc.c:101
#: ../clients/common/nm-meta-setting-desc.c:157
#, c-format
msgid "invalid prefix '%s'; <1-%d> allowed"
msgstr "nieprawidłowy przedrostek „%s”; dozwolone <1-%d>"

#: ../clients/common/nm-meta-setting-desc.c:109
#, c-format
msgid "invalid IP address: %s"
msgstr "nieprawidłowy adres IP: %s"

#: ../clients/common/nm-meta-setting-desc.c:134
msgid ""
"The valid syntax is: 'ip[/prefix] [next-hop] [metric] [attribute=val]... [,"
"ip[/prefix] ...]'"
msgstr ""
"Prawidłowa składnia: „ip[/przedrostek] [next-hop] [parametry] "
"[atrybut=wartość]… [,ip[/przedrostek] …]”"

#: ../clients/common/nm-meta-setting-desc.c:168
#, c-format
msgid "the next hop ('%s') must be first"
msgstr "następny krok („%s”) musi być pierwszy"

#: ../clients/common/nm-meta-setting-desc.c:174
#, c-format
msgid "the metric ('%s') must be before attributes"
msgstr "parametry („%s”) muszą być przed atrybutami"

#: ../clients/common/nm-meta-setting-desc.c:214
#, c-format
msgid "invalid route: %s. %s"
msgstr "nieprawidłowa trasa: %s. %s"

#: ../clients/common/nm-meta-setting-desc.c:226
msgid "default route cannot be added (NetworkManager handles it by itself)"
msgstr ""
"nie można dodać domyślnej trasy (usługa NetworkManager sama ją obsługuje)"

#: ../clients/common/nm-meta-setting-desc.c:281
#, c-format
msgid "invalid priority map '%s'"
msgstr "nieprawidłowa mapa priorytetów „%s”"

#: ../clients/common/nm-meta-setting-desc.c:288
#: ../clients/common/nm-meta-setting-desc.c:294
#, c-format
msgid "priority '%s' is not valid (<0-%ld>)"
msgstr "priorytet „%s” jest nieprawidłowy (<0-%ld>)"

#: ../clients/common/nm-meta-setting-desc.c:346
#, c-format
msgid "cannot read pac-script from file '%s'"
msgstr "nie można odczytać skryptu PAC z pliku „%s”"

#: ../clients/common/nm-meta-setting-desc.c:353
#, c-format
msgid "file '%s' contains non-valid utf-8"
msgstr "plik „%s” zawiera nieprawidłowy tekst UTF-8"

#: ../clients/common/nm-meta-setting-desc.c:366
#, c-format
msgid "'%s' does not contain a valid PAC Script"
msgstr "„%s” nie zawiera prawidłowego skryptu PAC"

#: ../clients/common/nm-meta-setting-desc.c:369
#, c-format
msgid "Not a valid PAC Script"
msgstr "Nieprawidłowy skrypt PAC"

#: ../clients/common/nm-meta-setting-desc.c:423
#, c-format
msgid "cannot read team config from file '%s'"
msgstr "nie można odczytać konfiguracji zespołu z pliku „%s”"

#: ../clients/common/nm-meta-setting-desc.c:430
#, c-format
msgid "team config file '%s' contains non-valid utf-8"
msgstr "plik konfiguracji zespołu „%s” zawiera nieprawidłowy tekst UTF-8"

#: ../clients/common/nm-meta-setting-desc.c:442
#, c-format
msgid "'%s' does not contain a valid team configuration"
msgstr "„%s” nie zawiera prawidłowej konfiguracji zespołu"

#: ../clients/common/nm-meta-setting-desc.c:445
#, c-format
msgid "team configuration must be a JSON object"
msgstr "konfiguracja zespołu musi być obiektem JSON"

#: ../clients/common/nm-meta-setting-desc.c:538
#: ../clients/tui/nmt-mtu-entry.c:84
msgid "(default)"
msgstr "(domyślne)"

#: ../clients/common/nm-meta-setting-desc.c:653
msgid "auto"
msgstr "automatyczne"

#: ../clients/common/nm-meta-setting-desc.c:801
#, c-format
msgid "%s (%s)"
msgstr "%s (%s)"

#: ../clients/common/nm-meta-setting-desc.c:925
#, c-format
msgid "'%s' is out of range [%lli, %lli]"
msgstr "„%s” jest poza zakresem [%lli, %lli]"

#: ../clients/common/nm-meta-setting-desc.c:931
#, c-format
msgid "'%s' is not a valid number"
msgstr "„%s” nie jest prawidłową liczbą"

#: ../clients/common/nm-meta-setting-desc.c:981
#, c-format
msgid "'%s' is out of range [0, %u]"
msgstr "%s” jest poza zakresem [0, %u]"

#: ../clients/common/nm-meta-setting-desc.c:1018
#, c-format
msgid "'%s' is not a valid Ethernet MAC"
msgstr "„%s” nie jest prawidłowym adresem MAC Ethernetu"

#: ../clients/common/nm-meta-setting-desc.c:1037
#, c-format
msgid "'%s' is not a valid flag number; use <0-%d>"
msgstr "„%s” nie jest prawidłowym numerem flagi; należy użyć <0-%d>"

#: ../clients/common/nm-meta-setting-desc.c:1051
#, c-format
msgid "'%s' sum is higher than all flags => all flags set"
msgstr "suma „%s” jest wyższa niż wszystkie flagi => wszystkie ustawione flagi"

#: ../clients/common/nm-meta-setting-desc.c:1155
#, c-format
msgid "invalid option '%s', use a combination of [%s]"
msgstr "nieprawidłowa opcja „%s”, należy użyć połączenia [%s]"

#: ../clients/common/nm-meta-setting-desc.c:1160
#: ../libnm-core/nm-keyfile-reader.c:622
#, c-format
msgid "invalid option '%s', use one of [%s]"
msgstr "nieprawidłowa opcja „%s”, należy użyć jednej z [%s]"

#: ../clients/common/nm-meta-setting-desc.c:1283
#, c-format
msgid "%d (key)"
msgstr "%d (klucz)"

#: ../clients/common/nm-meta-setting-desc.c:1285
#, c-format
msgid "%d (passphrase)"
msgstr "%d (hasło)"

#: ../clients/common/nm-meta-setting-desc.c:1288
#: ../clients/common/nm-meta-setting-desc.c:1377
#, c-format
msgid "%d (unknown)"
msgstr "%d (nieznane)"

#: ../clients/common/nm-meta-setting-desc.c:1320
msgid "0 (NONE)"
msgstr "0 (BRAK)"

#: ../clients/common/nm-meta-setting-desc.c:1326
msgid "REORDER_HEADERS, "
msgstr "ZMIANA_KOLEJNOŚCI_NAGŁÓWKÓW, "

#: ../clients/common/nm-meta-setting-desc.c:1328
msgid "GVRP, "
msgstr "GVRP, "

#: ../clients/common/nm-meta-setting-desc.c:1330
msgid "LOOSE_BINDING, "
msgstr "LUŹNE_DOWIĄZANIE, "

#: ../clients/common/nm-meta-setting-desc.c:1332
msgid "MVRP, "
msgstr "MVRP, "

#: ../clients/common/nm-meta-setting-desc.c:1371
#, c-format
msgid "%d (disabled)"
msgstr "%d (wyłączone)"

#: ../clients/common/nm-meta-setting-desc.c:1373
#, c-format
msgid "%d (enabled, prefer public IP)"
msgstr "%d (włączone, preferowanie publicznego adresu IP)"

#: ../clients/common/nm-meta-setting-desc.c:1375
#, c-format
msgid "%d (enabled, prefer temporary IP)"
msgstr "%d (włączone, preferowanie tymczasowego adresu IP)"

#: ../clients/common/nm-meta-setting-desc.c:1390
msgid "0 (none)"
msgstr "0 (brak)"

#: ../clients/common/nm-meta-setting-desc.c:1396
msgid "agent-owned, "
msgstr "posiadane przez agenta, "

#: ../clients/common/nm-meta-setting-desc.c:1398
msgid "not saved, "
msgstr "niezapisane, "

#: ../clients/common/nm-meta-setting-desc.c:1400
msgid "not required, "
msgstr "niewymagane, "

#: ../clients/common/nm-meta-setting-desc.c:1462
#, c-format
msgid "'%s' is not valid; use <option>=<value>"
msgstr "„%s” jest nieprawidłowe; należy użyć <opcja>=<wartość>"

#: ../clients/common/nm-meta-setting-desc.c:1504
msgid "no item to remove"
msgstr "brak elementu do usunięcia"

#: ../clients/common/nm-meta-setting-desc.c:1508
#, c-format
msgid "index '%d' is not in range <0-%d>"
msgstr "indeks „%d” jest poza zakresem <0-%d>"

#: ../clients/common/nm-meta-setting-desc.c:1523
#, c-format
msgid "invalid option '%s'"
msgstr "nieprawidłowa opcja „%s”"

#: ../clients/common/nm-meta-setting-desc.c:1525
msgid "missing option"
msgstr "brak opcji"

#: ../clients/common/nm-meta-setting-desc.c:1549
#, c-format
msgid "'%s' is not a valid MAC"
msgstr "„%s” nie jest prawidłowym adresem MAC"

#: ../clients/common/nm-meta-setting-desc.c:1579
#: ../clients/common/nm-meta-setting-desc.c:1675
#: ../clients/common/nm-meta-setting-desc.c:4163
#, c-format
msgid "'%s' is not valid"
msgstr "„%s” jest nieprawidłowe"

#: ../clients/common/nm-meta-setting-desc.c:1619
#, c-format
msgid "'%u' flags are not valid; use combination of %s"
msgstr "flagi „%u” są nieprawidłowe; należy użyć połączenia %s"

#: ../clients/common/nm-meta-setting-desc.c:1655
#, c-format
msgid "'%s' is not a valid number (or out of range)"
msgstr "„%s” nie jest prawidłową liczbą (lub jest poza zakresem)"

#: ../clients/common/nm-meta-setting-desc.c:1775
#, c-format
msgid "'%s' is not a valid hex character"
msgstr "„%s” nie jest prawidłowym znakiem szesnastkowym"

#: ../clients/common/nm-meta-setting-desc.c:2055
#, c-format
msgid "the property doesn't contain EAP method '%s'"
msgstr "właściwość nie zawiera metody EAP „%s”"

#: ../clients/common/nm-meta-setting-desc.c:2078
#, c-format
msgid "the property doesn't contain alternative subject match '%s'"
msgstr "właściwość nie zawiera alternatywnego dopasowania tematu „%s”"

#: ../clients/common/nm-meta-setting-desc.c:2104
#, c-format
msgid "the property doesn't contain \"phase2\" alternative subject match '%s'"
msgstr "właściwość nie zawiera alternatywnego dopasowania tematu „phase2” „%s”"

#: ../clients/common/nm-meta-setting-desc.c:2225
#, c-format
msgid ""
"Enter a list of bonding options formatted as:\n"
"  option = <value>, option = <value>,... \n"
"Valid options are: %s\n"
"'mode' can be provided as a name or a number:\n"
"balance-rr    = 0\n"
"active-backup = 1\n"
"balance-xor   = 2\n"
"broadcast     = 3\n"
"802.3ad       = 4\n"
"balance-tlb   = 5\n"
"balance-alb   = 6\n"
"\n"
"Example: mode=2,miimon=120\n"
msgstr ""
"Proszę podać listę opcji wiązania sformatowanych jako:\n"
"  opcja = <wartość>, opcja = <wartość>,… \n"
"Prawidłowe opcje: %s\n"
"„mode” może być podawane jako nazwa lub liczba:\n"
"balance-rr    = 0\n"
"active-backup = 1\n"
"balance-xor   = 2\n"
"broadcast     = 3\n"
"802.3ad       = 4\n"
"balance-tlb   = 5\n"
"balance-alb   = 6\n"
"\n"
"Przykład: mode=2,miimon=120\n"

#. Don't allow setting type unless the connection is brand new.
#. * Just because it's a bad idea and the user wouldn't probably want that.
#. * No technical reason, really.
#. * Also, using uuid to see if the connection is brand new is a bit
#. * hacky: we can not see if the type is already set, because
#. * nmc_setting_set_property() is called only after the property
#. * we're setting (type) has been removed.
#: ../clients/common/nm-meta-setting-desc.c:2285
#, c-format
msgid "Can not change the connection type"
msgstr "Nie można zmienić typu połączenia"

#: ../clients/common/nm-meta-setting-desc.c:2392
#, c-format
msgid "the property doesn't contain permission '%s'"
msgstr "właściwość nie zawiera uprawnienia „%s”"

#: ../clients/common/nm-meta-setting-desc.c:2413
#, c-format
msgid "'%s' is not valid master; use ifname or connection UUID"
msgstr ""
"„%s” nie jest prawidłowym „master”; należy użyć nazwy interfejsu lub UUID "
"połączenia"

#: ../clients/common/nm-meta-setting-desc.c:2512
#, c-format
msgid "the value '%s' is not a valid UUID"
msgstr "wartość „%s” nie jest prawidłowym UUID"

#: ../clients/common/nm-meta-setting-desc.c:2519
#, c-format
msgid "the property doesn't contain UUID '%s'"
msgstr "właściwość nie zawiera UUID „%s”"

#: ../clients/common/nm-meta-setting-desc.c:2586
msgid "0 (disabled)"
msgstr "0 (wyłączone)"

#: ../clients/common/nm-meta-setting-desc.c:2592
msgid "enabled, "
msgstr "włączone, "

#: ../clients/common/nm-meta-setting-desc.c:2594
msgid "advertise, "
msgstr "rozgłaszanie, "

#: ../clients/common/nm-meta-setting-desc.c:2596
msgid "willing, "
msgstr "chętne, "

#: ../clients/common/nm-meta-setting-desc.c:2716
#, c-format
msgid "'%s' is not a valid DCB flag"
msgstr "„%s” nie jest prawidłową flagą DCB"

#: ../clients/common/nm-meta-setting-desc.c:2746
msgid "must contain 8 comma-separated numbers"
msgstr "musi zawierać osiem liczb oddzielonych przecinkami"

#: ../clients/common/nm-meta-setting-desc.c:2762
#, c-format
msgid "'%s' not a number between 0 and %u (inclusive) or %u"
msgstr "„%s” nie jest liczbą między 0 a %u (włącznie) lub %u"

#: ../clients/common/nm-meta-setting-desc.c:2765
#, c-format
msgid "'%s' not a number between 0 and %u (inclusive)"
msgstr "„%s” nie jest liczbą między 0 a %u (włącznie)"

#: ../clients/common/nm-meta-setting-desc.c:2786
#, c-format
msgid "changes will have no effect until '%s' includes 1 (enabled)"
msgstr "zmiany nie zostaną zastosowane, dopóki „%s” zawiera 1 (włączone)"

#: ../clients/common/nm-meta-setting-desc.c:2841
#, c-format
msgid "bandwidth percentages must total 100%%"
msgstr "procenty szerokości pasma muszą razem wynosić 100%%"

#: ../clients/common/nm-meta-setting-desc.c:2914
#: ../clients/common/nm-meta-setting-desc.c:2920
msgid "SIM operator ID must be a 5 or 6 number MCCMNC code"
msgstr "Identyfikator operatora SIM musi być kodem MCCMNC o 5 lub 6 liczbach"

#: ../clients/common/nm-meta-setting-desc.c:2944
#, c-format
msgid "'%s' is not a valid IBoIP P_Key"
msgstr "„%s” nie jest prawidłowym P_Key IBoIP"

#: ../clients/common/nm-meta-setting-desc.c:2967
msgid "default"
msgstr "domyślne"

#: ../clients/common/nm-meta-setting-desc.c:3101
#: ../clients/common/nm-meta-setting-desc.c:3120
#, c-format
msgid "invalid IPv4 address '%s'"
msgstr "nieprawidłowy adres IPv4 „%s”"

#: ../clients/common/nm-meta-setting-desc.c:3126
#: ../clients/common/nm-meta-setting-desc.c:3380
#, c-format
msgid "the property doesn't contain DNS server '%s'"
msgstr "właściwość nie zawiera serwera DNS „%s”"

#: ../clients/common/nm-meta-setting-desc.c:3166
#: ../clients/common/nm-meta-setting-desc.c:3420
#, c-format
msgid "the property doesn't contain DNS search domain '%s'"
msgstr "właściwość nie zawiera domeny wyszukiwania DNS „%s”"

#: ../clients/common/nm-meta-setting-desc.c:3203
#: ../clients/common/nm-meta-setting-desc.c:3457
#, c-format
msgid "the property doesn't contain DNS option '%s'"
msgstr "właściwość nie zawiera opcji DNS „%s”"

#: ../clients/common/nm-meta-setting-desc.c:3246
#: ../clients/common/nm-meta-setting-desc.c:3499
#, c-format
msgid "the property doesn't contain IP address '%s'"
msgstr "właściwość nie zawiera adresu IP „%s”"

#: ../clients/common/nm-meta-setting-desc.c:3266
#: ../clients/common/nm-meta-setting-desc.c:3518
#, c-format
msgid "invalid gateway address '%s'"
msgstr "nieprawidłowy adres bramy „%s”"

#: ../clients/common/nm-meta-setting-desc.c:3305
#: ../clients/common/nm-meta-setting-desc.c:3559
#, c-format
msgid "the property doesn't contain route '%s'"
msgstr "właściwość nie zawiera trasy „%s”"

#: ../clients/common/nm-meta-setting-desc.c:3355
#: ../clients/common/nm-meta-setting-desc.c:3374
#, c-format
msgid "invalid IPv6 address '%s'"
msgstr "nieprawidłowy adres IPv6 „%s”"

#: ../clients/common/nm-meta-setting-desc.c:3577
#: ../libnm-core/nm-setting-gsm.c:381 ../libnm-util/nm-setting-gsm.c:364
#, c-format
msgid "'%s' is not a number"
msgstr "„%s” nie jest liczbą"

#: ../clients/common/nm-meta-setting-desc.c:3584
#, c-format
msgid "'%s' is not valid; use 0, 1, or 2"
msgstr "„%s” jest nieprawidłowe; należy użyć 0, 1 lub 2"

#: ../clients/common/nm-meta-setting-desc.c:3618
#, c-format
msgid "'%s' is not a valid channel; use <1-13>"
msgstr "„%s” nie jest prawidłowym kanałem; należy użyć <1-13>"

#: ../clients/common/nm-meta-setting-desc.c:3724
#, c-format
msgid "only one mapping at a time is supported; taking the first one (%s)"
msgstr ""
"obsługiwane jest tylko jedno mapowanie na raz; przyjmowanie pierwszego (%s)"

#: ../clients/common/nm-meta-setting-desc.c:3732
#, c-format
msgid "the property doesn't contain mapping '%s'"
msgstr "właściwość nie zawiera mapowania „%s”"

#: ../clients/common/nm-meta-setting-desc.c:3740
msgid "no priority to remove"
msgstr "brak priorytetu do usunięcia"

#: ../clients/common/nm-meta-setting-desc.c:3744
#, c-format
msgid "index '%d' is not in the range of <0-%d>"
msgstr "indeks „%d” jest poza zakresem <0-%d>"

#: ../clients/common/nm-meta-setting-desc.c:3813
#, c-format
msgid "'%s' cannot be empty"
msgstr "„%s” nie może być puste"

#: ../clients/common/nm-meta-setting-desc.c:3852
#: ../clients/common/nm-meta-setting-desc.c:3985
#: ../libnm-core/nm-setting-wired.c:664 ../libnm-core/nm-setting-wireless.c:857
#: ../libnm-core/nm-setting-wireless.c:869 ../libnm-util/nm-setting-wired.c:646
#: ../libnm-util/nm-setting-wireless.c:859
#: ../libnm-util/nm-setting-wireless.c:873
#, c-format
msgid "'%s' is not a valid MAC address"
msgstr "„%s” nie jest prawidłowym adresem MAC"

#: ../clients/common/nm-meta-setting-desc.c:3858
#: ../clients/common/nm-meta-setting-desc.c:3991
#, c-format
msgid "the property doesn't contain MAC address '%s'"
msgstr "właściwość nie zawiera adresu MAC „%s”"

#: ../clients/common/nm-meta-setting-desc.c:3876
#, c-format
msgid "'%s' is not valid; 2 or 3 strings should be provided"
msgstr "„%s” jest nieprawidłowe; powinny zostać podane dwa lub trzy ciągi"

#: ../clients/common/nm-meta-setting-desc.c:3892
#, c-format
msgid "'%s' string value should consist of 1 - 199 characters"
msgstr "wartość ciągu „%s” powinna składać się z 1-199 znaków"

#: ../clients/common/nm-meta-setting-desc.c:3924
#, c-format
msgid ""
"Enter a list of S/390 options formatted as:\n"
"  option = <value>, option = <value>,...\n"
"Valid options are: %s\n"
msgstr ""
"Proszę podać listę opcji S/390 sformatowanych jako:\n"
"  opcja = <wartość>, opcja = <wartość>,…\n"
"Prawidłowe opcje: %s\n"

#: ../clients/common/nm-meta-setting-desc.c:3958
#, c-format
msgid "'%s' is not a valid channel"
msgstr "„%s” nie jest prawidłowym kanałem"

#: ../clients/common/nm-meta-setting-desc.c:3964
#, c-format
msgid "'%ld' is not a valid channel"
msgstr "„%ld” nie jest prawidłowym kanałem"

#: ../clients/common/nm-meta-setting-desc.c:4063
#: ../clients/common/nm-meta-setting-desc.c:4099
#: ../clients/common/nm-meta-setting-desc.c:4135
#, c-format
msgid "the property doesn't contain protocol '%s'"
msgstr "właściwość nie zawiera protokołu „%s”"

#: ../clients/common/nm-meta-setting-desc.c:4172
#, c-format
msgid ""
"'%s' not compatible with %s '%s', please change the key or set the right %s "
"first."
msgstr ""
"„%s” nie jest zgodne z %s „%s”, proszę zmienić klucz lub ustawić najpierw "
"właściwe %s."

#: ../clients/common/nm-meta-setting-desc.c:4182
#, c-format
msgid "WEP key is guessed to be of '%s'"
msgstr "Klucz WEP jest prawdopodobnie typu „%s”"

#: ../clients/common/nm-meta-setting-desc.c:4187
#, c-format
msgid "WEP key index set to '%d'"
msgstr "Ustawiono indeks klucza WEP na „%d”"

#: ../clients/common/nm-meta-setting-desc.c:4226
#, c-format
msgid "'%s' is not compatible with '%s' type, please change or delete the key."
msgstr "„%s” nie jest zgodne z typem „%s”, proszę zmienić lub usunąć klucz."

#: ../clients/common/nm-meta-setting-desc.c:4236
#, c-format
msgid "'%s' is not a valid PSK"
msgstr "„%s” nie jest prawidłowym PSK"

#: ../clients/common/nm-meta-setting-desc.c:4268
msgid "Bonding primary interface [none]"
msgstr "Główny interfejs wiązania [none]"

#. this is a virtual property, only needed during "ask" mode.
#: ../clients/common/nm-meta-setting-desc.c:4275
msgid "Bonding monitoring mode"
msgstr "Tryb monitorowania wiązania"

#: ../clients/common/nm-meta-setting-desc.c:4284
msgid "Bonding miimon [100]"
msgstr "„miimon” wiązania [100]"

#: ../clients/common/nm-meta-setting-desc.c:4292
msgid "Bonding downdelay [0]"
msgstr "„downdelay” wiązania [0]"

#: ../clients/common/nm-meta-setting-desc.c:4300
msgid "Bonding updelay [0]"
msgstr "„updelay” wiązania [0]"

#: ../clients/common/nm-meta-setting-desc.c:4308
msgid "Bonding arp-interval [0]"
msgstr "„arp-interval” wiązania [0]"

#: ../clients/common/nm-meta-setting-desc.c:4316
msgid "Bonding arp-ip-target [none]"
msgstr "„arp-ip-target” wiązania [none]"

#: ../clients/common/nm-meta-setting-desc.c:4324
msgid "LACP rate ('slow' or 'fast') [slow]"
msgstr "Prędkość LACP („slow” lub „fast”) [slow]"

#. macro that returns @func as const (gboolean(*)(NMSetting*)) type, but checks
#. * that the actual type is (gboolean(*)(type *)).
#. macro that returns @func as const (guint32(*)(NMSetting*)) type, but checks
#. * that the actual type is (guint32(*)(type *)).
#: ../clients/common/nm-meta-setting-desc.c:4436
msgid ""
"nmcli can accepts both direct JSON configuration data and a file name "
"containing the configuration. In the latter case the file is read and the "
"contents is put into this property.\n"
"\n"
"Examples: set team.config { \"device\": \"team0\", \"runner\": {\"name\": "
"\"roundrobin\"}, \"ports\": {\"eth1\": {}, \"eth2\": {}} }\n"
"          set team.config /etc/my-team.conf\n"
msgstr ""
"nmcli może przyjmować zarówno bezpośrednie dane konfiguracji JSON, jak "
"i nazwę pliku zawierającego konfigurację. W tym drugim przypadku plik jest "
"odczytywany, a jego zawartość jest umieszczana w tej właściwości.\n"
"\n"
"Przykłady: set team.config { \"device\": \"team0\", \"runner\": {\"name\": "
"\"roundrobin\"}, \"ports\": {\"eth1\": {}, \"eth2\": {}} }\n"
"          set team.config /etc/mój-zespół.conf\n"

#: ../clients/common/nm-meta-setting-desc.c:4477
msgid ""
"Enter file path to CA certificate (optionally prefixed with file://).\n"
"  [file://]<file path>\n"
"Note that nmcli does not support specifying certificates as raw blob data.\n"
"Example: /home/cimrman/cacert.crt\n"
msgstr ""
"Proszę podać ścieżkę do pliku certyfikatu CA (z opcjonalnym przedrostkiem "
"file://).\n"
"  [file://]<ścieżka do pliku>\n"
"Proszę zauważyć, że nmcli nie obsługuje podawania certyfikatów jako surowych "
"danych typu blob.\n"
"Przykład: /home/cimrman/cacert.crt\n"

#: ../clients/common/nm-meta-setting-desc.c:4511
msgid ""
"Enter file path to client certificate (optionally prefixed with file://).\n"
"  [file://]<file path>\n"
"Note that nmcli does not support specifying certificates as raw blob data.\n"
"Example: /home/cimrman/jara.crt\n"
msgstr ""
"Proszę podać ścieżkę do pliku certyfikatu klienta (z opcjonalnym "
"przedrostkiem file://).\n"
"  [file://]<ścieżka do pliku>\n"
"Proszę zauważyć, że nmcli nie obsługuje podawania certyfikatów jako surowych "
"danych typu blob.\n"
"Przykład: /home/cimrman/jara.crt\n"

#: ../clients/common/nm-meta-setting-desc.c:4568
msgid ""
"Enter file path to CA certificate for inner authentication (optionally "
"prefixed\n"
"with file://).\n"
"  [file://]<file path>\n"
"Note that nmcli does not support specifying certificates as raw blob data.\n"
"Example: /home/cimrman/ca-zweite-phase.crt\n"
msgstr ""
"Proszę podać ścieżkę do pliku certyfikatu CA do wewnętrznego\n"
"uwierzytelnienia (z opcjonalnym przedrostkiem file://).\n"
"  [file://]<ścieżka do pliku>\n"
"Proszę zauważyć, że nmcli nie obsługuje podawania certyfikatów jako surowych "
"danych typu blob.\n"
"Przykład: /home/cimrman/ca-zweite-phase.crt\n"

#: ../clients/common/nm-meta-setting-desc.c:4603
msgid ""
"Enter file path to client certificate for inner authentication (optionally "
"prefixed\n"
"with file://).\n"
"  [file://]<file path>\n"
"Note that nmcli does not support specifying certificates as raw blob data.\n"
"Example: /home/cimrman/jara-zweite-phase.crt\n"
msgstr ""
"Proszę podać ścieżkę do pliku certyfikatu klienta do wewnętrznego\n"
"uwierzytelnienia (z opcjonalnym przedrostkiem file://).\n"
"  [file://]<ścieżka do pliku>\n"
"Proszę zauważyć, że nmcli nie obsługuje podawania certyfikatów jako surowych "
"danych typu blob.\n"
"Przykład: /home/cimrman/jara-zweite-phase.crt\n"

#: ../clients/common/nm-meta-setting-desc.c:4630
msgid ""
"Enter bytes as a list of hexadecimal values.\n"
"Two formats are accepted:\n"
"(a) a string of hexadecimal digits, where each two digits represent one "
"byte\n"
"(b) space-separated list of bytes written as hexadecimal digits (with "
"optional 0x/0X prefix, and optional leading 0).\n"
"\n"
"Examples: ab0455a6ea3a74C2\n"
"          ab 4 55 0xa6 ea 3a 74 C2\n"
msgstr ""
"Proszę podać bajty jako listę wartości szesnastkowych.\n"
"Możliwe są dwa formaty:\n"
"(a) ciąg cyfr szesnastkowych, gdzie każde dwie cyfry oznaczają jeden bajt\n"
"(b) lista bajtów oddzielonych spacjami zapisanych jako cyfry szesnastkowe "
"(z opcjonalnym przedrostkiem 0x/0X i opcjonalnym przyrostkiem 0).\n"
"\n"
"Przykłady: ab0455a6ea3a74C2\n"
"           ab 4 55 0xa6 ea 3a 74 C2\n"

#: ../clients/common/nm-meta-setting-desc.c:4647
#: ../clients/common/nm-meta-setting-desc.c:4665
msgid ""
"Enter path to a private key and the key password (if not set yet):\n"
"  [file://]<file path> [<password>]\n"
"Note that nmcli does not support specifying private key as raw blob data.\n"
"Example: /home/cimrman/jara-priv-key Dardanely\n"
msgstr ""
"Proszę podać ścieżkę do klucza prywatnego i jego hasło (jeśli nie jest "
"jeszcze ustawione):\n"
"  [file://]<ścieżka do pliku> [<hasło>]\n"
"Proszę zauważyć, że nmcli nie obsługuje podawania klucza prywatnego jako "
"surowych danych typu blob.\n"
"Przykład: /home/cimrman/jara-priv-key Dardanely\n"

#. TTLS and PEAP are actually much more complicated, but this complication
#. * is not visible here since we only care about phase2 authentication
#. * (and don't even care of which one)
#.
#: ../clients/common/nm-meta-setting-desc.c:4704
#: ../clients/common/nm-secret-agent-simple.c:225
#: ../clients/common/nm-secret-agent-simple.c:330
#: ../clients/tui/nmt-page-dsl.c:66 ../clients/tui/nmt-page-wifi.c:320
msgid "Username"
msgstr "Nazwa użytkownika"

#: ../clients/common/nm-meta-setting-desc.c:4710
#: ../clients/common/nm-meta-setting-desc.c:4894
#: ../clients/common/nm-meta-setting-desc.c:5177
#: ../clients/common/nm-meta-setting-desc.c:5801
msgid "Password [none]"
msgstr "Hasło [none]"

#: ../clients/common/nm-meta-setting-desc.c:4756
msgid "Bluetooth device address"
msgstr "Adres urządzenia Bluetooth"

#: ../clients/common/nm-meta-setting-desc.c:4801
#: ../clients/common/nm-meta-setting-desc.c:5231
#: ../clients/common/nm-meta-setting-desc.c:6301
#: ../clients/common/nm-meta-setting-desc.c:6339
#: ../clients/common/nm-meta-setting-desc.c:6476
msgid "MAC [none]"
msgstr "MAC [none]"

#: ../clients/common/nm-meta-setting-desc.c:4807
msgid "Enable STP [no]"
msgstr "Włączenie STP [no]"

#: ../clients/common/nm-meta-setting-desc.c:4813
msgid "STP priority [32768]"
msgstr "Priorytet STP [32768]"

#: ../clients/common/nm-meta-setting-desc.c:4819
msgid "Forward delay [15]"
msgstr "Forward-delay [15]"

#: ../clients/common/nm-meta-setting-desc.c:4825
msgid "Hello time [2]"
msgstr "Hello-time [2]"

#: ../clients/common/nm-meta-setting-desc.c:4831
msgid "Max age [20]"
msgstr "Max-age [20]"

#: ../clients/common/nm-meta-setting-desc.c:4837
msgid "MAC address ageing time [300]"
msgstr "Czas starzenia adresu MAC [300]"

#: ../clients/common/nm-meta-setting-desc.c:4843
msgid "Group forward mask [0]"
msgstr "Maska przekierowania grupy [0]"

#: ../clients/common/nm-meta-setting-desc.c:4849
msgid "Enable IGMP snooping [no]"
msgstr "Włączenie węszenia IGMP [no]"

#: ../clients/common/nm-meta-setting-desc.c:4861
msgid "Bridge port priority [32]"
msgstr "Priorytet portu mostku [32]"

#: ../clients/common/nm-meta-setting-desc.c:4867
msgid "Bridge port STP path cost [100]"
msgstr "Koszt ścieżki STP portu mostku [100]"

#: ../clients/common/nm-meta-setting-desc.c:4873
msgid "Hairpin [no]"
msgstr "Hairpin [no]"

#: ../clients/common/nm-meta-setting-desc.c:4888
#: ../clients/common/nm-meta-setting-desc.c:5171
#: ../clients/common/nm-meta-setting-desc.c:6191
msgid "Username [none]"
msgstr "Nazwa użytkownika [none]"

#: ../clients/common/nm-meta-setting-desc.c:4983
msgid ""
"Enter a list of user permissions. This is a list of user names formatted "
"as:\n"
"  [user:]<user name 1>, [user:]<user name 2>,...\n"
"The items can be separated by commas or spaces.\n"
"\n"
"Example: alice bob charlie\n"
msgstr ""
"Proszę podać listę uprawnień użytkowników. Jest to lista nazw użytkowników "
"sformatowana jako:\n"
"  [użytkownik:]<nazwa użytkownika 1>, [użytkownik:]<nazwa użytkownika 2>,…\n"
"Elementy mogą być oddzielane przecinkami lub spacjami.\n"
"\n"
"Przykład: alice bob charlie\n"

#: ../clients/common/nm-meta-setting-desc.c:5025
msgid ""
"Enter secondary connections that should be activated when this connection "
"is\n"
"activated. Connections can be specified either by UUID or ID (name). nmcli\n"
"transparently translates names to UUIDs. Note that NetworkManager only "
"supports\n"
"VPNs as secondary connections at the moment.\n"
"The items can be separated by commas or spaces.\n"
"\n"
"Example: private-openvpn, fe6ba5d8-c2fc-4aae-b2e3-97efddd8d9a7\n"
msgstr ""
"Proszę podać drugorzędne połączenia, które mają zostać aktywowane\n"
"podczas aktywacji tego połączenia. Połączenia mogą być podawane według UUID\n"
"lub identyfikatora (nazwy). nmcli samodzielnie przetłumaczy nazwy na UUID.\n"
"Proszę zauważyć, że w tej chwili usługa NetworkManager obsługuje sieci VPN\n"
"tylko jako drugorzędne połączenia.\n"
"Elementy mogą być oddzielane przecinkami lub spacjami.\n"
"\n"
"Przykład: private-openvpn, fe6ba5d8-c2fc-4aae-b2e3-97efddd8d9a7\n"

#: ../clients/common/nm-meta-setting-desc.c:5042
msgid ""
"Enter a value which indicates whether the connection is subject to a data\n"
"quota, usage costs or other limitations. Accepted options are:\n"
"'true','yes','on' to set the connection as metered\n"
"'false','no','off' to set the connection as not metered\n"
"'unknown' to let NetworkManager choose a value using some heuristics\n"
msgstr ""
"Proszę podać wartość wskazującą, czy połączenie ma limit przesłanych\n"
"danych, koszty użytkowania lub inne ograniczenia. Dostępne opcje:\n"
"„true”, „yes”, „on” ustawiają połączenie jako mierzone\n"
"„false”, „no”, „off” ustawiają połączenie jako niemierzone\n"
"„unknown” umożliwia usłudze NetworkManager wybranie wartości za pomocą "
"heurystyki\n"

#: ../clients/common/nm-meta-setting-desc.c:5188
msgid "APN"
msgstr "APN"

#: ../clients/common/nm-meta-setting-desc.c:5240
#: ../clients/common/nm-meta-setting-desc.c:6364
#: ../clients/common/nm-meta-setting-desc.c:6510
msgid "MTU [auto]"
msgstr "MTU [auto]"

#: ../clients/common/nm-meta-setting-desc.c:5259
msgid "P_KEY [none]"
msgstr "P_KEY [none]"

#: ../clients/common/nm-meta-setting-desc.c:5268
msgid "Parent interface [none]"
msgstr "Interfejs nadrzędny [none]"

#: ../clients/common/nm-meta-setting-desc.c:5291
msgid ""
"Enter a list of IPv4 addresses of DNS servers.\n"
"\n"
"Example: 8.8.8.8, 8.8.4.4\n"
msgstr ""
"Proszę podać listę adresów IPv4 serwerów DNS.\n"
"\n"
"Przykład: 8.8.8.8, 8.8.4.4\n"

#: ../clients/common/nm-meta-setting-desc.c:5323
msgid "IPv4 address (IP[/plen]) [none]"
msgstr "Adres IPv4 (IP[/plen]) [none]"

#: ../clients/common/nm-meta-setting-desc.c:5325
msgid ""
"Enter a list of IPv4 addresses formatted as:\n"
"  ip[/prefix], ip[/prefix],...\n"
"Missing prefix is regarded as prefix of 32.\n"
"\n"
"Example: 192.168.1.5/24, 10.0.0.11/24\n"
msgstr ""
"Proszę podać listę adresów IPv4 sformatowanych jako:\n"
"  ip[/przedrostek], ip[/przedrostek],…\n"
"Brak przedrostka jest traktowany jako przedrostek 32.\n"
"\n"
"Przykład: 192.168.1.5/24, 10.0.0.11/24\n"

#: ../clients/common/nm-meta-setting-desc.c:5338
msgid "IPv4 gateway [none]"
msgstr "Brama IPv4 [none]"

#: ../clients/common/nm-meta-setting-desc.c:5346
msgid ""
"Enter a list of IPv4 routes formatted as:\n"
"  ip[/prefix] [next-hop] [metric],...\n"
"\n"
"Missing prefix is regarded as a prefix of 32.\n"
"Missing next-hop is regarded as 0.0.0.0.\n"
"Missing metric means default (NM/kernel will set a default value).\n"
"\n"
"Examples: 192.168.2.0/24 192.168.2.1 3, 10.1.0.0/16 10.0.0.254\n"
"          10.1.2.0/24\n"
msgstr ""
"Proszę podać listę tras IPv4 sformatowanych jako:\n"
"  ip/[przedrostek] [next-hop] [parametry],…\n"
"\n"
"Brak przedrostka jest traktowany jako przedrostek 32.\n"
"Brak next-hop jest traktowane jako 0.0.0.0.\n"
"Brak parametrów oznacza domyślne parametry (NM/jądro ustawi domyślną "
"wartość).\n"
"\n"
"Przykłady: 192.168.2.0/24 192.168.2.1 3, 10.1.0.0/16 10.0.0.254\n"
"           10.1.2.0/24\n"

#: ../clients/common/nm-meta-setting-desc.c:5448
msgid ""
"Enter a list of IPv6 addresses of DNS servers.  If the IPv6 configuration "
"method is 'auto' these DNS servers are appended to those (if any) returned "
"by automatic configuration.  DNS servers cannot be used with the 'shared' or "
"'link-local' IPv6 configuration methods, as there is no upstream network. In "
"all other IPv6 configuration methods, these DNS servers are used as the only "
"DNS servers for this connection.\n"
"\n"
"Example: 2607:f0d0:1002:51::4, 2607:f0d0:1002:51::1\n"
msgstr ""
"Proszę podać listę adresów IPv6 serwerów DNS. Jeśli metoda konfiguracji IPv6 "
"to „auto”, to te serwery DNS są dołączane do tych zwróconych przez "
"konfigurację automatyczną (jeśli jakieś zostaną zwrócone). Serwery DNS nie "
"mogą być używane z metodami konfiguracji IPv6 „shared” lub „link-local”, "
"ponieważ nie ma żadnej nadrzędnej sieci. We wszystkich innych metodach "
"konfiguracji IPv6 te serwery są używane jako wyłączne serwery DNS dla danego "
"połączenia.\n"
"\n"
"Przykład: 2607:f0d0:1002:51::4, 2607:f0d0:1002:51::1\n"

#: ../clients/common/nm-meta-setting-desc.c:5486
msgid "IPv6 address (IP[/plen]) [none]"
msgstr "Adres IPv6 (IP[/plen]) [none]"

#: ../clients/common/nm-meta-setting-desc.c:5488
msgid ""
"Enter a list of IPv6 addresses formatted as:\n"
"  ip[/prefix], ip[/prefix],...\n"
"Missing prefix is regarded as prefix of 128.\n"
"\n"
"Example: 2607:f0d0:1002:51::4/64, 1050:0:0:0:5:600:300c:326b\n"
msgstr ""
"Proszę podać listę adresów IPv6 sformatowanych jako:\n"
"  ip[/przedrostek], ip[/przedrostek],…\n"
"Brak przedrostka jest traktowany jako przedrostek 128.\n"
"\n"
"Przykład: 2607:f0d0:1002:51::4/64, 1050:0:0:0:5:600:300c:326b\n"

#: ../clients/common/nm-meta-setting-desc.c:5501
msgid "IPv6 gateway [none]"
msgstr "Brama IPv6 [none]"

#: ../clients/common/nm-meta-setting-desc.c:5509
msgid ""
"Enter a list of IPv6 routes formatted as:\n"
"  ip[/prefix] [next-hop] [metric],...\n"
"\n"
"Missing prefix is regarded as a prefix of 128.\n"
"Missing next-hop is regarded as \"::\".\n"
"Missing metric means default (NM/kernel will set a default value).\n"
"\n"
"Examples: 2001:db8:beef:2::/64 2001:db8:beef::2, 2001:db8:beef:3::/64 2001:"
"db8:beef::3 2\n"
"          abbe::/64 55\n"
msgstr ""
"Proszę podać listę tras IPv6 sformatowanych jako:\n"
"  ip/[przedrostek] [next-hop] [parametry],…\n"
"\n"
"Brak przedrostka jest traktowany jako przedrostek 128.\n"
"Brak next-hop jest traktowane jako „::”.\n"
"Brak parametrów oznacza domyślne parametry (NM/jądro ustawi domyślną "
"wartość).\n"
"\n"
"Przykłady: 2001:db8:beef:2::/64 2001:db8:beef::2, 2001:db8:beef:3::/64 2001:"
"db8:beef::3 2\n"
"          abbe::/64 55\n"

#: ../clients/common/nm-meta-setting-desc.c:5602
#: ../clients/common/nm-meta-setting-desc.c:6224
msgid "Parent device [none]"
msgstr "Urządzenie nadrzędne [none]"

#: ../clients/common/nm-meta-setting-desc.c:5608
msgid "Local endpoint [none]"
msgstr "Lokalny punkt końcowy [none]"

#: ../clients/common/nm-meta-setting-desc.c:5615
#: ../clients/common/nm-meta-setting-desc.c:6244
msgid "Remote"
msgstr "Zdalne"

#: ../clients/common/nm-meta-setting-desc.c:5652
msgid "MACsec parent device or connection UUID"
msgstr "Urządzenie nadrzędne MACsec lub UUID połączenia"

#: ../clients/common/nm-meta-setting-desc.c:5673
msgid "Enable encryption [yes]"
msgstr "Włączenie szyfrowania [yes]"

#: ../clients/common/nm-meta-setting-desc.c:5679
#: ../clients/common/nm-secret-agent-simple.c:522
msgid "MKA CAK"
msgstr "MKA CAK"

#: ../clients/common/nm-meta-setting-desc.c:5689
msgid "MKA_CKN"
msgstr "MKA_CKN"

#: ../clients/common/nm-meta-setting-desc.c:5695
msgid "SCI port [1]"
msgstr "Port SCI [1]"

#: ../clients/common/nm-meta-setting-desc.c:5718
msgid "MACVLAN parent device or connection UUID"
msgstr "Urządzenie nadrzędne MACVLAN lub UUID połączenia"

#: ../clients/common/nm-meta-setting-desc.c:5739
msgid "Tap [no]"
msgstr "Tap [no]"

#: ../clients/common/nm-meta-setting-desc.c:5752
#: ../clients/common/nm-meta-setting-desc.c:6431
#: ../clients/tui/nmt-page-wifi.c:212
msgid "SSID"
msgstr "SSID"

#: ../clients/common/nm-meta-setting-desc.c:5761
msgid "OLPC Mesh channel [1]"
msgstr "Kanał sieci kratowej OLPC [1]"

#: ../clients/common/nm-meta-setting-desc.c:5770
msgid "DHCP anycast MAC address [none]"
msgstr "Adres MAC „anycast” DHCP [none]"

#: ../clients/common/nm-meta-setting-desc.c:5782
msgid "PPPoE parent device"
msgstr "Urządzenie nadrzędne PPPoE"

#: ../clients/common/nm-meta-setting-desc.c:5788
msgid "Service [none]"
msgstr "Usługa [none]"

#: ../clients/common/nm-meta-setting-desc.c:5795
msgid "PPPoE username"
msgstr "Nazwa użytkownika PPPoE"

#: ../clients/common/nm-meta-setting-desc.c:5969
msgid "Browser only [no]"
msgstr "Tylko przeglądarka [no]"

#: ../clients/common/nm-meta-setting-desc.c:5975
msgid "PAC URL"
msgstr "Adres URL PAC"

#: ../clients/common/nm-meta-setting-desc.c:5981
msgid "PAC script"
msgstr "Skrypt PAC"

#: ../clients/common/nm-meta-setting-desc.c:5996
#: ../clients/common/nm-meta-setting-desc.c:6012
msgid "Team JSON configuration [none]"
msgstr "Konfiguracja JSON zespołu [none]"

#: ../clients/common/nm-meta-setting-desc.c:6094
msgid "User ID [none]"
msgstr "Identyfikator użytkownika [none]"

#: ../clients/common/nm-meta-setting-desc.c:6100
msgid "Group ID [none]"
msgstr "Identyfikator grupy [none]"

#: ../clients/common/nm-meta-setting-desc.c:6106
msgid "Enable PI [no]"
msgstr "Włączenie PI [no]"

#: ../clients/common/nm-meta-setting-desc.c:6112
msgid "Enable VNET header [no]"
msgstr "Włączenie nagłówka VNET [no]"

#: ../clients/common/nm-meta-setting-desc.c:6118
msgid "Enable multi queue [no]"
msgstr "Włączenie wielokrotnej kolejki [no]"

#: ../clients/common/nm-meta-setting-desc.c:6131
msgid "VLAN parent device or connection UUID"
msgstr "Urządzenie nadrzędne VLAN lub UUID połączenia"

#: ../clients/common/nm-meta-setting-desc.c:6138
msgid "VLAN ID (<0-4094>)"
msgstr "Identyfikator VLAN (<0-4094>)"

#: ../clients/common/nm-meta-setting-desc.c:6144
msgid "VLAN flags (<0-7>) [none]"
msgstr "Flagi VLAN (<0-7>) [none]"

#: ../clients/common/nm-meta-setting-desc.c:6153
msgid "Ingress priority maps [none]"
msgstr "Wejściowe mapy priorytetów [none]"

#: ../clients/common/nm-meta-setting-desc.c:6163
msgid "Egress priority maps [none]"
msgstr "Wyjściowe mapy priorytetów [none]"

#: ../clients/common/nm-meta-setting-desc.c:6231
msgid "VXLAN ID"
msgstr "Identyfikator VXLAN"

#: ../clients/common/nm-meta-setting-desc.c:6237
msgid "Local address [none]"
msgstr "Lokalny adres [none]"

#: ../clients/common/nm-meta-setting-desc.c:6250
msgid "Minimum source port [0]"
msgstr "Minimalny port źródłowy [0]"

#: ../clients/common/nm-meta-setting-desc.c:6256
msgid "Maximum source port [0]"
msgstr "Maksymalny port źródłowy [0]"

#: ../clients/common/nm-meta-setting-desc.c:6262
msgid "Destination port [8472]"
msgstr "Port docelowy [8472]"

#: ../clients/common/nm-meta-setting-desc.c:6308
msgid "WiMAX NSP name"
msgstr "Nazwa NSP sieci WiMAX"

#: ../clients/common/nm-meta-setting-desc.c:6345
#: ../clients/common/nm-meta-setting-desc.c:6481
msgid "Cloned MAC [none]"
msgstr "Sklonowany MAC [none]"

#: ../clients/common/nm-meta-setting-desc.c:6372
msgid ""
"Enter a list of subchannels (comma or space separated).\n"
"\n"
"Example: 0.0.0e20 0.0.0e21 0.0.0e22\n"
msgstr ""
"Proszę podać listę podkanałów (oddzielonych przecinkami lub spacjami).\n"
"\n"
"Przykład: 0.0.0e20 0.0.0e21 0.0.0e22\n"

#: ../clients/common/nm-meta-setting-desc.c:6626
msgid ""
"Enter the type of WEP keys. The accepted values are: 0 or unknown, 1 or key, "
"and 2 or passphrase.\n"
msgstr ""
"Proszę podać typ kluczy WEP. Możliwe wartości: 0 lub „unknown”, 1 lub „key” "
"i 2 lub „passphrase”.\n"

#. ***************************************************************************
#: ../clients/common/nm-meta-setting-desc.c:6786
msgid "802-1x settings"
msgstr "Ustawienia 802-1x"

#: ../clients/common/nm-meta-setting-desc.c:6787
#: ../src/devices/adsl/nm-device-adsl.c:137
msgid "ADSL connection"
msgstr "Połączenie ADSL"

#: ../clients/common/nm-meta-setting-desc.c:6788
msgid "bluetooth connection"
msgstr "Połączenie Bluetooth"

#: ../clients/common/nm-meta-setting-desc.c:6789
msgid "Bond device"
msgstr "Urządzenie wiązania"

#: ../clients/common/nm-meta-setting-desc.c:6790
msgid "Bridge device"
msgstr "Urządzenie mostka"

#: ../clients/common/nm-meta-setting-desc.c:6791
msgid "Bridge port"
msgstr "Port mostka"

#: ../clients/common/nm-meta-setting-desc.c:6792
msgid "CDMA mobile broadband connection"
msgstr "Połączenie komórkowe CDMA"

#: ../clients/common/nm-meta-setting-desc.c:6793
msgid "General settings"
msgstr "Ogólne ustawienia"

#: ../clients/common/nm-meta-setting-desc.c:6794
msgid "DCB settings"
msgstr "Ustawienia DCB"

#: ../clients/common/nm-meta-setting-desc.c:6795
msgid "Dummy settings"
msgstr "Ustawienia atrapy"

#: ../clients/common/nm-meta-setting-desc.c:6796
msgid "Generic settings"
msgstr "Ogólne ustawienia"

#: ../clients/common/nm-meta-setting-desc.c:6797
msgid "GSM mobile broadband connection"
msgstr "Połączenie komórkowe GSM"

#: ../clients/common/nm-meta-setting-desc.c:6798
#: ../src/devices/nm-device-infiniband.c:192
msgid "InfiniBand connection"
msgstr "Połączenie InfiniBand"

#: ../clients/common/nm-meta-setting-desc.c:6799
msgid "IPv4 protocol"
msgstr "Protokół IPv4"

#: ../clients/common/nm-meta-setting-desc.c:6800
msgid "IPv6 protocol"
msgstr "Protokół IPv6"

#: ../clients/common/nm-meta-setting-desc.c:6801
msgid "IP-tunnel settings"
msgstr "Ustawienia tunelu IP"

#: ../clients/common/nm-meta-setting-desc.c:6802
msgid "MACsec connection"
msgstr "Połączenie MACsec"

#: ../clients/common/nm-meta-setting-desc.c:6803
msgid "macvlan connection"
msgstr "Połączenie MACVLAN"

#: ../clients/common/nm-meta-setting-desc.c:6804
msgid "OLPC Mesh connection"
msgstr "Połączenie kratowe OLPC"

#: ../clients/common/nm-meta-setting-desc.c:6805
msgid "OpenVSwitch bridge settings"
msgstr "Ustawienia mostka OpenVSwitch"

#: ../clients/common/nm-meta-setting-desc.c:6806
msgid "OpenVSwitch interface settings"
msgstr "Ustawienia interfejsu OpenVSwitch"

#: ../clients/common/nm-meta-setting-desc.c:6807
msgid "OpenVSwitch patch interface settings"
msgstr "Ustawienia interfejsu ścieżki OpenVSwitch"

#: ../clients/common/nm-meta-setting-desc.c:6808
msgid "OpenVSwitch port settings"
msgstr "Ustawienia portu OpenVSwitch"

#: ../clients/common/nm-meta-setting-desc.c:6809
msgid "PPP settings"
msgstr "Ustawienia PPP"

#: ../clients/common/nm-meta-setting-desc.c:6810
msgid "PPPoE"
msgstr "PPPoE"

#: ../clients/common/nm-meta-setting-desc.c:6811
msgid "Proxy"
msgstr "Pośrednik"

#: ../clients/common/nm-meta-setting-desc.c:6812
msgid "Serial settings"
msgstr "Ustawienia szeregowe"

#: ../clients/common/nm-meta-setting-desc.c:6813
msgid "Team device"
msgstr "Urządzenie zespołowe"

#: ../clients/common/nm-meta-setting-desc.c:6814
msgid "Team port"
msgstr "Port zespołu"

#: ../clients/common/nm-meta-setting-desc.c:6815
msgid "Tun device"
msgstr "Urządzenie TUN"

#: ../clients/common/nm-meta-setting-desc.c:6816
msgid "User settings"
msgstr "Ustawienia użytkownika"

#: ../clients/common/nm-meta-setting-desc.c:6817
#: ../src/devices/nm-device-vlan.c:394
msgid "VLAN connection"
msgstr "Połączenie VLAN"

#: ../clients/common/nm-meta-setting-desc.c:6818 ../src/nm-manager.c:4191
msgid "VPN connection"
msgstr "Połączenie VPN"

#: ../clients/common/nm-meta-setting-desc.c:6819
#: ../src/devices/nm-device-vxlan.c:331
msgid "VXLAN connection"
msgstr "Połączenie VXLAN"

#: ../clients/common/nm-meta-setting-desc.c:6820
msgid "WiMAX connection"
msgstr "Połączenie WiMAX"

#: ../clients/common/nm-meta-setting-desc.c:6821
msgid "Wired Ethernet"
msgstr "Przewodowy Ethernet"

#: ../clients/common/nm-meta-setting-desc.c:6822
msgid "Wi-Fi connection"
msgstr "Połączenie Wi-Fi"

#: ../clients/common/nm-meta-setting-desc.c:6823
msgid "Wi-Fi security settings"
msgstr "Ustawienia zabezpieczeń Wi-Fi"

#: ../clients/common/nm-meta-setting-desc.c:7138
msgid "name"
msgstr "nazwa"

#: ../clients/common/nm-polkit-listener.c:212
msgid "An authentication session is already underway."
msgstr "Sesja uwierzytelnienia jest już w drodze."

#: ../clients/common/nm-secret-agent-simple.c:232
#: ../clients/common/nm-secret-agent-simple.c:275
#: ../clients/common/nm-secret-agent-simple.c:305
#: ../clients/common/nm-secret-agent-simple.c:344
#: ../clients/common/nm-secret-agent-simple.c:506
#: ../clients/common/nm-secret-agent-simple.c:540
#: ../clients/common/nm-secret-agent-simple.c:563
#: ../clients/common/nm-vpn-helpers.c:119
#: ../clients/common/nm-vpn-helpers.c:123
#: ../clients/common/nm-vpn-helpers.c:129
#: ../clients/common/nm-vpn-helpers.c:134 ../clients/tui/nmt-page-dsl.c:75
#: ../clients/tui/nmt-page-wifi.c:265 ../clients/tui/nmt-page-wifi.c:296
#: ../clients/tui/nmt-page-wifi.c:329
msgid "Password"
msgstr "Hasło"

#: ../clients/common/nm-secret-agent-simple.c:243
msgid "Identity"
msgstr "Tożsamość"

#: ../clients/common/nm-secret-agent-simple.c:250
msgid "Private key password"
msgstr "Hasło klucza prywatnego"

#: ../clients/common/nm-secret-agent-simple.c:291
#: ../clients/tui/nmt-page-wifi.c:277
msgid "Key"
msgstr "Klucz"

#: ../clients/common/nm-secret-agent-simple.c:337
#: ../clients/tui/nmt-page-dsl.c:78
msgid "Service"
msgstr "Usługa"

#: ../clients/common/nm-secret-agent-simple.c:467
msgid "Authentication required by wireless network"
msgstr "Sieć bezprzewodowa wymaga uwierzytelnienia"

#: ../clients/common/nm-secret-agent-simple.c:468
#, c-format
msgid ""
"Passwords or encryption keys are required to access the wireless network "
"'%s'."
msgstr ""
"Wymagane są hasła lub klucze szyfrowania, aby uzyskać dostęp do sieci "
"bezprzewodowej „%s”."

#: ../clients/common/nm-secret-agent-simple.c:476
msgid "Wired 802.1X authentication"
msgstr "Przewodowe uwierzytelnianie 802.1X"

#: ../clients/common/nm-secret-agent-simple.c:477
#, c-format
msgid "Secrets are required to access the wired network '%s'"
msgstr "Wymagane są hasła, aby uzyskać dostęp do sieci przewodowej „%s”"

#: ../clients/common/nm-secret-agent-simple.c:482
msgid "DSL authentication"
msgstr "Uwierzytelnianie DSL"

#: ../clients/common/nm-secret-agent-simple.c:483
#, c-format
msgid "Secrets are required for the DSL connection '%s'"
msgstr "Wymagane są hasła dla połączenia DSL „%s”"

#: ../clients/common/nm-secret-agent-simple.c:491
msgid "PIN code required"
msgstr "Wymagany jest kod PIN"

#: ../clients/common/nm-secret-agent-simple.c:492
msgid "PIN code is needed for the mobile broadband device"
msgstr "Urządzenie komórkowe wymaga kodu PIN"

#: ../clients/common/nm-secret-agent-simple.c:494
msgid "PIN"
msgstr "PIN"

#: ../clients/common/nm-secret-agent-simple.c:502
#: ../clients/common/nm-secret-agent-simple.c:536
#: ../clients/common/nm-secret-agent-simple.c:559
msgid "Mobile broadband network password"
msgstr "Hasło sieci komórkowej"

#: ../clients/common/nm-secret-agent-simple.c:503
#: ../clients/common/nm-secret-agent-simple.c:537
#: ../clients/common/nm-secret-agent-simple.c:560
#: ../clients/common/nm-secret-agent-simple.c:582
#, c-format
msgid "A password is required to connect to '%s'."
msgstr "Wymagane jest hasło, aby połączyć z „%s”."

#: ../clients/common/nm-secret-agent-simple.c:517
#, c-format
msgid "Secrets are required to access the MACsec network '%s'"
msgstr "Wymagane są hasła, aby uzyskać dostęp do sieci MACsec „%s”"

#: ../clients/common/nm-secret-agent-simple.c:521
msgid "MACsec PSK authentication"
msgstr "Uwierzytelnianie PSK sieci MACsec"

#: ../clients/common/nm-secret-agent-simple.c:530
msgid "MACsec EAP authentication"
msgstr "Uwierzytelnianie EAP sieci MACsec"

#: ../clients/common/nm-secret-agent-simple.c:577
msgid "VPN password required"
msgstr "Wymagane jest hasło VPN"

#: ../clients/common/nm-vpn-helpers.c:48
#, c-format
msgid "unknown VPN plugin \"%s\""
msgstr "nieznana wtyczka VPN „%s”"

#: ../clients/common/nm-vpn-helpers.c:59
#, c-format
msgid "cannot load legacy-only VPN plugin \"%s\" for \"%s\""
msgstr "nie można wczytać przestarzałej wtyczki VPN „%s” dla „%s”"

#: ../clients/common/nm-vpn-helpers.c:64
#, c-format
msgid ""
"cannot load VPN plugin \"%s\" due to missing \"%s\". Missing client plugin?"
msgstr ""
"nie można wczytać wtyczki „%s” VPN z powodu braku „%s”. Brak wtyczki klienta?"

#: ../clients/common/nm-vpn-helpers.c:69
#, c-format
msgid "failed to load VPN plugin \"%s\": %s"
msgstr "wczytanie wtyczki VPN „%s” się nie powiodło: %s"

#: ../clients/common/nm-vpn-helpers.c:124
msgid "Certificate password"
msgstr "Hasło certyfikatu"

#: ../clients/common/nm-vpn-helpers.c:125
msgid "HTTP proxy password"
msgstr "Hasło pośrednika HTTP"

#: ../clients/common/nm-vpn-helpers.c:130
#: ../clients/common/nm-vpn-helpers.c:135
msgid "Group password"
msgstr "Hasło grupy"

#: ../clients/common/nm-vpn-helpers.c:139 ../clients/tui/nmt-page-ip4.c:143
#: ../clients/tui/nmt-page-ip6.c:143
msgid "Gateway"
msgstr "Brama"

#: ../clients/common/nm-vpn-helpers.c:140
msgid "Cookie"
msgstr "Ciasteczko"

#: ../clients/common/nm-vpn-helpers.c:141
msgid "Gateway certificate hash"
msgstr "Suma kontrolna certyfikatu bramy"

#. Generated file. Do not edit.
#: ../clients/common/settings-docs.c.in:3
msgid "Channel on which the mesh network to join is located."
msgstr ""

#: ../clients/common/settings-docs.c.in:4
msgid ""
"Anycast DHCP MAC address used when requesting an IP address via DHCP. The "
"specific anycast address used determines which DHCP server class answers the "
"request."
msgstr ""

#: ../clients/common/settings-docs.c.in:5
#: ../clients/common/settings-docs.c.in:18
#: ../clients/common/settings-docs.c.in:30
#: ../clients/common/settings-docs.c.in:57
#: ../clients/common/settings-docs.c.in:96
#: ../clients/common/settings-docs.c.in:105
#: ../clients/common/settings-docs.c.in:113
#: ../clients/common/settings-docs.c.in:115
#: ../clients/common/settings-docs.c.in:124
#: ../clients/common/settings-docs.c.in:128
#: ../clients/common/settings-docs.c.in:132
#: ../clients/common/settings-docs.c.in:148
#: ../clients/common/settings-docs.c.in:165
#: ../clients/common/settings-docs.c.in:174
#: ../clients/common/settings-docs.c.in:175
#: ../clients/common/settings-docs.c.in:180
#: ../clients/common/settings-docs.c.in:192
#: ../clients/common/settings-docs.c.in:202
#: ../clients/common/settings-docs.c.in:225
#: ../clients/common/settings-docs.c.in:246
#: ../clients/common/settings-docs.c.in:257
#: ../clients/common/settings-docs.c.in:262
#: ../clients/common/settings-docs.c.in:268
#: ../clients/common/settings-docs.c.in:271
#: ../clients/common/settings-docs.c.in:273
#: ../clients/common/settings-docs.c.in:279
#: ../clients/common/settings-docs.c.in:289
#: ../clients/common/settings-docs.c.in:301
#: ../clients/common/settings-docs.c.in:309
#: ../clients/common/settings-docs.c.in:314
#: ../clients/common/settings-docs.c.in:319
#: ../clients/common/settings-docs.c.in:321
#: ../clients/common/settings-docs.c.in:325
#: ../clients/common/settings-docs.c.in:330
#: ../clients/common/settings-docs.c.in:335
#: ../clients/common/settings-docs.c.in:338
#: ../clients/common/settings-docs.c.in:352
#: ../clients/common/settings-docs.c.in:362
msgid ""
"The setting's name, which uniquely identifies the setting within the "
"connection.  Each setting type has a name unique to that type, for example "
"\"ppp\" or \"wireless\" or \"wired\"."
msgstr ""

#: ../clients/common/settings-docs.c.in:6
msgid "SSID of the mesh network to join."
msgstr ""

#: ../clients/common/settings-docs.c.in:7
msgid ""
"802.11 frequency band of the network.  One of \"a\" for 5GHz 802.11a or \"bg"
"\" for 2.4GHz 802.11.  This will lock associations to the Wi-Fi network to "
"the specific band, i.e. if \"a\" is specified, the device will not associate "
"with the same network in the 2.4GHz band even if the network's settings are "
"compatible.  This setting depends on specific driver capability and may not "
"work with all drivers."
msgstr ""

#: ../clients/common/settings-docs.c.in:8
msgid ""
"If specified, directs the device to only associate with the given access "
"point.  This capability is highly driver dependent and not supported by all "
"devices.  Note: this property does not control the BSSID used when creating "
"an Ad-Hoc network and is unlikely to in the future."
msgstr ""
=======
#: ../clients/cli/connections.c:5972
#, c-format
msgid ""
"verify [all | fix]  :: verify setting or connection validity\n"
"\n"
"Verifies whether the setting or connection is valid and can be saved later.\n"
"It indicates invalid values on error. Some errors may be fixed "
"automatically\n"
"by 'fix' option.\n"
"\n"
"Examples: nmcli> verify\n"
"          nmcli> verify fix\n"
"          nmcli bond> verify\n"
msgstr ""
"verify [all | fix]  :: sprawdza ustawienie lub poprawność połączenia\n"
"\n"
"Sprawdza, czy ustawienie lub połączenie jest prawidłowe i może zostać\n"
"później zapisane. Wskazuje nieprawidłowe wartości po napotkaniu błędu.\n"
"Niektóre błędy mogą zostać naprawione automatycznie za pomocą opcji „fix”.\n"
"\n"
"Przykłady: nmcli> verify\n"
"           nmcli> verify fix\n"
"           nmcli bond> verify\n"

#: ../clients/cli/connections.c:5981
#, c-format
msgid ""
"save [persistent|temporary]  :: save the connection\n"
"\n"
"Sends the connection profile to NetworkManager that either will save it\n"
"persistently, or will only keep it in memory. 'save' without an argument\n"
"means 'save persistent'.\n"
"Note that once you save the profile persistently those settings are saved\n"
"across reboot or restart. Subsequent changes can also be temporary or\n"
"persistent, but any temporary changes will not persist across reboot or\n"
"restart. If you want to fully remove the persistent connection, the "
"connection\n"
"profile must be deleted.\n"
msgstr ""
"save [persistent|temporary]  :: zapisuje połączenie\n"
"\n"
"Wysyła profil połączenia do usługi NetworkManager, która zapisze go na\n"
"stałe lub tylko przechowa w pamięci. „save” bez parametru oznacza „save "
"persistent”.\n"
"Proszę zauważyć, że po zapisaniu profilu na stałe te ustawienia są\n"
"zachowywane między ponownymi uruchomieniami. Dalsze zmiany także mogą być\n"
"tymczasowe lub stałe, ale wszystkie zmiany tymczasowe nie będą zachowywane\n"
"między ponownymi uruchomieniami. Aby w pełni usunąć trwałe połączenie,\n"
"należy usunąć profil połączenia.\n"

#: ../clients/cli/connections.c:5992
#, c-format
msgid ""
"activate [<ifname>] [/<ap>|<nsp>]  :: activate the connection\n"
"\n"
"Activates the connection.\n"
"\n"
"Available options:\n"
"<ifname>    - device the connection will be activated on\n"
"/<ap>|<nsp> - AP (Wi-Fi) or NSP (WiMAX) (prepend with / when <ifname> is not "
"specified)\n"
msgstr ""
"activate [<nazwa interfejsu>] [/<ap>|<nsp>]  :: aktywuje połączenie\n"
"\n"
"Aktywuje połączenie.\n"
"\n"
"Dostępne opcje:\n"
"<nazwa interfejsu> — urządzenie, na którym aktywowane będzie połączenie\n"
"/<ap>|<nsp>        — punkt dostępowy (Wi-Fi) lub NSP (WiMAX) (należy\n"
"                     poprzedzić znakiem /, kiedy nie podano\n"
"                     <nazwy-interfejsu>)\n"

#: ../clients/cli/connections.c:5999 ../clients/cli/connections.c:6158
#, c-format
msgid ""
"back  :: go to upper menu level\n"
"\n"
msgstr ""
"back  :: przechodzi do menu wyższego poziomu\n"
"\n"

#: ../clients/cli/connections.c:6002
#, c-format
msgid ""
"help/? [<command>]  :: help for the nmcli commands\n"
"\n"
msgstr ""
"help/? [<polecenie>]  :: pomoc dla poleceń nmcli\n"
"\n"

#: ../clients/cli/connections.c:6005
#, c-format
msgid ""
"nmcli [<conf-option> <value>]  :: nmcli configuration\n"
"\n"
"Configures nmcli. The following options are available:\n"
"status-line yes | no          [default: no]\n"
"save-confirmation yes | no    [default: yes]\n"
"show-secrets yes | no         [default: no]\n"
"prompt-color <color> | <0-8>  [default: 0]\n"
"%s\n"
"Examples: nmcli> nmcli status-line yes\n"
"          nmcli> nmcli save-confirmation no\n"
"          nmcli> nmcli prompt-color 3\n"
msgstr ""
"nmcli [<opcja-konfiguracji> <wartość>]  :: konfiguracja nmcli\n"
"\n"
"Konfiguruje nmcli. Dostępne opcje:\n"
"status-line yes | no         [domyślnie: no]\n"
"save-confirmation yes | no   [domyślnie: yes]\n"
"show-secrets yes | no        [domyślnie: no]\n"
"prompt-color <kolor> | <0-8> [domyślnie: 0]\n"
"%s\n"
"Przykłady: nmcli> nmcli status-line yes\n"
"           nmcli> nmcli save-confirmation no\n"
"           nmcli> nmcli prompt-color 3\n"

#: ../clients/cli/connections.c:6027 ../clients/cli/connections.c:6164
#, c-format
msgid ""
"quit  :: exit nmcli\n"
"\n"
"This command exits nmcli. When the connection being edited is not saved, the "
"user is asked to confirm the action.\n"
msgstr ""
"quit  :: kończy działanie nmcli\n"
"\n"
"To polecenie kończy działanie nmcli. Jeśli modyfikowane połączenie nie jest "
"zapisane, użytkownik zostanie poproszony o potwierdzenie działania.\n"

#: ../clients/cli/connections.c:6032 ../clients/cli/connections.c:6169
#: ../clients/cli/connections.c:6605 ../clients/cli/connections.c:7562
#, c-format
msgid "Unknown command: '%s'\n"
msgstr "Nieznane polecenie: „%s”\n"

#. TRANSLATORS: do not translate command names and keywords before ::
#. *              However, you should translate terms enclosed in <>.
#.
#: ../clients/cli/connections.c:6098
#, c-format
msgid ""
"---[ Property menu ]---\n"
"set      [<value>]               :: set new value\n"
"add      [<value>]               :: add new option to the property\n"
"change                           :: change current value\n"
"remove   [<index> | <option>]    :: delete the value\n"
"describe                         :: describe property\n"
"print    [setting | connection]  :: print property (setting/connection) "
"value(s)\n"
"back                             :: go to upper level\n"
"help/?   [<command>]             :: print this help or command description\n"
"quit                             :: exit nmcli\n"
msgstr ""
"---[ Menu właściwości ]---\n"
"set      [<wartość>]             :: ustawia nową wartość\n"
"add      [<wartość>]             :: dodaje nową wartość do właściwości\n"
"change                           :: zmienia bieżącą wartość\n"
"remove   [<indeks> | <opcja>]    :: usuwa wartość\n"
"describe                         :: opisuje wartość\n"
"print    [setting | connection]  :: wyświetla wartości właściwości\n"
"                                    (ustawienia/połączenia)\n"
"back                             :: przechodzi do wyższego poziomu\n"
"help/?   [<polecenie>]           :: wyświetla tę pomoc lub opis polecenia\n"
"quit                             :: kończy działanie nmcli\n"

#: ../clients/cli/connections.c:6123
#, c-format
msgid ""
"set [<value>]  :: set new value\n"
"\n"
"This command sets provided <value> to this property\n"
msgstr ""
"set [<wartość>]  :: ustawia nową wartość\n"
"\n"
"To polecenie ustawia podaną <wartość> tej właściwości\n"

#: ../clients/cli/connections.c:6127
#, c-format
msgid ""
"add [<value>]  :: append new value to the property\n"
"\n"
"This command adds provided <value> to this property, if the property is of a "
"container type. For single-valued properties the property value is replaced "
"(same as 'set').\n"
msgstr ""
"add [<wartość>]  :: dodaje nową wartość do właściwości\n"
"\n"
"To polecenie dodaje podaną <wartość> do tej właściwości, jeśli właściwość "
"jest typu kontener. W przypadku właściwości zawierających jedną wartość "
"zastępuje tę wartość (podobnie jak „set”).\n"

#: ../clients/cli/connections.c:6133
#, c-format
msgid ""
"change  :: change current value\n"
"\n"
"Displays current value and allows editing it.\n"
msgstr ""
"change  :: zmienia bieżącą wartość\n"
"\n"
"Wyświetla bieżącą wartość i umożliwia jej modyfikację.\n"

#: ../clients/cli/connections.c:6137
#, c-format
msgid ""
"remove [<value>|<index>|<option name>]  :: delete the value\n"
"\n"
"Removes the property value. For single-valued properties, this sets the\n"
"property back to its default value. For container-type properties, this "
"removes\n"
"all the values of that property, or you can specify an argument to remove "
"just\n"
"a single item or option. The argument is either a value or index of the item "
"to\n"
"remove, or an option name (for properties with named options).\n"
"\n"
"Examples: nmcli ipv4.dns> remove 8.8.8.8\n"
"          nmcli ipv4.dns> remove 2\n"
"          nmcli bond.options> remove downdelay\n"
"\n"
msgstr ""
"remove [<wartość>|<indeks>|<nazwa opcji>]  :: usuwa wartość\n"
"\n"
"Usuwa wartość właściwości. W przypadku właściwości o pojedynczej wartości\n"
"ustawiona zostanie jej domyślna wartość. W przypadku właściwości typu\n"
"kontenera usunięte zostaną wszystkie wartości danej właściwości, jeśli nie\n"
"zostanie ustawiony parametr usuwający tylko pojedynczy element lub opcję.\n"
"Parametrem jest wartość lub indeks usuwanego elementu albo nazwa opcji\n"
"(dla właściwości z nazwanymi opcjami).\n"
"\n"
"Przykłady: nmcli ipv4.dns> remove 8.8.8.8\n"
"           nmcli ipv4.dns> remove 2\n"
"           nmcli bond.options> remove downdelay\n"
"\n"

#: ../clients/cli/connections.c:6148
#, c-format
msgid ""
"describe  :: describe property\n"
"\n"
"Shows property description. You can consult nm-settings(5) manual page to "
"see all NM settings and properties.\n"
msgstr ""
"describe  :: opisuje właściwość\n"
"\n"
"Wyświetla opis właściwości. Wszystkie ustawienia i właściwości usługi NM "
"można znaleźć na stronie podręcznika nm-settings(5).\n"

#: ../clients/cli/connections.c:6153
#, c-format
msgid ""
"print [property|setting|connection]  :: print property (setting, connection) "
"value(s)\n"
"\n"
"Shows property value. Providing an argument you can also display values for "
"the whole setting or connection.\n"
msgstr ""
"print [property|setting|connection]  :: wyświetla wartości właściwości\n"
"                                        (ustawienia, połączenia)\n"
"\n"
"Wyświetla wartość właściwości. Podając parametr można także wyświetlić "
"wartości dla całego ustawienia lub połączenia.\n"

#: ../clients/cli/connections.c:6161
#, c-format
msgid ""
"help/? [<command>]  :: help for nmcli commands\n"
"\n"
msgstr ""
"help/? [<polecenie>]  :: pomoc dla poleceń nmcli\n"
"\n"

#: ../clients/cli/connections.c:6255
#, c-format
msgid "Error: Connection activation failed.\n"
msgstr "Błąd: aktywacja połączenia się nie powiodła.\n"

#: ../clients/cli/connections.c:6350
#, c-format
msgid "Error: setting '%s' is mandatory and cannot be removed.\n"
msgstr "Błąd: ustawienie „%s” jest wymagane i nie może być usuwane.\n"

#. TRANSLATORS: status line in nmcli connection editor
#: ../clients/cli/connections.c:6368
#, c-format
msgid "[ Type: %s | Name: %s | UUID: %s | Dirty: %s | Temp: %s ]\n"
msgstr "[ Typ: %s | nazwa: %s | UUID: %s | dirty: %s | tymczasowe: %s ]\n"

#: ../clients/cli/connections.c:6404
#, c-format
msgid "The connection is not saved. Do you really want to quit? %s"
msgstr "Połączenie nie jest zapisane. Na pewno zakończyć? %s"

#: ../clients/cli/connections.c:6453
#, c-format
msgid ""
"The connection profile has been removed from another client. You may type "
"'save' in the main menu to restore it.\n"
msgstr ""
"Profil połączenia został usunięty z innego klienta. Można wpisać „save” "
"w głównym oknie, aby go przywrócić.\n"

#: ../clients/cli/connections.c:6483 ../clients/cli/connections.c:6897
#: ../clients/cli/connections.c:6955
#, c-format
msgid "Allowed values for '%s' property: %s\n"
msgstr "Dozwolone wartości dla właściwości „%s”: %s\n"

#: ../clients/cli/connections.c:6486 ../clients/cli/connections.c:6900
#: ../clients/cli/connections.c:6958
#, c-format
msgid "Enter '%s' value: "
msgstr "Proszę podać wartość „%s”: "

#: ../clients/cli/connections.c:6501 ../clients/cli/connections.c:6523
#: ../clients/cli/connections.c:6904 ../clients/cli/connections.c:6963
#, c-format
msgid "Error: failed to set '%s' property: %s\n"
msgstr "Błąd: ustawienie właściwości „%s” się nie powiodło: %s\n"

#: ../clients/cli/connections.c:6517
#, c-format
msgid "Edit '%s' value: "
msgstr "Modyfikacja wartości „%s”: "

#: ../clients/cli/connections.c:6546 ../clients/cli/settings.c:388
#, c-format
msgid "Error: %s\n"
msgstr "Błąd: %s\n"

#: ../clients/cli/connections.c:6552 ../clients/cli/connections.c:7058
#: ../clients/cli/connections.c:7109
#, c-format
msgid "Error: failed to remove value of '%s': %s\n"
msgstr "Błąd: usunięcie wartości „%s” się nie powiodło: %s\n"

#: ../clients/cli/connections.c:6573
#, c-format
msgid "Unknown command argument: '%s'\n"
msgstr "Nieznany parametr polecenia: „%s”\n"

#: ../clients/cli/connections.c:6676
#, c-format
msgid "Available settings: %s\n"
msgstr "Dostępne ustawienia: %s\n"

#: ../clients/cli/connections.c:6688
#, c-format
msgid "Error: invalid setting name; %s\n"
msgstr "Błąd: nieprawidłowa nazwa ustawienia; %s\n"

#: ../clients/cli/connections.c:6705
#, c-format
msgid "Available properties: %s\n"
msgstr "Dostępne właściwości: %s\n"

#: ../clients/cli/connections.c:6713
#, c-format
msgid "Error: property %s\n"
msgstr "Błąd: właściwość %s\n"

#: ../clients/cli/connections.c:6754
#, c-format
msgid ""
"Saving the connection with 'autoconnect=yes'. That might result in an "
"immediate activation of the connection.\n"
"Do you still want to save? %s"
msgstr ""
"Zapisywanie połączenia za pomocą „autoconnect=yes”. Może to spowodować "
"natychmiastową aktywację połączenia.\n"
"Na pewno zapisać? %s"

#: ../clients/cli/connections.c:6837
#, c-format
msgid "You may edit the following settings: %s\n"
msgstr "Można modyfikować następujące ustawienia: %s\n"

#: ../clients/cli/connections.c:6867
#, c-format
msgid ""
"The connection profile has been removed from another client. You may type "
"'save' to restore it.\n"
msgstr ""
"Profil połączenia został usunięty z innego klienta. Można wpisać „save”, aby "
"go przywrócić.\n"

#: ../clients/cli/connections.c:6908 ../clients/cli/connections.c:7153
#: ../clients/cli/connections.c:7185
#, c-format
msgid "Error: no setting selected; valid are [%s]\n"
msgstr "Błąd: nie wybrano ustawienia; prawidłowe to [%s]\n"

#: ../clients/cli/connections.c:6909
#, c-format
msgid "use 'goto <setting>' first, or 'set <setting>.<property>'\n"
msgstr ""
"należy najpierw użyć „goto <ustawienie>” lub „set <ustawienie>."
"<właściwość>”\n"

#: ../clients/cli/connections.c:6924 ../clients/cli/connections.c:7085
#: ../clients/cli/connections.c:7175
#, c-format
msgid "Error: invalid setting argument '%s'; valid are [%s]\n"
msgstr "Błąd: nieprawidłowy parametr ustawienia „%s”; prawidłowe to [%s]\n"

#: ../clients/cli/connections.c:6933
#, c-format
msgid "Error: missing setting for '%s' property\n"
msgstr "Błąd: brak ustawienia dla właściwości „%s”\n"

#: ../clients/cli/connections.c:6940
#, c-format
msgid "Error: invalid property: %s\n"
msgstr "Błąd: nieprawidłowa właściwość: %s\n"

#: ../clients/cli/connections.c:6994
#, c-format
msgid "Error: unknown setting '%s'\n"
msgstr "Błąd: nieznane ustawienie „%s”\n"

#: ../clients/cli/connections.c:7019
#, c-format
msgid "You may edit the following properties: %s\n"
msgstr "Można modyfikować następujące właściwości: %s\n"

#: ../clients/cli/connections.c:7063
#, c-format
msgid "Error: no argument given; valid are [%s]\n"
msgstr "Błąd: nie podano żadnego parametru; prawidłowe to [%s]\n"

#: ../clients/cli/connections.c:7082
#, c-format
msgid "Setting '%s' is not present in the connection.\n"
msgstr "Ustawienie „%s” nie jest obecne w połączeniu.\n"

#: ../clients/cli/connections.c:7130
#, c-format
msgid "Error: %s properties, nor it is a setting name.\n"
msgstr "Błąd: właściwości %s, ani nie jest nazwą ustawiania.\n"

#: ../clients/cli/connections.c:7154 ../clients/cli/connections.c:7186
#, c-format
msgid "use 'goto <setting>' first, or 'describe <setting>.<property>'\n"
msgstr ""
"należy najpierw użyć „goto <ustawienie>” lub „describe <ustawienie>."
"<właściwość>”\n"

#: ../clients/cli/connections.c:7209
#, c-format
msgid "Error: invalid property: %s, neither a valid setting name.\n"
msgstr "Błąd: nieprawidłowa właściwość: %s: ani prawidłową nazwą ustawienia.\n"

#: ../clients/cli/connections.c:7239
#, c-format
msgid "Error: unknown setting: '%s'\n"
msgstr "Błąd: nieznane ustawienie: „%s”\n"

#: ../clients/cli/connections.c:7244
#, c-format
msgid "Error: '%s' setting not present in the connection\n"
msgstr "Błąd: ustawienie „%s” nie jest obecne w połączeniu\n"

#: ../clients/cli/connections.c:7275
#, c-format
msgid "Error: invalid property: %s%s\n"
msgstr "Błąd: nieprawidłowa właściwość: %s%s\n"

#: ../clients/cli/connections.c:7277
msgid ", neither a valid setting name"
msgstr ", ani prawidłową nazwą ustawienia"

#: ../clients/cli/connections.c:7293
#, c-format
msgid "Invalid verify option: %s\n"
msgstr "Nieprawidłowa opcja sprawdzania: %s\n"

#: ../clients/cli/connections.c:7301
#, c-format
msgid "Verify setting '%s': %s\n"
msgstr "Sprawdzenie ustawienia „%s”: %s\n"

#: ../clients/cli/connections.c:7316
#, c-format
msgid "Verify connection: %s\n"
msgstr "Sprawdzenie połączenia: %s\n"

#: ../clients/cli/connections.c:7319
#, c-format
msgid "The error cannot be fixed automatically.\n"
msgstr "Nie można automatycznie naprawić błędu.\n"

#: ../clients/cli/connections.c:7336
#, c-format
msgid "Error: invalid argument '%s'\n"
msgstr "Błąd: nieprawidłowy parametr „%s”\n"

#: ../clients/cli/connections.c:7368
#, c-format
msgid "Error: Failed to save '%s' (%s) connection: %s\n"
msgstr "Błąd: zapisanie połączenia „%s” (%s) się nie powiodło: %s\n"

#: ../clients/cli/connections.c:7375
#, c-format
msgid "Connection '%s' (%s) successfully saved.\n"
msgstr "Pomyślnie zapisano połączenie „%s” (%s).\n"

#: ../clients/cli/connections.c:7376
#, c-format
msgid "Connection '%s' (%s) successfully updated.\n"
msgstr "Pomyślnie zaktualizowano połączenie „%s” (%s).\n"

#: ../clients/cli/connections.c:7408
#, c-format
msgid "Error: connection verification failed: %s\n"
msgstr "Błąd: sprawdzenie połączenia się nie powiodło: %s\n"

#: ../clients/cli/connections.c:7409
msgid "(unknown error)"
msgstr "(nieznany błąd)"

#: ../clients/cli/connections.c:7410
#, c-format
msgid "You may try running 'verify fix' to fix errors.\n"
msgstr "Można spróbować wykonać „verify fix”, aby naprawić błędy.\n"

#: ../clients/cli/connections.c:7432
#, c-format
msgid "Error: connection is not saved. Type 'save' first.\n"
msgstr "Błąd: połączenie nie jest zapisane. Należy najpierw wpisać „save”.\n"

#: ../clients/cli/connections.c:7436
#, c-format
msgid "Error: connection is not valid: %s\n"
msgstr "Błąd: połączenie jest nieprawidłowe: %s\n"

#: ../clients/cli/connections.c:7446
#, c-format
msgid "Error: Cannot activate connection: %s.\n"
msgstr "Błąd: nie można aktywować połączenia: %s.\n"

#: ../clients/cli/connections.c:7455
#, c-format
msgid "Error: Failed to activate '%s' (%s) connection: %s\n"
msgstr "Błąd: aktywowanie połączenia „%s” (%s) się nie powiodło: %s\n"

#: ../clients/cli/connections.c:7461
msgid "Monitoring connection activation (press any key to continue)\n"
msgstr ""
"Aktywacja monitorowania połączenia (naciśnięcie dowolnego klawisza "
"kontynuuje)\n"

#: ../clients/cli/connections.c:7497
#, c-format
msgid "Error: status-line: %s\n"
msgstr "Błąd: status-line: %s\n"

#: ../clients/cli/connections.c:7505
#, c-format
msgid "Error: save-confirmation: %s\n"
msgstr "Błąd: save-confirmation: %s\n"

#: ../clients/cli/connections.c:7513
#, c-format
msgid "Error: show-secrets: %s\n"
msgstr "Błąd: show-secrets: %s\n"

#: ../clients/cli/connections.c:7522
#, c-format
msgid "Error: bad color: %s\n"
msgstr "Błąd: błędny kolor: %s\n"

#: ../clients/cli/connections.c:7537
#, c-format
msgid "Current nmcli configuration:\n"
msgstr "Obecna konfiguracja nmcli:\n"

#: ../clients/cli/connections.c:7547
#, c-format
msgid "Invalid configuration option '%s'; allowed [%s]\n"
msgstr "Nieprawidłowa opcja konfiguracji „%s”; dozwolone [%s]\n"

#: ../clients/cli/connections.c:7765
#, c-format
msgid "Error: only one of 'id', uuid, or 'path' can be provided."
msgstr "Błąd: tylko jedno z „id”, UUID lub „path” może być podane."

#: ../clients/cli/connections.c:7780 ../clients/cli/connections.c:7949
#, c-format
msgid "Error: Unknown connection '%s'."
msgstr "Błąd: nieznane połączenie „%s”."

#: ../clients/cli/connections.c:7798
#, c-format
msgid "Warning: editing existing connection '%s'; 'type' argument is ignored\n"
msgstr ""
"Ostrzeżenie: modyfikowanie istniejącego połączenia „%s”; parametr „type” "
"jest ignorowany\n"

#: ../clients/cli/connections.c:7801
#, c-format
msgid ""
"Warning: editing existing connection '%s'; 'con-name' argument is ignored\n"
msgstr ""
"Ostrzeżenie: modyfikowanie istniejącego połączenia „%s”; parametr „con-name” "
"jest ignorowany\n"

#: ../clients/cli/connections.c:7823
#, c-format
msgid "Valid connection types: %s\n"
msgstr "Prawidłowe typy połączeń: %s\n"

#: ../clients/cli/connections.c:7825
#, c-format
msgid "Error: invalid connection type; %s\n"
msgstr "Błąd: nieznany typ połączenia; %s\n"

#: ../clients/cli/connections.c:7865
#, c-format
msgid "===| nmcli interactive connection editor |==="
msgstr "===| interaktywny edytor połączeń nmcli |==="

#: ../clients/cli/connections.c:7868
#, c-format
msgid "Editing existing '%s' connection: '%s'"
msgstr "Modyfikowanie istniejącego połączenia „%s”: „%s”"

#: ../clients/cli/connections.c:7870
#, c-format
msgid "Adding a new '%s' connection"
msgstr "Dodawanie nowego połączenia „%s”"

#: ../clients/cli/connections.c:7872
#, c-format
msgid "Type 'help' or '?' for available commands."
msgstr "Wpisanie „help” lub „?” wyświetla dostępne polecenia."

#: ../clients/cli/connections.c:7874
#, c-format
msgid "Type 'describe [<setting>.<prop>]' for detailed property description."
msgstr ""
"Wpisanie „describe [<ustawienie>.<właściwość>]” wyświetla szczegółowy opis "
"właściwości."

#: ../clients/cli/connections.c:7909
#, c-format
msgid "Error: Failed to modify connection '%s': %s"
msgstr "Błąd: zmodyfikowanie połączenia „%s” się nie powiodło: %s"

#: ../clients/cli/connections.c:7916
#, c-format
msgid "Connection '%s' (%s) successfully modified.\n"
msgstr "Pomyślnie zmodyfikowano połączenie „%s” (%s).\n"

#: ../clients/cli/connections.c:7997
#, c-format
msgid "%s (%s) cloned as %s (%s).\n"
msgstr "Sklonowano %s (%s) jako %s (%s).\n"

#: ../clients/cli/connections.c:8063
msgid "New connection name: "
msgstr "Nazwa nowego połączenia: "

#: ../clients/cli/connections.c:8065
#, c-format
msgid "Error: <new name> argument is missing."
msgstr "Błąd: brak parametru <nowa nazwa>."

#: ../clients/cli/connections.c:8071 ../clients/cli/connections.c:8573
#, c-format
msgid "Error: unknown extra argument: '%s'."
msgstr "Błąd: nieznany dodatkowy parametr: „%s”."

#: ../clients/cli/connections.c:8122
#, c-format
msgid "Error: not all connections deleted."
msgstr "Błąd: nie usunięto wszystkich połączeń."

#: ../clients/cli/connections.c:8123
#, c-format
msgid "Error: Connection deletion failed: %s"
msgstr "Błąd: usunięcie połączenia się nie powiodło: %s"

#: ../clients/cli/connections.c:8184 ../clients/cli/connections.c:8309
#, c-format
msgid "Error: %s.\n"
msgstr "Błąd: %s.\n"

#: ../clients/cli/connections.c:8185 ../clients/cli/connections.c:8310
#, c-format
msgid "Error: not all connections found."
msgstr "Błąd: nie odnaleziono wszystkich połączeń."

#. truncate trailing ", "
#: ../clients/cli/connections.c:8228
#, c-format
msgid "Error: cannot delete unknown connection(s): %s."
msgstr "Błąd: nie można usunąć nieznanych połączeń: %s."

#: ../clients/cli/connections.c:8240
#, c-format
msgid "%s: connection profile changed\n"
msgstr "%s: zmieniono profil połączenia\n"

#: ../clients/cli/connections.c:8266
#, c-format
msgid "%s: connection profile created\n"
msgstr "%s: utworzono profil połączenia\n"

#: ../clients/cli/connections.c:8275
#, c-format
msgid "%s: connection profile removed\n"
msgstr "%s: usunięto profil połączenia\n"

#: ../clients/cli/connections.c:8338
#, c-format
msgid "Error: failed to reload connections: %s."
msgstr "Błąd: ponowne wczytanie połączeń się nie powiodło: %s."

#: ../clients/cli/connections.c:8371
#, c-format
msgid "Error: failed to load connection: %s."
msgstr "Błąd: wczytanie połączeń się nie powiodło: %s."

#: ../clients/cli/connections.c:8379
#, c-format
msgid "Could not load file '%s'\n"
msgstr "Nie można wczytać pliku „%s”\n"

#: ../clients/cli/connections.c:8386
msgid "File to import: "
msgstr "Plik do zaimportowania: "

#: ../clients/cli/connections.c:8417
#, c-format
msgid "Error: No arguments provided."
msgstr "Błąd: nie podano żadnych parametrów."

#: ../clients/cli/connections.c:8442
#, c-format
msgid "Warning: 'type' already specified, ignoring extra one.\n"
msgstr "Ostrzeżenie: „type” zostało już podane, ignorowanie dodatkowego.\n"

#: ../clients/cli/connections.c:8457
#, c-format
msgid "Warning: 'file' already specified, ignoring extra one.\n"
msgstr "Ostrzeżenie: „file” zostało już podane, ignorowanie dodatkowego.\n"

#: ../clients/cli/connections.c:8459
#, c-format
msgid "Unknown parameter: %s"
msgstr "Nieznany parametr: %s"

#: ../clients/cli/connections.c:8471
#, c-format
msgid "Error: 'type' argument is required."
msgstr "Błąd: parametr „type” jest wymagany."

#: ../clients/cli/connections.c:8476
#, c-format
msgid "Error: 'file' argument is required."
msgstr "Błąd: parametr „file” jest wymagany."

#: ../clients/cli/connections.c:8483
#, c-format
msgid "Error: failed to find VPN plugin for %s."
msgstr "Błąd: odnalezienie wtyczki VPN dla %s się nie powiodło."

#: ../clients/cli/connections.c:8491 ../clients/cli/connections.c:8592
#, c-format
msgid "Error: failed to load VPN plugin: %s."
msgstr "Błąd: wczytanie wtyczki VPN się nie powiodło: %s."

#: ../clients/cli/connections.c:8499
#, c-format
msgid "Error: failed to import '%s': %s."
msgstr "Błąd: zaimportowanie „%s” się nie powiodło: %s."

#: ../clients/cli/connections.c:8579
msgid "Output file name: "
msgstr "Nazwa pliku wyjściowego: "

#: ../clients/cli/connections.c:8583
#, c-format
msgid "Error: the connection is not VPN."
msgstr "Błąd: połączenie nie jest VPN."

#: ../clients/cli/connections.c:8604
#, c-format
msgid "Error: failed to create temporary file %s."
msgstr "Błąd: utworzenie pliku tymczasowego %s się nie powiodło."

#: ../clients/cli/connections.c:8613
#, c-format
msgid "Error: failed to export '%s': %s."
msgstr "Błąd: wyeksportowanie „%s” się nie powiodło: %s."

#: ../clients/cli/connections.c:8624
#, c-format
msgid "Error: failed to read temporary file '%s': %s."
msgstr "Błąd: odczytanie pliku tymczasowego „%s” się nie powiodło: %s."

#. define some prompts
#: ../clients/cli/devices.c:39
msgid "Interface: "
msgstr "Interfejs: "

#: ../clients/cli/devices.c:40
msgid "Interface(s): "
msgstr "Interfejsy: "

#: ../clients/cli/devices.c:254
#, c-format
msgid ""
"Usage: nmcli device { COMMAND | help }\n"
"\n"
"COMMAND := { status | show | set | connect | reapply | modify | disconnect | "
"delete | monitor | wifi | lldp }\n"
"\n"
"  status\n"
"\n"
"  show [<ifname>]\n"
"\n"
"  set [ifname] <ifname> [autoconnect yes|no] [managed yes|no]\n"
"\n"
"  connect <ifname>\n"
"\n"
"  reapply <ifname>\n"
"\n"
"  modify <ifname> ([+|-]<setting>.<property> <value>)+\n"
"\n"
"  disconnect <ifname> ...\n"
"\n"
"  delete <ifname> ...\n"
"\n"
"  monitor <ifname> ...\n"
"\n"
"  wifi [list [ifname <ifname>] [bssid <BSSID>]]\n"
"\n"
"  wifi connect <(B)SSID> [password <password>] [wep-key-type key|phrase] "
"[ifname <ifname>]\n"
"                         [bssid <BSSID>] [name <name>] [private yes|no] "
"[hidden yes|no]\n"
"\n"
"  wifi hotspot [ifname <ifname>] [con-name <name>] [ssid <SSID>] [band a|bg] "
"[channel <channel>] [password <password>]\n"
"\n"
"  wifi rescan [ifname <ifname>] [[ssid <SSID to scan>] ...]\n"
"\n"
"  lldp [list [ifname <ifname>]]\n"
"\n"
msgstr ""
"Użycie: nmcli device { POLECENIE | help }\n"
"\n"
"POLECENIE := { status | show | set | connect | reapply | modify | disconnect "
"| delete | monitor | wifi | lldp }\n"
"\n"
"  status\n"
"\n"
"  show [<nazwa interfejsu>]\n"
"\n"
"  set [ifname] <nazwa interfejsu> [autoconnect yes|no] [managed yes|no]\n"
"\n"
"  connect <nazwa interfejsu>\n"
"\n"
"  reapply <nazwa interfejsu>\n"
"\n"
"  modify <nazwa interfejsu> ([+|-]<ustawienie>.<właściwość> <wartość>)+\n"
"\n"
"  disconnect <nazwa interfejsu> …\n"
"\n"
"  delete <nazwa interfejsu> …\n"
"\n"
"  monitor <nazwa interfejsu> …\n"
"\n"
"  wifi [list [ifname <nazwa interfejsu>] [bssid <BSSID>]]\n"
"\n"
"  wifi connect <(B)SSID> [password <hasło>] [wep-key-type key|phrase]\n"
"                         [ifname <nazwa interfejsu>] [bssid <BSSID>]\n"
"                         [name <nazwa>] [private yes|no] [hidden yes|no]\n"
"\n"
"  wifi hotspot [ifname <nazwa interfejsu>] [con-name <nazwa>] [ssid <SSID>]\n"
"                         [band a|bg] [channel <kanał>] [password <hasło>]\n"
"\n"
"  wifi rescan [ifname <nazwa interfejsu>] [[ssid <SSID do skanowania>] …]\n"
"\n"
"  lldp [list [ifname <nazwa interfejsu>]]\n"
"\n"

#: ../clients/cli/devices.c:277
#, c-format
msgid ""
"Usage: nmcli device status { help }\n"
"\n"
"Show status for all devices.\n"
"By default, the following columns are shown:\n"
" DEVICE     - interface name\n"
" TYPE       - device type\n"
" STATE      - device state\n"
" CONNECTION - connection activated on device (if any)\n"
"Displayed columns can be changed using '--fields' global option. 'status' "
"is\n"
"the default command, which means 'nmcli device' calls 'nmcli device "
"status'.\n"
"\n"
msgstr ""
"Użycie: nmcli device status { help }\n"
"\n"
"Wyświetla stan wszystkich urządzeń.\n"
"Domyślnie wyświetlane są następujące kolumny:\n"
" URZĄDZENIE — nazwa interfejsu\n"
" TYP        — typ urządzenia\n"
" STAN       — stan urządzenia\n"
" POŁĄCZENIE — połączenie aktywowane na urządzeniu (jeśli istnieje)\n"
"Wyświetlane kolumny mogą być zmieniane za pomocą globalnej opcji\n"
"„--fields”. „status” jest domyślnym poleceniem, co oznacza, że „nmcli\n"
"device” wywołuje „nmcli device status”.\n"
"\n"

#: ../clients/cli/devices.c:292
#, c-format
msgid ""
"Usage: nmcli device show { ARGUMENTS | help }\n"
"\n"
"ARGUMENTS := [<ifname>]\n"
"\n"
"Show details of device(s).\n"
"The command lists details for all devices, or for a given device.\n"
"\n"
msgstr ""
"Użycie: nmcli device show { PARAMETRY | help }\n"
"\n"
"PARAMETRY := [<nazwa interfejsu>]\n"
"\n"
"Wyświetla szczegóły urządzeń.\n"
"Polecenie wyświetla szczegóły dla wszystkich urządzeń lub tylko podanego.\n"
"\n"

#: ../clients/cli/devices.c:303
#, c-format
msgid ""
"Usage: nmcli device connect { ARGUMENTS | help }\n"
"\n"
"ARGUMENTS := <ifname>\n"
"\n"
"Connect the device.\n"
"NetworkManager will try to find a suitable connection that will be "
"activated.\n"
"It will also consider connections that are not set to auto-connect.\n"
"\n"
msgstr ""
"Użycie: nmcli device connect { PARAMETRY | help }\n"
"\n"
"PARAMETRY := <nazwa interfejsu>\n"
"\n"
"Łączy urządzenie.\n"
"Usługa NetworkManager spróbuje odnaleźć pasujące połączenie do aktywowania.\n"
"Weźmie pod uwagę także połączenia, które nie są ustawione na\n"
"automatyczne łączenie.\n"
"\n"

#: ../clients/cli/devices.c:315
#, c-format
msgid ""
"Usage: nmcli device reapply { ARGUMENTS | help }\n"
"\n"
"ARGUMENTS := <ifname>\n"
"\n"
"Attempts to update device with changes to the currently active connection\n"
"made since it was last applied.\n"
"\n"
msgstr ""
"Użycie: nmcli device reapply { PARAMETRY | help }\n"
"\n"
"PARAMETRY := <nazwa interfejsu>\n"
"\n"
"Próbuje zaktualizować urządzenie zmianami wprowadzonymi do obecnie aktywnego "
"połączenia od ostatniego zastosowania zmian.\n"
"\n"

#: ../clients/cli/devices.c:326
#, c-format
msgid ""
"Usage: nmcli device modify { ARGUMENTS | --help }\n"
"\n"
"ARGUMENTS := <ifname> ([+|-]<setting>.<property> <value>)+\n"
"\n"
"Modify one or more properties currently active on the device without "
"modifying\n"
"the connection profile. The changes have immediate effect. For multi-valued\n"
"properties you can use optional '+' or '-' prefix to the property name.\n"
"The '+' sign allows appending items instead of overwriting the whole value.\n"
"The '-' sign allows removing selected items instead of the whole value.\n"
"\n"
"Examples:\n"
"nmcli dev mod em1 ipv4.method manual ipv4.addr \"192.168.1.2/24, "
"10.10.1.5/8\"\n"
"nmcli dev mod em1 +ipv4.dns 8.8.4.4\n"
"nmcli dev mod em1 -ipv4.dns 1\n"
"nmcli dev mod em1 -ipv6.addr \"abbe::cafe/56\"\n"
msgstr ""
"Użycie: nmcli device modify { PARAMETRY | --help }\n"
"\n"
"PARAMETRY := <nazwa interfejsu> ([+|-]<ustawienie>.<właściwość> <wartość>)+\n"
"\n"
"Modyfikuje jedną lub więcej właściwości obecnie aktywnych na urządzeniu bez\n"
"modyfikowania profilu połączenia. Zmiany są uwzględniane natychmiast.\n"
"Właściwości o wielu wartościach mogą używać opcjonalnych przedrostków „+”\n"
"lub „-” przed nazwą właściwości. Znak „+” umożliwia dołączanie\n"
"elementów zamiast zastępowania całego wartości. Znak „-” umożliwia\n"
"usuwanie zaznaczonych elementów zamiast całej wartości.\n"
"\n"
"Przykłady:\n"
"nmcli dev mod em1 ipv4.method manual ipv4.addr \"192.168.1.2/24, "
"10.10.1.5/8\"\n"
"nmcli dev mod em1 +ipv4.dns 8.8.4.4\n"
"nmcli dev mod em1 -ipv4.dns 1\n"
"nmcli dev mod em1 -ipv6.addr \"abbe::cafe/56\"\n"

#: ../clients/cli/devices.c:346
#, c-format
msgid ""
"Usage: nmcli device disconnect { ARGUMENTS | help }\n"
"\n"
"ARGUMENTS := <ifname> ...\n"
"\n"
"Disconnect devices.\n"
"The command disconnects the device and prevents it from auto-activating\n"
"further connections without user/manual intervention.\n"
"\n"
msgstr ""
"Użycie: nmcli device disconnect { PARAMETRY | help }\n"
"\n"
"PARAMETRY := <nazwa interfejsu> …\n"
"\n"
"Rozłącza urządzenie.\n"
"Polecenie rozłącza urządzenie i uniemożliwia mu dalsze automatyczne\n"
"aktywowanie połączeń bez działania użytkownika.\n"
"\n"

#: ../clients/cli/devices.c:358
#, c-format
msgid ""
"Usage: nmcli device delete { ARGUMENTS | help }\n"
"\n"
"ARGUMENTS := <ifname> ...\n"
"\n"
"Delete the software devices.\n"
"The command removes the interfaces. It only works for software devices\n"
"(like bonds, bridges, etc.). Hardware devices cannot be deleted by the\n"
"command.\n"
"\n"
msgstr ""
"Użycie: nmcli device delete { PARAMETRY | help }\n"
"\n"
"PARAMETRY := <nazwa interfejsu> …\n"
"\n"
"Usuwa urządzenie programowe.\n"
"Polecenie usuwa interfejs. Działa tylko dla urządzeń programowych (takich\n"
"jak wiązanie, mostkowanie itp.). Urządzenia sprzętowe nie mogą być usuwane\n"
"tym poleceniem.\n"
"\n"

#: ../clients/cli/devices.c:371
#, c-format
msgid ""
"Usage: nmcli device set { ARGUMENTS | help }\n"
"\n"
"ARGUMENTS := DEVICE { PROPERTY [ PROPERTY ... ] }\n"
"DEVICE    := [ifname] <ifname> \n"
"PROPERTY  := { autoconnect { yes | no } |\n"
"             { managed { yes | no }\n"
"\n"
"Modify device properties.\n"
"\n"
msgstr ""
"Użycie: nmcli device set { PARAMETRY | help }\n"
"\n"
"PARAMETRY  := URZĄDZENIE { WŁAŚCIWOŚĆ [ WŁAŚCIWOŚĆ … ] }\n"
"URZĄDZENIE := [ifname] <nazwa interfejsu> \n"
"WŁAŚCIWOŚĆ := { autoconnect { yes | no } |\n"
"              { managed { yes | no }\n"
"\n"
"Modyfikuje właściwości urządzenia.\n"
"\n"

#: ../clients/cli/devices.c:384
#, c-format
msgid ""
"Usage: nmcli device monitor { ARGUMENTS | help }\n"
"\n"
"ARGUMENTS := [<ifname>] ...\n"
"\n"
"Monitor device activity.\n"
"This command prints a line whenever the specified devices change state.\n"
"Monitors all devices in case no interface is specified.\n"
"\n"
msgstr ""
"Użycie: nmcli device monitor { PARAMETRY | help }\n"
"\n"
"PARAMETRY := [<nazwa interfejsu>] …\n"
"\n"
"Monitoruje aktywność urządzenia.\n"
"Polecenie wyświetla wiersz, kiedy podane urządzenie ulegnie zmianie.\n"
"Monitoruje wszystkie urządzenia, jeśli nie podano żadnego interfejsu.\n"
"\n"

#: ../clients/cli/devices.c:396
#, c-format
msgid ""
"Usage: nmcli device wifi { ARGUMENTS | help }\n"
"\n"
"Perform operation on Wi-Fi devices.\n"
"\n"
"ARGUMENTS := [list [ifname <ifname>] [bssid <BSSID>]]\n"
"\n"
"List available Wi-Fi access points. The 'ifname' and 'bssid' options can be\n"
"used to list APs for a particular interface, or with a specific BSSID.\n"
"\n"
"ARGUMENTS := connect <(B)SSID> [password <password>] [wep-key-type key|"
"phrase] [ifname <ifname>]\n"
"                     [bssid <BSSID>] [name <name>] [private yes|no] [hidden "
"yes|no]\n"
"\n"
"Connect to a Wi-Fi network specified by SSID or BSSID. The command creates\n"
"a new connection and then activates it on a device. This is a command-line\n"
"counterpart of clicking an SSID in a GUI client. The command always creates\n"
"a new connection and thus it is mainly useful for connecting to new Wi-Fi\n"
"networks. If a connection for the network already exists, it is better to\n"
"bring up the existing profile as follows: nmcli con up id <name>. Note that\n"
"only open, WEP and WPA-PSK networks are supported at the moment. It is also\n"
"assumed that IP configuration is obtained via DHCP.\n"
"\n"
"ARGUMENTS := hotspot [ifname <ifname>] [con-name <name>] [ssid <SSID>]\n"
"                     [band a|bg] [channel <channel>] [password <password>]\n"
"\n"
"Create a Wi-Fi hotspot. Use 'connection down' or 'device disconnect'\n"
"to stop the hotspot.\n"
"Parameters of the hotspot can be influenced by the optional parameters:\n"
"ifname - Wi-Fi device to use\n"
"con-name - name of the created hotspot connection profile\n"
"ssid - SSID of the hotspot\n"
"band - Wi-Fi band to use\n"
"channel - Wi-Fi channel to use\n"
"password - password to use for the hotspot\n"
"\n"
"ARGUMENTS := rescan [ifname <ifname>] [[ssid <SSID to scan>] ...]\n"
"\n"
"Request that NetworkManager immediately re-scan for available access "
"points.\n"
"NetworkManager scans Wi-Fi networks periodically, but in some cases it "
"might\n"
"be useful to start scanning manually. 'ssid' allows scanning for a specific\n"
"SSID, which is useful for APs with hidden SSIDs. More 'ssid' parameters can "
"be\n"
"given. Note that this command does not show the APs,\n"
"use 'nmcli device wifi list' for that.\n"
"\n"
msgstr ""
"Użycie: nmcli device wifi { PARAMETRY | help }\n"
"\n"
"Wykonuje działanie na urządzeniach Wi-Fi.\n"
"\n"
"PARAMETRY := [list [ifname <nazwa interfejsu>] [bssid <BSSID>]]\n"
"\n"
"Wyświetla listę dostępnych punktów dostępowych Wi-Fi. Opcje „ifname” i\n"
"„bssid” mogą być używane do wyświetlenia listy punktów dostępowych dla\n"
"konkretnego interfejsu lub o podanym BSSID.\n"
"\n"
"PARAMETRY := connect <(B)SSID> [password <hasło>] [wep-key-type key|phrase] "
"[ifname <nazwa interfejsu>]\n"
"                    [bssid <BSSID>] [name <nazwa>] [private yes|no] [hidden "
"yes|no]\n"
"\n"
"Łączy z siecią Wi-Fi podaną jako SSID lub BSSID. Polecenie tworzy nowe\n"
"połączenia, a następnie aktywuje je na urządzeniu. Jest to odpowiednik\n"
"kliknięcia SSID w kliencie graficznym dla wiersza poleceń. Polecenie zawsze\n"
"tworzy nowe połączenie, jest więc przydatne głównie do łączenia z nowymi\n"
"sieciami Wi-Fi. Jeśli połączenie dla sieci już istnieje, to lepiej jest\n"
"aktywować istniejący profil w ten sposób: nmcli con up id <nazwa>. Proszę\n"
"zauważyć, że w tej chwili obsługiwane są tylko sieci otwarte oraz\n"
"zabezpieczone za pomocą WEP i WPA-PSK. Przyjmowane jest także, że\n"
"konfiguracja IP jest uzyskiwana przez DHCP.\n"
"\n"
"PARAMETRY := hotspot [ifname <nazwa interfejsu>] [con-name <nazwa>] [ssid "
"<SSID>]\n"
"                          [band a|bg] [channel <kanał>] [password <hasło>]\n"
"\n"
"Tworzy hotspot Wi-Fi. Należy użyć „connection down” lub „device "
"disconnect”,\n"
"aby zatrzymać hotspot.\n"
"Parametry hotspotu mogą być zmieniane opcjonalnymi parametrami:\n"
"ifname — używane urządzenie Wi-Fi\n"
"con-name — nazwa profilu połączenia tworzonego hotspotu\n"
"ssid — SSID hotspotu\n"
"band — używane pasmo Wi-Fi\n"
"channel — używany kanał Wi-Fi\n"
"password — hasło hotspotu\n"
"\n"
"PARAMETRY := rescan [ifname <nazwa interfejsu>] [[ssid <SSID do skanowania>] "
"…]\n"
"\n"
"Żąda, aby usługa NetworkManager natychmiastowo ponownie przeskanowała "
"dostępne punkty dostępowe.\n"
"Usługa NetworkManager okresowo skanuje sieci Wi-Fi, ale w niektórych\n"
"przypadkach ręczne rozpoczęcie skanowania może być przydatne. „ssid”\n"
"umożliwia skanowanie podanego SSID, co jest przydatne dla punktów\n"
"dostępowych z ukrytym SSID. Można podać więcej parametrów „ssid”. Proszę\n"
"zauważyć, że to polecenie nie wyświetla punktów dostępowych, i w tym celu\n"
"należy użyć „nmcli device wifi list”.\n"
"\n"

#: ../clients/cli/devices.c:443
#, c-format
msgid ""
"Usage: nmcli device lldp { ARGUMENTS | help }\n"
"\n"
"ARGUMENTS := [list [ifname <ifname>]]\n"
"\n"
"List neighboring devices discovered through LLDP. The 'ifname' option can "
"be\n"
"used to list neighbors for a particular interface.\n"
"\n"
msgstr ""
"Użycie: nmcli device lldp { PARAMETRY | help }\n"
"\n"
"PARAMETRY := [list [ifname <nazwa interfejsu>]]\n"
"\n"
"Wyświetla listę sąsiednich urządzeń wykrytych przez LLDP. Opcja „ifname”\n"
"może być używana do wyświetlania listy sąsiadów dla konkretnego interfejsu.\n"
"\n"

#: ../clients/cli/devices.c:600
#, c-format
msgid "Error: No interface specified."
msgstr "Błąd: nie podano żadnego interfejsu."

#: ../clients/cli/devices.c:623
#, c-format
msgid "Warning: argument '%s' is duplicated.\n"
msgstr "Ostrzeżenie: podwójny parametr „%s”.\n"

#: ../clients/cli/devices.c:626
#, c-format
msgid "Error: Device '%s' not found.\n"
msgstr "Błąd: nie odnaleziono urządzenia „%s”.\n"

#: ../clients/cli/devices.c:627
#, c-format
msgid "Error: not all devices found."
msgstr "Błąd: nie odnaleziono wszystkich urządzeń."

#: ../clients/cli/devices.c:656
msgid "No interface specified"
msgstr "Nie podano żadnego interfejsu"

#: ../clients/cli/devices.c:675
#, c-format
msgid "Device '%s' not found"
msgstr "Nie odnaleziono urządzenia „%s”"

#: ../clients/cli/devices.c:761 ../clients/cli/devices.c:913
msgid "(none)"
msgstr "(brak)"

#: ../clients/cli/devices.c:832
#, c-format
msgid "%u MHz"
msgstr "%u MHz"

#: ../clients/cli/devices.c:833
#, c-format
msgid "%u Mbit/s"
msgstr "%u Mb/s"

#: ../clients/cli/devices.c:844
msgid "WEP"
msgstr "WEP"

#: ../clients/cli/devices.c:848
msgid "WPA1"
msgstr "WPA1"

#: ../clients/cli/devices.c:852
msgid "WPA2"
msgstr "WPA2"

#: ../clients/cli/devices.c:857
msgid "802.1X"
msgstr "802.1X"

#: ../clients/cli/devices.c:872
msgid "Ad-Hoc"
msgstr "Ad-hoc"

#: ../clients/cli/devices.c:873
msgid "Infra"
msgstr "Infrastruktura"

#: ../clients/cli/devices.c:874
msgid "N/A"
msgstr "Nie dotyczy"

#: ../clients/cli/devices.c:1088
msgid "Device details"
msgstr "Informacje o urządzeniu"

#: ../clients/cli/devices.c:1099
#, c-format
msgid "Error: 'device show': %s"
msgstr "Błąd: „device show”: %s"

#: ../clients/cli/devices.c:1164 ../clients/cli/devices.c:1167
msgid "(unknown)"
msgstr "(nieznane)"

#: ../clients/cli/devices.c:1210
#, c-format
msgid "%u Mb/s"
msgstr "%u Mb/s"

#: ../clients/cli/devices.c:1313
msgid "on"
msgstr "włączone"

#: ../clients/cli/devices.c:1313
msgid "off"
msgstr "wyłączone"

#: ../clients/cli/devices.c:1547
#, c-format
msgid "Error: 'device status': %s"
msgstr "Błąd: „device status”: %s"

#: ../clients/cli/devices.c:1561
msgid "Status of devices"
msgstr "Stan urządzenia"

#: ../clients/cli/devices.c:1587 ../clients/cli/devices.c:2042
#: ../clients/cli/devices.c:3820
#, c-format
msgid "Error: invalid extra argument '%s'."
msgstr "Błąd: nieprawidłowy dodatkowy parametr „%s”."

#: ../clients/cli/devices.c:1623 ../clients/cli/general.c:555
#, c-format
msgid "Error: Timeout %d sec expired."
msgstr "Błąd: przekroczono czas oczekiwania o %d sekund."

#: ../clients/cli/devices.c:1672
#, c-format
msgid "Device '%s' successfully activated with '%s'.\n"
msgstr "Pomyślnie aktywowano urządzenie „%s” za pomocą „%s”.\n"

#: ../clients/cli/devices.c:1678
#, c-format
msgid "Error: Connection activation failed: (%d) %s.\n"
msgstr "Błąd: aktywacja połączenia się nie powiodła: (%d) %s.\n"

#: ../clients/cli/devices.c:1714
#, c-format
msgid "Error: Failed to setup a Wi-Fi hotspot: %s"
msgstr "Błąd: ustawienie hotspotu Wi-Fi się nie powiodło: %s"

#: ../clients/cli/devices.c:1717
#, c-format
msgid "Error: Failed to add/activate new connection: %s"
msgstr "Błąd: dodanie/aktywacja nowego połączenia się nie powiodła: %s"

#: ../clients/cli/devices.c:1727
#, c-format
msgid "Error: Failed to setup a Wi-Fi hotspot"
msgstr "Błąd: ustawienie hotspotu Wi-Fi się nie powiodło"

#: ../clients/cli/devices.c:1729
#, c-format
msgid "Error: Failed to add/activate new connection: Unknown error"
msgstr ""
"Błąd: dodanie/aktywacja nowego połączenia się nie powiodła: nieznany błąd"

#: ../clients/cli/devices.c:1741
#, c-format
msgid "Connection with UUID '%s' created and activated on device '%s'\n"
msgstr "Utworzono i aktywowano połączenie o UUID „%s” na urządzeniu „%s”\n"

#: ../clients/cli/devices.c:1744
#, c-format
msgid "Hotspot '%s' activated on device '%s'\n"
msgstr "Aktywowano hotspot „%s” na urządzeniu „%s”\n"

#: ../clients/cli/devices.c:1808
#, c-format
msgid "Error: Device activation failed: %s"
msgstr "Błąd: aktywacja urządzenia się nie powiodła: %s"

#: ../clients/cli/devices.c:1817
#, c-format
msgid "Error: Device activation failed: device was disconnected"
msgstr "Błąd: aktywacja urządzenia się nie powiodła: rozłączono urządzenie"

#: ../clients/cli/devices.c:1832
#, c-format
msgid "Device '%s' has been connected.\n"
msgstr "Połączono urządzenie „%s”.\n"

#: ../clients/cli/devices.c:1873
#, c-format
msgid "Error: extra argument not allowed: '%s'."
msgstr "Błąd: niedozwolony dodatkowy parametr: „%s”."

#: ../clients/cli/devices.c:1945 ../clients/cli/devices.c:1960
#: ../clients/cli/devices.c:2190
#, c-format
msgid "Device '%s' successfully disconnected.\n"
msgstr "Pomyślnie rozłączono urządzenie „%s”.\n"

#: ../clients/cli/devices.c:1948
#, c-format
msgid "Device '%s' successfully removed.\n"
msgstr "Pomyślnie usunięto urządzenie „%s”.\n"

#: ../clients/cli/devices.c:2007 ../clients/cli/devices.c:2077
#, c-format
msgid "Error: Reapplying connection to device '%s' (%s) failed: %s"
msgstr ""
"Błąd: ponowne zastosowanie połączenia do urządzenia „%s” (%s) się nie "
"powiodło: %s"

#: ../clients/cli/devices.c:2017 ../clients/cli/devices.c:2086
#, c-format
msgid "Connection successfully reapplied to device '%s'.\n"
msgstr "Pomyślnie zastosowano ponownie połączenie do urządzenia „%s”.\n"

#: ../clients/cli/devices.c:2111
#, c-format
msgid "Error: Reading applied connection from device '%s' (%s) failed: %s"
msgstr ""
"Błąd: odczytanie zastosowanego połączenia od urządzenia „%s” (%s) się nie "
"powiodło: %s"

#: ../clients/cli/devices.c:2175
#, c-format
msgid "Error: not all devices disconnected."
msgstr "Błąd: nie rozłączono wszystkich połączeń."

#: ../clients/cli/devices.c:2176
#, c-format
msgid "Error: Device '%s' (%s) disconnecting failed: %s\n"
msgstr "Błąd: rozłączenie urządzenia „%s” (%s) się nie powiodło: %s\n"

#: ../clients/cli/devices.c:2254
#, c-format
msgid "Error: not all devices deleted."
msgstr "Błąd: nie usunięto wszystkich urządzeń."

#: ../clients/cli/devices.c:2255
#, c-format
msgid "Error: Device '%s' (%s) deletion failed: %s\n"
msgstr "Błąd: usunięcie urządzenia „%s” (%s) się nie powiodło: %s\n"

#: ../clients/cli/devices.c:2339
#, c-format
msgid "Error: No property specified."
msgstr "Błąd: nie podano właściwości."

#: ../clients/cli/devices.c:2354 ../clients/cli/devices.c:2371
#: ../clients/cli/general.c:724 ../clients/cli/general.c:736
#, c-format
msgid "Error: '%s' argument is missing."
msgstr "Błąd: brak parametru „%s”."

#: ../clients/cli/devices.c:2360
#, c-format
msgid "Error: 'managed': %s."
msgstr "Błąd: „managed”: %s."

#: ../clients/cli/devices.c:2377
#, c-format
msgid "Error: 'autoconnect': %s."
msgstr "Błąd: „autoconnect”: %s."

#: ../clients/cli/devices.c:2385 ../clients/cli/general.c:750
#, c-format
msgid "Error: property '%s' is not known."
msgstr "Błąd: nieznana właściwość „%s”."

#: ../clients/cli/devices.c:2435
#, c-format
msgid "%s: using connection '%s'\n"
msgstr "%s: używanie połączenia „%s”\n"

#: ../clients/cli/devices.c:2461
#, c-format
msgid "%s: device created\n"
msgstr "%s: utworzono urządzenie\n"

#: ../clients/cli/devices.c:2468
#, c-format
msgid "%s: device removed\n"
msgstr "%s: usunięto urządzenie\n"

#: ../clients/cli/devices.c:2666
msgid "Wi-Fi scan list"
msgstr "Lista skanowania sieci Wi-Fi"

#: ../clients/cli/devices.c:2715
#, c-format
msgid "Error: 'device wifi': %s"
msgstr "Błąd: „device wifi”: %s"

#: ../clients/cli/devices.c:2727
#, c-format
msgid "Error: Device '%s' not found."
msgstr "Błąd: nie odnaleziono urządzenia „%s”."

#: ../clients/cli/devices.c:2748 ../clients/cli/devices.c:2834
#, c-format
msgid "Error: Access point with bssid '%s' not found."
msgstr "Błąd: nie odnaleziono punktu dostępowego z BSSID „%s”."

#: ../clients/cli/devices.c:2776
#, c-format
msgid ""
"Error: Device '%s' was not recognized as a Wi-Fi device, check "
"NetworkManager Wi-Fi plugin."
msgstr ""
"Błąd: urządzenie „%s” nie zostało rozpoznane jako urządzenie Wi-Fi. Proszę "
"sprawdzić poprawność instalacji wtyczki Wi-Fi usługi NetworkManager."

#: ../clients/cli/devices.c:2780 ../clients/cli/devices.c:3063
#: ../clients/cli/devices.c:3498 ../clients/cli/devices.c:3657
#, c-format
msgid "Error: Device '%s' is not a Wi-Fi device."
msgstr "Błąd: urządzenie „%s” nie jest urządzeniem Wi-Fi."

#: ../clients/cli/devices.c:2912
msgid "SSID or BSSID: "
msgstr "SSID lub BSSID: "

#: ../clients/cli/devices.c:2917
#, c-format
msgid "Error: SSID or BSSID are missing."
msgstr "Błąd: brak SSID lub BSSID."

#: ../clients/cli/devices.c:2954
#, c-format
msgid "Error: bssid argument value '%s' is not a valid BSSID."
msgstr "Błąd: wartość parametru BSSID „%s” nie jest prawidłowym BSSID."

#: ../clients/cli/devices.c:2984
#, c-format
msgid ""
"Error: wep-key-type argument value '%s' is invalid, use 'key' or 'phrase'."
msgstr ""
"Błąd: wartość „%s” parametru wep-key-type jest nieprawidłowa, należy użyć "
"„key” lub „phrase”."

#: ../clients/cli/devices.c:3011 ../clients/cli/devices.c:3029
#, c-format
msgid "Error: %s: %s."
msgstr "Błąd: %s: %s."

#: ../clients/cli/devices.c:3046
#, c-format
msgid "Error: BSSID to connect to (%s) differs from bssid argument (%s)."
msgstr "Błąd: BSSID do połączenia (%s) różni się od parametru BSSID (%s)."

#: ../clients/cli/devices.c:3052
#, c-format
msgid "Error: Parameter '%s' is neither SSID nor BSSID."
msgstr "Błąd: parametr „%s” nie wynosi SSID ani BSSID."

#: ../clients/cli/devices.c:3065 ../clients/cli/devices.c:3500
#: ../clients/cli/devices.c:3659
#, c-format
msgid "Error: No Wi-Fi device found."
msgstr "Błąd: nie odnaleziono urządzenia Wi-Fi."

#: ../clients/cli/devices.c:3085
#, c-format
msgid "Error: Failed to scan hidden SSID: %s."
msgstr "Błąd: skanowanie ukrytego SSID się nie powiodło: %s."

#: ../clients/cli/devices.c:3112
#, c-format
msgid "Error: No network with SSID '%s' found."
msgstr "Błąd: nie odnaleziono sieci z SSID „%s”."

#: ../clients/cli/devices.c:3114
#, c-format
msgid "Error: No access point with BSSID '%s' found."
msgstr "Błąd: nie odnaleziono punktu dostępowego z BSSID „%s”."

#: ../clients/cli/devices.c:3156
#, c-format
msgid ""
"Warning: '%s' should be SSID for hidden APs; but it looks like a BSSID.\n"
msgstr ""
"Ostrzeżenie: „%s” powinno być SSID dla ukrytych punktów dostępowych, ale "
"wygląda jak BSSID.\n"

#: ../clients/cli/devices.c:3170
msgid "Password: "
msgstr "Hasło: "

#: ../clients/cli/devices.c:3319
#, c-format
msgid "'%s' is not valid WPA PSK"
msgstr "„%s” nie jest prawidłowym PSK WPA"

#: ../clients/cli/devices.c:3336
#, c-format
msgid "'%s' is not valid WEP key (it should be 5 or 13 ASCII chars)"
msgstr ""
"„%s” nie jest prawidłowym kluczem WEP (powinien mieć 5 lub 13 znaków ASCII)"

#: ../clients/cli/devices.c:3352
#, c-format
msgid "Hotspot password: %s\n"
msgstr "Hasło hotspota: %s\n"

#: ../clients/cli/devices.c:3423
#, c-format
msgid "Error: ssid is too long."
msgstr "Błąd: SSID jest za długie."

#: ../clients/cli/devices.c:3437
#, c-format
msgid "Error: band argument value '%s' is invalid; use 'a' or 'bg'."
msgstr ""
"Błąd: wartość „%s” parametru pasma jest nieprawidłowa; należy użyć „a” lub "
"„bg”."

#: ../clients/cli/devices.c:3462
#, c-format
msgid "Error: Unknown parameter %s."
msgstr "Błąd: nieznany parametr %s."

#: ../clients/cli/devices.c:3482
#, c-format
msgid "Error: channel requires band too."
msgstr "Błąd: kanał także wymaga pasma."

#: ../clients/cli/devices.c:3487
#, c-format
msgid "Error: channel '%s' not valid for band '%s'."
msgstr "Błąd: kanał „%s” jest nieprawidłowy dla pasma „%s”."

#: ../clients/cli/devices.c:3511
#, c-format
msgid "Error: Device '%s' supports neither AP nor Ad-Hoc mode."
msgstr ""
"Błąd: urządzenie „%s” nie obsługuje trybu punktu dostępowego ani Ad-Hoc."

#: ../clients/cli/devices.c:3545
#, c-format
msgid "Error: Invalid 'password': %s."
msgstr "Błąd: nieprawidłowe „password”: %s."

#: ../clients/cli/devices.c:3620
#, c-format
msgid "Error: '%s' cannot repeat."
msgstr "Błąd: „%s” nie może się powtarzać."

#. Main header name
#: ../clients/cli/devices.c:3726
msgid "Device LLDP neighbors"
msgstr "Sąsiedzi LLDP urządzenia"

#: ../clients/cli/devices.c:3836
#, c-format
msgid "Error: 'device lldp list': %s"
msgstr "Błąd: „device lldp lis”: %s"

#: ../clients/cli/general.c:42
msgid "asleep"
msgstr "wstrzymane"

#: ../clients/cli/general.c:43
msgid "connecting"
msgstr "łączenie"

#: ../clients/cli/general.c:44
msgid "connected (local only)"
msgstr "połączono (tylko lokalnie)"

#: ../clients/cli/general.c:45
msgid "connected (site only)"
msgstr "połączono (tylko witryny)"

#: ../clients/cli/general.c:46 ../clients/common/nm-client-utils.c:241
msgid "connected"
msgstr "połączono"

#: ../clients/cli/general.c:47
msgid "disconnecting"
msgstr "rozłączanie"

#: ../clients/cli/general.c:48 ../clients/common/nm-client-utils.c:227
msgid "disconnected"
msgstr "rozłączono"

#: ../clients/cli/general.c:80
msgid "none"
msgstr "brak"

#: ../clients/cli/general.c:81
msgid "portal"
msgstr "portal"

#: ../clients/cli/general.c:82
msgid "limited"
msgstr "ograniczone"

#: ../clients/cli/general.c:83
msgid "full"
msgstr "pełne"

#: ../clients/cli/general.c:154
msgid "auth"
msgstr "uwierzytelnianie"

#: ../clients/cli/general.c:189
msgid "running"
msgstr "uruchamiany"

#: ../clients/cli/general.c:203
msgid "starting"
msgstr "uruchamianie"

#: ../clients/cli/general.c:203
msgid "started"
msgstr "uruchomiono"

#: ../clients/cli/general.c:237
msgid "enabled"
msgstr "włączone"

#: ../clients/cli/general.c:237
msgid "disabled"
msgstr "wyłączone"

#: ../clients/cli/general.c:369
#, c-format
msgid ""
"Usage: nmcli general { COMMAND | help }\n"
"\n"
"COMMAND := { status | hostname | permissions | logging }\n"
"\n"
"  status\n"
"\n"
"  hostname [<hostname>]\n"
"\n"
"  permissions\n"
"\n"
"  logging [level <log level>] [domains <log domains>]\n"
"\n"
msgstr ""
"Użycie: nmcli general { POLECENIE | help }\n"
"\n"
"POLECENIE := { status | hostname | permissions | logging }\n"
"\n"
"  status\n"
"\n"
"  hostname [<nazwa komputera>]\n"
"\n"
"  permissions\n"
"\n"
"  logging [level <poziom dziennika>] [domains <domeny dziennika>]\n"
"\n"

#: ../clients/cli/general.c:380
#, c-format
msgid ""
"Usage: nmcli general status { help }\n"
"\n"
"Show overall status of NetworkManager.\n"
"'status' is the default action, which means 'nmcli gen' calls 'nmcli gen "
"status'\n"
"\n"
msgstr ""
"Użycie: nmcli general status { help }\n"
"\n"
"Wyświetla ogólny stan usługi NetworkManager.\n"
"„status” jest domyślnym działaniem, co oznacza, że „nmcli gen” wywołuje "
"„nmcli gen status”\n"
"\n"

#: ../clients/cli/general.c:389
#, c-format
msgid ""
"Usage: nmcli general hostname { ARGUMENTS | help }\n"
"\n"
"ARGUMENTS := [<hostname>]\n"
"\n"
"Get or change persistent system hostname.\n"
"With no arguments, this prints currently configured hostname. When you pass\n"
"a hostname, NetworkManager will set it as the new persistent system "
"hostname.\n"
"\n"
msgstr ""
"Użycie: nmcli general hostname { PARAMETRY | help }\n"
"\n"
"PARAMETRY := [<nazwa komputera>]\n"
"\n"
"Uzyskuje lub zmienia trwałą systemową nazwę komputera.\n"
"Bez podania parametrów spowoduje to wyświetlenie obecnie skonfigurowanej\n"
"nazwy komputera. Jeśli podano nazwę komputera, to usługa NetworkManager\n"
"ustawi ją jako nową trwałą systemową nazwę komputera.\n"
"\n"

#: ../clients/cli/general.c:401
#, c-format
msgid ""
"Usage: nmcli general permissions { help }\n"
"\n"
"Show caller permissions for authenticated operations.\n"
"\n"
msgstr ""
"Użycie: nmcli general permissions { help }\n"
"\n"
"Wyświetla uprawnienia dzwoniącego dla uwierzytelnionych działań.\n"
"\n"

#: ../clients/cli/general.c:409
#, c-format
msgid ""
"Usage: nmcli general logging { ARGUMENTS | help }\n"
"\n"
"ARGUMENTS := [level <log level>] [domains <log domains>]\n"
"\n"
"Get or change NetworkManager logging level and domains.\n"
"Without any argument current logging level and domains are shown. In order "
"to\n"
"change logging state, provide level and/or domain. Please refer to the man "
"page\n"
"for the list of possible logging domains.\n"
"\n"
msgstr ""
"Użycie: nmcli general logging { PARAMETRY | help }\n"
"\n"
"PARAMETRY := [level <poziom dziennika>] [domains <domeny dziennika>]\n"
"\n"
"Uzyskuje lub zmienia poziom i domeny dziennika usługi NetworkManager.\n"
"Bez podania żadnych parametrów spowoduje to wyświetlenie bieżącego poziomu\n"
"i domen dziennika. Aby zmienić stan dziennika, należy podać poziom i/lub\n"
"domenę. Lista możliwych domen dziennika znajduje się na stronie "
"podręcznika.\n"
"\n"

#: ../clients/cli/general.c:422
#, c-format
msgid ""
"Usage: nmcli networking { COMMAND | help }\n"
"\n"
"COMMAND := { [ on | off | connectivity ] }\n"
"\n"
"  on\n"
"\n"
"  off\n"
"\n"
"  connectivity [check]\n"
"\n"
msgstr ""
"Użycie: nmcli networking { POLECENIE | help }\n"
"\n"
"POLECENIE := { on | off | connectivity }\n"
"\n"
"  on\n"
"\n"
"  off\n"
"\n"
"  connectivity [check]\n"
"\n"

#: ../clients/cli/general.c:432
#, c-format
msgid ""
"Usage: nmcli networking on { help }\n"
"\n"
"Switch networking on.\n"
"\n"
msgstr ""
"Użycie: nmcli networking on { help }\n"
"\n"
"Włącza sieć.\n"
"\n"

#: ../clients/cli/general.c:440
#, c-format
msgid ""
"Usage: nmcli networking off { help }\n"
"\n"
"Switch networking off.\n"
"\n"
msgstr ""
"Użycie: nmcli networking off { help }\n"
"\n"
"Wyłącza sieć.\n"
"\n"

#: ../clients/cli/general.c:448
#, c-format
msgid ""
"Usage: nmcli networking connectivity { ARGUMENTS | help }\n"
"\n"
"ARGUMENTS := [check]\n"
"\n"
"Get network connectivity state.\n"
"The optional 'check' argument makes NetworkManager re-check the "
"connectivity.\n"
"\n"
msgstr ""
"Użycie: nmcli networking connectivity { PARAMETRY | help }\n"
"\n"
"PARAMETRY := [check]\n"
"\n"
"Uzyskuje stan łączności sieciowej.\n"
"Opcjonalny parametr „check” sprawia, że usługa NetworkManager ponownie\n"
"sprawdzi łączność.\n"
"\n"

#: ../clients/cli/general.c:460
#, c-format
msgid ""
"Usage: nmcli radio { COMMAND | help }\n"
"\n"
"COMMAND := { all | wifi | wwan }\n"
"\n"
"  all | wifi | wwan [ on | off ]\n"
"\n"
msgstr ""
"Użycie: nmcli radio { POLECENIE | help }\n"
"\n"
"POLECENIE := { all | wifi | wwan }\n"
"\n"
"  all | wifi | wwan [ on | off ]\n"
"\n"

#: ../clients/cli/general.c:469
#, c-format
msgid ""
"Usage: nmcli radio all { ARGUMENTS | help }\n"
"\n"
"ARGUMENTS := [on | off]\n"
"\n"
"Get status of all radio switches, or turn them on/off.\n"
"\n"
msgstr ""
"Użycie: nmcli radio all { PARAMETRY | help }\n"
"\n"
"PARAMETRY := [on | off]\n"
"\n"
"Uzyskuje stan wszystkich przełączników radia lub włącza/wyłącza je.\n"
"\n"

#: ../clients/cli/general.c:479
#, c-format
msgid ""
"Usage: nmcli radio wifi { ARGUMENTS | help }\n"
"\n"
"ARGUMENTS := [on | off]\n"
"\n"
"Get status of Wi-Fi radio switch, or turn it on/off.\n"
"\n"
msgstr ""
"Użycie: nmcli radio wifi { PARAMETRY | help }\n"
"\n"
"PARAMETRY := [on | off]\n"
"\n"
"Uzyskuje stan przełącznika radia Wi-Fi lub włącza/wyłącza go.\n"
"\n"

#: ../clients/cli/general.c:489
#, c-format
msgid ""
"Usage: nmcli radio wwan { ARGUMENTS | help }\n"
"\n"
"ARGUMENTS := [on | off]\n"
"\n"
"Get status of mobile broadband radio switch, or turn it on/off.\n"
"\n"
msgstr ""
"Użycie: nmcli radio wwan { PARAMETRY | help }\n"
"\n"
"PARAMETRY := [on | off]\n"
"\n"
"Uzyskuje stan przełącznika radia komórkowego lub włącza/wyłącza go.\n"
"\n"

#: ../clients/cli/general.c:499
#, c-format
msgid ""
"Usage: nmcli monitor\n"
"\n"
"Monitor NetworkManager changes.\n"
"Prints a line whenever a change occurs in NetworkManager\n"
"\n"
msgstr ""
"Użycie: nmcli monitor\n"
"\n"
"Monitoruje zmiany usługi NetworkManager.\n"
"Wyświetla wiersz, kiedy usługa NetworkManager ulegnie zmianie\n"
"\n"

#: ../clients/cli/general.c:528
msgid "NetworkManager status"
msgstr "Stan usługi NetworkManager"

#: ../clients/cli/general.c:532
#, c-format
msgid "Error: only these fields are allowed: %s"
msgstr "Błąd: tylko te pola są dozwolone: %s"

#: ../clients/cli/general.c:582
msgid "NetworkManager permissions"
msgstr "Uprawnienia usługi NetworkManager"

#: ../clients/cli/general.c:586
#, c-format
msgid "Error: 'general permissions': %s"
msgstr "Błąd: „general permissions”: %s"

#: ../clients/cli/general.c:674
msgid "NetworkManager logging"
msgstr "Dziennik usługi NetworkManager"

#: ../clients/cli/general.c:678
#, c-format
msgid "Error: 'general logging': %s"
msgstr "Błąd: „general logging”: %s"

#: ../clients/cli/general.c:760
#, c-format
msgid "Error: failed to set logging: %s"
msgstr "Błąd: ustawienie zapisywania w dzienniku się nie powiodło: %s"

#: ../clients/cli/general.c:777
#, c-format
msgid "Error: failed to set hostname: %s"
msgstr "Błąd: ustawienie nazwy komputera się nie powiodło: %s"

#: ../clients/cli/general.c:846
#, c-format
msgid "Error: '--fields' value '%s' is not valid here (allowed field: %s)"
msgstr "Błąd: wartość „--fields” „%s” jest nieprawidłowa (dozwolone pola: %s)"

#: ../clients/cli/general.c:871
#, c-format
msgid "Error: invalid '%s' argument: '%s' (use on/off)."
msgstr "Błąd: nieprawidłowy parametr „%s”: „%s” (należy użyć on/off)."

#. no arguments -> get current state
#: ../clients/cli/general.c:919 ../clients/cli/general.c:931
msgid "Connectivity"
msgstr "Łączność"

#: ../clients/cli/general.c:934
#, c-format
msgid "Error: 'networking' command '%s' is not valid."
msgstr "Błąd: polecenie „networking” „%s” jest nieprawidłowe."

#: ../clients/cli/general.c:948
msgid "Networking"
msgstr "Sieć"

#. no argument, show all radio switches
#: ../clients/cli/general.c:983
msgid "Radio switches"
msgstr "Przełączniki radiowe"

#. no argument, show current WiFi state
#: ../clients/cli/general.c:1013
msgid "Wi-Fi radio switch"
msgstr "Przełącznik radiowy Wi-Fi"

#. no argument, show current WWAN (mobile broadband) state
#: ../clients/cli/general.c:1040
msgid "WWAN radio switch"
msgstr "Przełącznik radiowy WWAN"

#: ../clients/cli/general.c:1089
msgid "NetworkManager has started"
msgstr "Uruchomiono usługę NetworkManager"

#: ../clients/cli/general.c:1089
msgid "NetworkManager has stopped"
msgstr "Zatrzymano usługę NetworkManager"

#: ../clients/cli/general.c:1100
#, c-format
msgid "Hostname set to '%s'\n"
msgstr "Ustawiono nazwę komputera na „%s”\n"

#: ../clients/cli/general.c:1115
#, c-format
msgid "'%s' is now the primary connection\n"
msgstr "„%s” jest teraz głównym połączeniem\n"

#: ../clients/cli/general.c:1117
#, c-format
msgid "There's no primary connection\n"
msgstr "Brak głównego połączenia\n"

#: ../clients/cli/general.c:1129
#, c-format
msgid "Connectivity is now '%s'\n"
msgstr "Łączność wynosi teraz „%s”\n"

#: ../clients/cli/general.c:1142
#, c-format
msgid "Networkmanager is now in the '%s' state\n"
msgstr "Usługa NetworkManager jest teraz w stanie „%s”\n"

#: ../clients/cli/general.c:1163
msgid "connection available"
msgstr "połączenie jest dostępne"

#: ../clients/cli/general.c:1165
msgid "connections available"
msgstr "połączenia są dostępne"

#: ../clients/cli/general.c:1183
msgid "autoconnect"
msgstr "łączenie automatyczne"

#: ../clients/cli/general.c:1185
msgid "fw missing"
msgstr "brak oprogramowana sprzętowego"

#: ../clients/cli/general.c:1190
msgid "plugin missing"
msgstr "brak wtyczki"

#: ../clients/cli/general.c:1195
msgid "sw"
msgstr "oprogramowanie"

#: ../clients/cli/general.c:1197
msgid "hw"
msgstr "sprzęt"

#: ../clients/cli/general.c:1202
msgid "iface"
msgstr "interfejs"

#: ../clients/cli/general.c:1205
msgid "port"
msgstr "port"

#: ../clients/cli/general.c:1208
msgid "mtu"
msgstr "MTU"

#: ../clients/cli/general.c:1225
msgid "master"
msgstr "master"

#: ../clients/cli/general.c:1229 ../clients/tui/nm-editor-utils.c:241
#: ../clients/tui/nmt-connect-connection-list.c:410
msgid "VPN"
msgstr "VPN"

#: ../clients/cli/general.c:1231
msgid "ip4 default"
msgstr "domyślne IPv4"

#: ../clients/cli/general.c:1233
msgid "ip6 default"
msgstr "domyślne IPv6"

#: ../clients/cli/general.c:1316
#, c-format
msgid "%s VPN connection"
msgstr "Połączenie VPN %s"

#: ../clients/cli/general.c:1386
#, c-format
msgid ""
"Use \"nmcli device show\" to get complete information about known devices "
"and\n"
"\"nmcli connection show\" to get an overview on active connection profiles.\n"
"\n"
"Consult nmcli(1) and nmcli-examples(5) manual pages for complete usage "
"details.\n"
msgstr ""
"Polecenie „nmcli device show” wyświetli pełne informacje o znanych\n"
"urządzeniach, a „nmcli connection show” wyświetli przegląd aktywnych\n"
"profili połączeń.\n"
"\n"
"Strony podręcznika nmcli(1) i nmcli-examples(5) zawierają pełne informacje\n"
"o użyciu.\n"

#: ../clients/cli/general.c:1407
#, c-format
msgid "Error: 'monitor' command '%s' is not valid."
msgstr "Błąd: polecenie „monitor” „%s” jest nieprawidłowe."

#: ../clients/cli/general.c:1419
msgid "Networkmanager is not running (waiting for it)\n"
msgstr ""
"Usługa NetworkManager nie jest uruchomiona (oczekiwanie na uruchomienie)\n"

#: ../clients/cli/nmcli.c:186
#, c-format
msgid ""
"Usage: nmcli [OPTIONS] OBJECT { COMMAND | help }\n"
"\n"
"OPTIONS\n"
"  -t[erse]                                       terse output\n"
"  -p[retty]                                      pretty output\n"
"  -m[ode] tabular|multiline                      output mode\n"
"  -c[olors] auto|yes|no                          whether to use colors in "
"output\n"
"  -f[ields] <field1,field2,...>|all|common       specify fields to output\n"
"  -g[et-values] <field1,field2,...>|all|common   shortcut for -m tabular -t -"
"f\n"
"  -e[scape] yes|no                               escape columns separators "
"in values\n"
"  -a[sk]                                         ask for missing parameters\n"
"  -s[how-secrets]                                allow displaying passwords\n"
"  -w[ait] <seconds>                              set timeout waiting for "
"finishing operations\n"
"  -v[ersion]                                     show program version\n"
"  -h[elp]                                        print this help\n"
"\n"
"OBJECT\n"
"  g[eneral]       NetworkManager's general status and operations\n"
"  n[etworking]    overall networking control\n"
"  r[adio]         NetworkManager radio switches\n"
"  c[onnection]    NetworkManager's connections\n"
"  d[evice]        devices managed by NetworkManager\n"
"  a[gent]         NetworkManager secret agent or polkit agent\n"
"  m[onitor]       monitor NetworkManager changes\n"
"\n"
msgstr ""
"Użycie: nmcli [OPCJE] OBIEKT { POLECENIE | help }\n"
"\n"
"OPCJE\n"
"  -t[erse]                                       zwięzłe wyjście\n"
"  -p[retty]                                      sformatowane wyjście\n"
"  -m[ode] tabular|multiline                      tryb wyjścia\n"
"  -c[olors] auto|yes|no                          czy używać kolorów "
"w wyjściu\n"
"  -f[ields] <pole1,pole2,…>|all|common           określa pola do wyjścia\n"
"  -g[et-values] <pole1,pole2,…>|all|common       skrót do „-m tabular -t -"
"f”\n"
"  -e[scape] yes|no                               modyfikuje separatory "
"kolumn\n"
"                                                 w wartościach\n"
"  -a[sk]                                         pyta o brakujące parametry\n"
"  -s[how-secrets]                                zezwala na wyświetlanie "
"haseł\n"
"  -w[ait] <sekundy>                              ustawia czas oczekiwania\n"
"                                                 na ukończenie działań\n"
"  -v[ersion]                                     wyświetla wersję usługi\n"
"  -h[elp]                                        wyświetla tę pomoc\n"
"\n"
"OBIEKT\n"
"  g[eneral]       ogólny stan i działania usługi NetworkManager\n"
"  n[etworking]    ogólne sterowanie siecią\n"
"  r[adio]         przełączniki radiowe usługi NetworkManager\n"
"  c[onnection]    połączenia usługi NetworkManager\n"
"  d[evice]        urządzenia zarządzane przez usługę NetworkManager\n"
"  a[gent]         agent haseł lub agent polkit usługi NetworkManager\n"
"  m[onitor]       monitoruje zmiany usługi NetworkManager\n"
"\n"

#: ../clients/cli/nmcli.c:265
#, c-format
msgid "Error: missing argument for '%s' option."
msgstr "Błąd: brak parametru dla opcji „%s”."

#: ../clients/cli/nmcli.c:313
#, c-format
msgid "Error: Option '--terse' is specified the second time."
msgstr "Błąd: opcja „--terse” został podana po raz drugi."

#: ../clients/cli/nmcli.c:318
#, c-format
msgid "Error: Option '--terse' is mutually exclusive with '--pretty'."
msgstr "Błąd: opcja „--terse” jest wzajemnie wykluczająca z opcją „--pretty”."

#: ../clients/cli/nmcli.c:326
#, c-format
msgid "Error: Option '--pretty' is specified the second time."
msgstr "Błąd: opcja „--pretty” został podana po raz drugi."

#: ../clients/cli/nmcli.c:331
#, c-format
msgid "Error: Option '--pretty' is mutually exclusive with '--terse'."
msgstr "Błąd: opcja „--pretty” jest wzajemnie wykluczająca z opcją „--terse”."

#: ../clients/cli/nmcli.c:346
#, c-format
msgid "Error: '%s' is not a valid argument for '%s' option."
msgstr "Błąd: „%s” nie jest prawidłowym parametrem dla opcji „%s”."

#: ../clients/cli/nmcli.c:360 ../clients/cli/nmcli.c:372
#, c-format
msgid "Error: '%s' is not valid argument for '%s' option."
msgstr "Błąd: „%s” nie jest prawidłowym parametrem dla opcji „%s”."

#: ../clients/cli/nmcli.c:396
#, c-format
msgid "Error: '%s' is not a valid timeout."
msgstr "Błąd: „%s” nie jest prawidłowym czasem oczekiwania."

#: ../clients/cli/nmcli.c:403
#, c-format
msgid "nmcli tool, version %s\n"
msgstr "narzędzie nmcli, wersja %s\n"

#: ../clients/cli/nmcli.c:411
#, c-format
msgid "Error: Option '%s' is unknown, try 'nmcli -help'."
msgstr ""
"Błąd: opcja „%s” jest nieznana. Można spróbować polecenie „nmcli help”."

#: ../clients/cli/nmcli.c:457 ../clients/cli/nmcli.c:464
#, c-format
msgid "Error: nmcli terminated by signal %s (%d)\n"
msgstr "Błąd: nmcli zostało zakończone sygnałem %s (%d)\n"

#: ../clients/cli/nmcli.c:562
msgid "Success"
msgstr "Powodzenie"

#: ../clients/cli/polkit-agent.c:68
#, c-format
msgid "Authentication message: %s\n"
msgstr "Komunikat uwierzytelnienia: %s\n"

#: ../clients/cli/polkit-agent.c:74
#, c-format
msgid "Authentication error: %s\n"
msgstr "Błąd uwierzytelnienia: %s\n"

#: ../clients/cli/polkit-agent.c:120
#, c-format
msgid "Warning: polkit agent initialization failed: %s\n"
msgstr "Ostrzeżenie: zainicjowanie agenta polkit się nie powiodło: %s\n"

#: ../clients/cli/settings.c:46
#, c-format
msgid "Do you also want to set '%s' to '%s'? [yes]: "
msgstr "Ustawić „%s” na „%s”? [yes]: "

#: ../clients/cli/settings.c:48
#, c-format
msgid "Do you also want to clear '%s'? [yes]: "
msgstr "Wyczyścić „%s”? [yes]: "

#: ../clients/cli/settings.c:224
#, c-format
msgid ""
"Warning: %s.%s set to '%s', but it might be ignored in infrastructure mode\n"
msgstr ""
"Ostrzeżenie: ustawiono %s.%s na „%s”, ale może zostać zignorowane w trybie "
"infrastruktury\n"

#: ../clients/cli/settings.c:243
#, c-format
msgid "Warning: setting %s.%s requires removing ipv4 and ipv6 settings\n"
msgstr "Ostrzeżenie: ustawienie %s.%s wymaga usunięcia ustawień IPv4 i IPv6\n"

#: ../clients/cli/settings.c:245
msgid "Do you want to remove them? [yes] "
msgstr "Usunąć je? [yes] "

#: ../clients/cli/settings.c:330
#, c-format
msgid "Warning: %s is not an UUID of any existing connection profile\n"
msgstr ""
"Ostrzeżenie: %s nie jest UUID żadnego istniejącego profilu połączenia\n"

#: ../clients/cli/settings.c:335 ../clients/cli/settings.c:348
#, c-format
msgid "'%s' is not a VPN connection profile"
msgstr "„%s” nie jest profilem połączenia VPN"

#: ../clients/cli/settings.c:342
#, c-format
msgid "'%s' is not a name of any exiting profile"
msgstr "„%s” nie jest nazwą żadnego istniejącego profilu"

#: ../clients/cli/settings.c:382
#, c-format
msgid "Warning: %s\n"
msgstr "Ostrzeżenie: %s\n"

#: ../clients/cli/settings.c:385
#, c-format
msgid "Info: %s\n"
msgstr "Informacje: %s\n"

#: ../clients/cli/settings.c:477
msgid "don't know how to get the property value"
msgstr "nie wiadomo, jak uzyskać wartość właściwości"

#: ../clients/cli/settings.c:567 ../clients/cli/settings.c:609
msgid "the property can't be changed"
msgstr "nie można zmieniać tej właściwości"

#: ../clients/cli/settings.c:729
msgid "[NM property description]"
msgstr "[opis właściwości NM]"

#: ../clients/cli/settings.c:739
msgid "[nmcli specific description]"
msgstr "[konkretny opis nmcli]"

#: ../clients/cli/utils.c:328
#, c-format
msgid "Error: Argument '%s' was expected, but '%s' provided."
msgstr "Błąd: oczekiwano parametru „%s”, ale podano „%s”."

#: ../clients/cli/utils.c:331
#, c-format
msgid "Error: Unexpected argument '%s'"
msgstr "Błąd: nieoczekiwany parametr „%s”"

#: ../clients/cli/utils.c:804
#, c-format
msgid "invalid field '%s%s%s'; no such field"
msgstr "nieprawidłowe pole „%s%s%s”; nie ma takiego pola"

#: ../clients/cli/utils.c:808
#, c-format
msgid "invalid field '%s%s%s'; allowed fields: [%s]"
msgstr "nieprawidłowe pole „%s%s%s”; dozwolone pola: [%s]"

#: ../clients/cli/utils.c:881
#, c-format
msgid "failure to select field"
msgstr "wybranie pola się nie powiodło"

#: ../clients/cli/utils.c:1469
#, c-format
msgid "Error reading nmcli output: %s\n"
msgstr "Błąd podczas odczytywania wyjścia nmcli: %s\n"

#: ../clients/cli/utils.c:1474
#, c-format
msgid "Error writing nmcli output: %s\n"
msgstr "Błąd podczas zapisywania wyjścia nmcli: %s\n"

#: ../clients/cli/utils.c:1498
#, c-format
msgid "Failed to create pager pipe: %s\n"
msgstr "Utworzenie potoku pagera się nie powiodło: %s\n"

#: ../clients/cli/utils.c:1506
#, c-format
msgid "Failed to fork pager: %s\n"
msgstr "Rozdzielenie pagera się nie powiodło: %s\n"

#: ../clients/cli/utils.c:1552 ../clients/cli/utils.c:1554
#, c-format
msgid "Failed to duplicate pager pipe: %s\n"
msgstr "Powielenie potoku pagera się nie powiodło: %s\n"

#. Translators: the first %s is the partial value entered by
#. * the user, the second %s a list of compatible values.
#.
#: ../clients/common/nm-client-utils.c:75
#: ../clients/common/nm-client-utils.c:106
#, c-format
msgid "'%s' is ambiguous (%s)"
msgstr "„%s” jest niejednoznaczne (%s)"

#: ../clients/common/nm-client-utils.c:85
#, c-format
msgid "'%s' is not valid; use [%s] or [%s]"
msgstr "„%s” jest nieprawidłowe; należy użyć [%s] lub [%s]"

#: ../clients/common/nm-client-utils.c:118
#, c-format
msgid "'%s' is not valid; use [%s], [%s] or [%s]"
msgstr "„%s” jest nieprawidłowe; należy użyć [%s], [%s] lub [%s]"

#: ../clients/common/nm-client-utils.c:155
#, c-format
msgid "'%s' is ambiguous (%s x %s)"
msgstr "„%s” jest niejednoznaczne (%s x %s)"

#: ../clients/common/nm-client-utils.c:167
#, c-format
msgid "missing name, try one of [%s]"
msgstr "brak nazwy, należy spróbować jednej z [%s]"

#: ../clients/common/nm-client-utils.c:223
msgid "unmanaged"
msgstr "niezarządzane"

#: ../clients/common/nm-client-utils.c:225
msgid "unavailable"
msgstr "niedostępne"

#: ../clients/common/nm-client-utils.c:229
msgid "connecting (prepare)"
msgstr "łączenie (przygotowanie)"

#: ../clients/common/nm-client-utils.c:231
msgid "connecting (configuring)"
msgstr "łączenie (konfigurowanie)"

#: ../clients/common/nm-client-utils.c:233
msgid "connecting (need authentication)"
msgstr "łączenie (wymaga uwierzytelnienia)"

#: ../clients/common/nm-client-utils.c:235
msgid "connecting (getting IP configuration)"
msgstr "łączenie (pobieranie konfiguracji adresu IP)"

#: ../clients/common/nm-client-utils.c:237
msgid "connecting (checking IP connectivity)"
msgstr "łączenie (sprawdzanie łączności IP)"

#: ../clients/common/nm-client-utils.c:239
msgid "connecting (starting secondary connections)"
msgstr "łączenie (uruchamianie drugorzędnych połączeń)"

#: ../clients/common/nm-client-utils.c:245
msgid "connection failed"
msgstr "połączenie się nie powiodło"

#: ../clients/common/nm-client-utils.c:262
msgid "yes (guessed)"
msgstr "tak (prawdopodobnie)"

#: ../clients/common/nm-client-utils.c:264
msgid "no (guessed)"
msgstr "nie (prawdopodobnie)"

#: ../clients/common/nm-client-utils.c:277
msgid "No reason given"
msgstr "Nie podano przyczyny"

#: ../clients/common/nm-client-utils.c:281
msgid "Device is now managed"
msgstr "Urządzenie jest teraz zarządzane"

#: ../clients/common/nm-client-utils.c:283
msgid "Device is now unmanaged"
msgstr "Urządzenie nie jest teraz zarządzane"

#: ../clients/common/nm-client-utils.c:285
msgid "The device could not be readied for configuration"
msgstr "Urządzenie nie może zostać odczytane do konfiguracji"

#: ../clients/common/nm-client-utils.c:287
msgid ""
"IP configuration could not be reserved (no available address, timeout, etc.)"
msgstr ""
"Konfiguracja IP nie mogła zostać zastrzeżona (brak dostępnego adresu, czasu "
"oczekiwania itp.)"

#: ../clients/common/nm-client-utils.c:289
msgid "The IP configuration is no longer valid"
msgstr "Konfiguracja IP nie jest już prawidłowa"

#: ../clients/common/nm-client-utils.c:291
msgid "Secrets were required, but not provided"
msgstr "Hasła są wymagane, ale nie zostały podane"

#: ../clients/common/nm-client-utils.c:293
msgid "802.1X supplicant disconnected"
msgstr "Rozłączono suplikanta 802.1X"

#: ../clients/common/nm-client-utils.c:295
msgid "802.1X supplicant configuration failed"
msgstr "Konfiguracja suplikanta 802.1X się nie powiodła"

#: ../clients/common/nm-client-utils.c:297
msgid "802.1X supplicant failed"
msgstr "Suplikant 802.1X się nie powiódł"

#: ../clients/common/nm-client-utils.c:299
msgid "802.1X supplicant took too long to authenticate"
msgstr "Suplikant 802.1X za długo się uwierzytelniał"

#: ../clients/common/nm-client-utils.c:301
msgid "PPP service failed to start"
msgstr "Uruchomienie usługi PPP się nie powiodło"

#: ../clients/common/nm-client-utils.c:303
msgid "PPP service disconnected"
msgstr "Rozłączono z usługą PPP"

#: ../clients/common/nm-client-utils.c:305
msgid "PPP failed"
msgstr "Usługa PPP się nie powiodła"

#: ../clients/common/nm-client-utils.c:307
msgid "DHCP client failed to start"
msgstr "Uruchomienie klienta DHCP się nie powiodło"

#: ../clients/common/nm-client-utils.c:309
msgid "DHCP client error"
msgstr "Błąd klienta DHCP"

#: ../clients/common/nm-client-utils.c:311
msgid "DHCP client failed"
msgstr "Klient DHCP się nie powiódł"

#: ../clients/common/nm-client-utils.c:313
msgid "Shared connection service failed to start"
msgstr "Uruchomienie usługi udostępniania połączenia się nie powiodło"

#: ../clients/common/nm-client-utils.c:315
msgid "Shared connection service failed"
msgstr "Usługa udostępniania połączenia się nie powiodła"

#: ../clients/common/nm-client-utils.c:317
msgid "AutoIP service failed to start"
msgstr "Uruchomienie usługi AutoIP się nie powiodło"

#: ../clients/common/nm-client-utils.c:319
msgid "AutoIP service error"
msgstr "Błąd usługi AutoIP"

#: ../clients/common/nm-client-utils.c:321
msgid "AutoIP service failed"
msgstr "Usługa AutoIP się nie powiodła"

#: ../clients/common/nm-client-utils.c:323
msgid "The line is busy"
msgstr "Linia jest zajęta"

#: ../clients/common/nm-client-utils.c:325
msgid "No dial tone"
msgstr "Brak sygnału telefonicznego"

#: ../clients/common/nm-client-utils.c:327
msgid "No carrier could be established"
msgstr "Nie można ustanowić operatora"

#: ../clients/common/nm-client-utils.c:329
msgid "The dialing request timed out"
msgstr "Żądanie zadzwonienia przekroczyło czas oczekiwania"

#: ../clients/common/nm-client-utils.c:331
msgid "The dialing attempt failed"
msgstr "Próba zadzwonienia się nie powiodła"

#: ../clients/common/nm-client-utils.c:333
msgid "Modem initialization failed"
msgstr "Zainicjowanie modemu się nie powiodło"

#: ../clients/common/nm-client-utils.c:335
msgid "Failed to select the specified APN"
msgstr "Wybranie podanego APN się nie powiodło"

#: ../clients/common/nm-client-utils.c:337
msgid "Not searching for networks"
msgstr "Sieci nie są wyszukiwane"

#: ../clients/common/nm-client-utils.c:339
msgid "Network registration denied"
msgstr "Odmówiono rejestracji sieci"

#: ../clients/common/nm-client-utils.c:341
msgid "Network registration timed out"
msgstr "Przekroczono czas oczekiwania rejestracji sieci"

#: ../clients/common/nm-client-utils.c:343
msgid "Failed to register with the requested network"
msgstr "Zarejestrowanie w żądanej sieci się nie powiodło"

#: ../clients/common/nm-client-utils.c:345
msgid "PIN check failed"
msgstr "Sprawdzenie kodu PIN się nie powiodło"

#: ../clients/common/nm-client-utils.c:347
msgid "Necessary firmware for the device may be missing"
msgstr "Brak wymaganego oprogramowania sprzętowego dla urządzenia"

#: ../clients/common/nm-client-utils.c:349
msgid "The device was removed"
msgstr "Usunięto urządzenie"

#: ../clients/common/nm-client-utils.c:351
msgid "NetworkManager went to sleep"
msgstr "Uśpiono usługę NetworkManager"

#: ../clients/common/nm-client-utils.c:353
msgid "The device's active connection disappeared"
msgstr "Aktywne połączenie urządzenia zniknęło"

#: ../clients/common/nm-client-utils.c:355
msgid "Device disconnected by user or client"
msgstr "Urządzenie zostało rozłączone przez użytkownika lub klienta"

#: ../clients/common/nm-client-utils.c:357
msgid "Carrier/link changed"
msgstr "Zmieniono operatora/łącze"

#: ../clients/common/nm-client-utils.c:359
msgid "The device's existing connection was assumed"
msgstr "Przyjęto istniejące połączenie urządzenia"

#: ../clients/common/nm-client-utils.c:361
msgid "The supplicant is now available"
msgstr "Suplikant jest teraz dostępny"

#: ../clients/common/nm-client-utils.c:363
msgid "The modem could not be found"
msgstr "Nie można odnaleźć modemu"

#: ../clients/common/nm-client-utils.c:365
msgid "The Bluetooth connection failed or timed out"
msgstr ""
"Połączenie Bluetooth się nie powiodło lub przekroczyło czas oczekiwania"

#: ../clients/common/nm-client-utils.c:367
msgid "GSM Modem's SIM card not inserted"
msgstr "Karta SIM modemu GSM nie została włożona"

#: ../clients/common/nm-client-utils.c:369
msgid "GSM Modem's SIM PIN required"
msgstr "Wymagany jest kod PIN karty SIM modemu GSM"

#: ../clients/common/nm-client-utils.c:371
msgid "GSM Modem's SIM PUK required"
msgstr "Wymagany jest kod PUK karty SIM modemu GSM"

#: ../clients/common/nm-client-utils.c:373
msgid "GSM Modem's SIM wrong"
msgstr "Karta SIM modemu GSM jest błędna"

#: ../clients/common/nm-client-utils.c:375
msgid "InfiniBand device does not support connected mode"
msgstr "Urządzenie InfiniBand nie obsługuje trybu połączonego"

#: ../clients/common/nm-client-utils.c:377
msgid "A dependency of the connection failed"
msgstr "Zależność połączenia się nie powiodła"

#: ../clients/common/nm-client-utils.c:379
msgid "A problem with the RFC 2684 Ethernet over ADSL bridge"
msgstr "Problem z mostkiem ethernetowym RFC 2684 na ADSL"

#: ../clients/common/nm-client-utils.c:381
msgid "ModemManager is unavailable"
msgstr "Usługa ModemManager jest niedostępna"

#: ../clients/common/nm-client-utils.c:383
msgid "The Wi-Fi network could not be found"
msgstr "Nie można odnaleźć sieci Wi-Fi"

#: ../clients/common/nm-client-utils.c:385
msgid "A secondary connection of the base connection failed"
msgstr "Drugorzędne połączenie połączenia podstawowego się nie powiodło"

#: ../clients/common/nm-client-utils.c:387
msgid "DCB or FCoE setup failed"
msgstr "Ustawienie DCB lub FCoE się nie powiodło"

#: ../clients/common/nm-client-utils.c:389
msgid "teamd control failed"
msgstr "kontrola teamd się nie powiodła"

#: ../clients/common/nm-client-utils.c:391
msgid "Modem failed or no longer available"
msgstr "Modem się nie powiódł lub nie jest już dostępny"

#: ../clients/common/nm-client-utils.c:393
msgid "Modem now ready and available"
msgstr "Modem jest teraz gotowy i dostępny"

#: ../clients/common/nm-client-utils.c:395
msgid "SIM PIN was incorrect"
msgstr "Kod PIN karty SIM był niepoprawny"

#: ../clients/common/nm-client-utils.c:397
msgid "New connection activation was enqueued"
msgstr "Dodano aktywację nowego połączenia do kolejki"

#: ../clients/common/nm-client-utils.c:399
msgid "The device's parent changed"
msgstr "Zmieniono urządzenie nadrzędne urządzenia"

#: ../clients/common/nm-client-utils.c:401
msgid "The device parent's management changed"
msgstr "Zmieniono zarządzanie urządzenia nadrzędnego urządzenia"

#: ../clients/common/nm-client-utils.c:404
msgid "OpenVSwitch database connection failed"
msgstr "Połączenie z bazą danych OpenVSwitch się nie powiodło"

#. TRANSLATORS: Unknown reason for a device state change (NMDeviceStateReason)
#. TRANSLATORS: Unknown reason for a connection state change (NMActiveConnectionStateReason)
#: ../clients/common/nm-client-utils.c:408
#: ../clients/common/nm-client-utils.c:447 ../libnm-glib/nm-device.c:1860
#: ../libnm/nm-device.c:1572
msgid "Unknown"
msgstr "Nieznane"

#: ../clients/common/nm-client-utils.c:416
msgid "Unknown reason"
msgstr "Nieznana przyczyna"

#: ../clients/common/nm-client-utils.c:418
msgid "The connection was disconnected"
msgstr "Połączenie zostało rozłączone"

#: ../clients/common/nm-client-utils.c:420
msgid "Disconnected by user"
msgstr "Rozłączono przez użytkownika"

#: ../clients/common/nm-client-utils.c:422
msgid "The base network connection was interrupted"
msgstr "Przerwano podstawowe połączenie sieciowe"

#: ../clients/common/nm-client-utils.c:424
msgid "The VPN service stopped unexpectedly"
msgstr "Usługa VPN została nieoczekiwanie zatrzymana"

#: ../clients/common/nm-client-utils.c:426
msgid "The VPN service returned invalid configuration"
msgstr "Usługa VPN zwróciła nieprawidłową konfigurację"

#: ../clients/common/nm-client-utils.c:428
msgid "The connection attempt timed out"
msgstr "Próba połączenia przekroczyła czas oczekiwania"

#: ../clients/common/nm-client-utils.c:430
msgid "The VPN service did not start in time"
msgstr "Usługa VPN nie została uruchomiona na czas"

#: ../clients/common/nm-client-utils.c:432
msgid "The VPN service failed to start"
msgstr "Uruchomienie usługi VPN się nie powiodło"

#: ../clients/common/nm-client-utils.c:434
msgid "No valid secrets"
msgstr "Brak prawidłowych haseł"

#: ../clients/common/nm-client-utils.c:436
msgid "Invalid secrets"
msgstr "Nieprawidłowe hasła"

#: ../clients/common/nm-client-utils.c:438
msgid "The connection was removed"
msgstr "Usunięto połączenie"

#: ../clients/common/nm-client-utils.c:440
msgid "Master connection failed"
msgstr "Główne połączenie się nie powiodło"

#: ../clients/common/nm-client-utils.c:442
msgid "Could not create a software link"
msgstr "Nie można utworzyć łącza programowego"

#: ../clients/common/nm-client-utils.c:444
msgid "The device disappeared"
msgstr "Urządzenie zniknęło"
>>>>>>> 1e02ee4d

#: ../clients/common/settings-docs.c.in:9
msgid ""
"Wireless channel to use for the Wi-Fi connection.  The device will only join "
"(or create for Ad-Hoc networks) a Wi-Fi network on the specified channel.  "
"Because channel numbers overlap between bands, this property also requires "
"the \"band\" property to be set."
msgstr ""

#: ../clients/common/settings-docs.c.in:10
msgid ""
"If specified, request that the device use this MAC address instead. This is "
"known as MAC cloning or spoofing. Beside explicitly specifying a MAC "
"address, the special values \"preserve\", \"permanent\", \"random\" and "
"\"stable\" are supported. \"preserve\" means not to touch the MAC address on "
"activation. \"permanent\" means to use the permanent hardware address of the "
"device. \"random\" creates a random MAC address on each connect. \"stable\" "
"creates a hashed MAC address based on connection.stable-id and a machine "
"dependent key. If unspecified, the value can be overwritten via global "
"defaults, see manual of NetworkManager.conf. If still unspecified, it "
"defaults to \"preserve\" (older versions of NetworkManager may use a "
"different default value). On D-Bus, this field is expressed as \"assigned-"
"mac-address\" or the deprecated \"cloned-mac-address\"."
msgstr ""

#: ../clients/common/settings-docs.c.in:11
#: ../clients/common/settings-docs.c.in:92
msgid ""
"With \"cloned-mac-address\" setting \"random\" or \"stable\", by default all "
"bits of the MAC address are scrambled and a locally-administered, unicast "
"MAC address is created. This property allows to specify that certain bits "
"are fixed. Note that the least significant bit of the first MAC address will "
"always be unset to create a unicast MAC address. If the property is NULL, it "
"is eligible to be overwritten by a default connection setting. If the value "
"is still NULL or an empty string, the default is to create a locally-"
"administered, unicast MAC address. If the value contains one MAC address, "
"this address is used as mask. The set bits of the mask are to be filled with "
"the current MAC address of the device, while the unset bits are subject to "
"randomization. Setting \"FE:FF:FF:00:00:00\" means to preserve the OUI of "
"the current MAC address and only randomize the lower 3 bytes using the "
"\"random\" or \"stable\" algorithm. If the value contains one additional MAC "
"address after the mask, this address is used instead of the current MAC "
"address to fill the bits that shall not be randomized. For example, a value "
"of \"FE:FF:FF:00:00:00 68:F7:28:00:00:00\" will set the OUI of the MAC "
"address to 68:F7:28, while the lower bits are randomized. A value of "
"\"02:00:00:00:00:00 00:00:00:00:00:00\" will create a fully scrambled "
"globally-administered, burned-in MAC address. If the value contains more "
"than one additional MAC addresses, one of them is chosen randomly. For "
"example, \"02:00:00:00:00:00 00:00:00:00:00:00 02:00:00:00:00:00\" will "
"create a fully scrambled MAC address, randomly locally or globally "
"administered."
msgstr ""

#: ../clients/common/settings-docs.c.in:12
msgid ""
"If TRUE, indicates this network is a non-broadcasting network that hides its "
"SSID.  In this case various workarounds may take place, such as probe-"
"scanning the SSID for more reliable network discovery.  However, these "
"workarounds expose inherent insecurities with hidden SSID networks, and thus "
"hidden SSID networks should be used with caution."
msgstr ""

<<<<<<< HEAD
#: ../clients/common/settings-docs.c.in:13
msgid ""
"If specified, this connection will only apply to the Wi-Fi device whose "
"permanent MAC address matches. This property does not change the MAC address "
"of the device (i.e. MAC spoofing)."
msgstr ""

#: ../clients/common/settings-docs.c.in:14
msgid ""
"A list of permanent MAC addresses of Wi-Fi devices to which this connection "
"should never apply.  Each MAC address should be given in the standard hex-"
"digits-and-colons notation (eg \"00:11:22:33:44:55\")."
msgstr ""

#: ../clients/common/settings-docs.c.in:15
=======
#: ../clients/common/nm-meta-setting-desc.c:101
#: ../clients/common/nm-meta-setting-desc.c:157
#, c-format
msgid "invalid prefix '%s'; <1-%d> allowed"
msgstr "nieprawidłowy przedrostek „%s”; dozwolone <1-%d>"

#: ../clients/common/nm-meta-setting-desc.c:109
#, c-format
msgid "invalid IP address: %s"
msgstr "nieprawidłowy adres IP: %s"

#: ../clients/common/nm-meta-setting-desc.c:134
>>>>>>> 1e02ee4d
msgid ""
"One of NM_SETTING_MAC_RANDOMIZATION_DEFAULT (0) (never randomize unless the "
"user has set a global default to randomize and the supplicant supports "
"randomization),  NM_SETTING_MAC_RANDOMIZATION_NEVER (1) (never randomize the "
"MAC address), or NM_SETTING_MAC_RANDOMIZATION_ALWAYS (2) (always randomize "
"the MAC address). This property is deprecated for 'cloned-mac-address'. "
"Deprecated: 1"
msgstr ""

<<<<<<< HEAD
#: ../clients/common/settings-docs.c.in:16
msgid ""
"Wi-Fi network mode; one of \"infrastructure\", \"adhoc\" or \"ap\".  If "
"blank, infrastructure is assumed."
msgstr ""

#: ../clients/common/settings-docs.c.in:17
#: ../clients/common/settings-docs.c.in:95
msgid ""
"If non-zero, only transmit packets of the specified size or smaller, "
"breaking larger packets up into multiple Ethernet frames."
msgstr ""

#: ../clients/common/settings-docs.c.in:19
msgid ""
"One of NM_SETTING_WIRELESS_POWERSAVE_DISABLE (2) (disable Wi-Fi power "
"saving), NM_SETTING_WIRELESS_POWERSAVE_ENABLE (3) (enable Wi-Fi power "
"saving), NM_SETTING_WIRELESS_POWERSAVE_IGNORE (1) (don't touch currently "
"configure setting) or NM_SETTING_WIRELESS_POWERSAVE_DEFAULT (0) (use the "
"globally configured value). All other values are reserved."
msgstr ""

#: ../clients/common/settings-docs.c.in:20
msgid ""
"If non-zero, directs the device to only use the specified bitrate for "
"communication with the access point.  Units are in Kb/s, ie 5500 = 5.5 Mbit/"
"s.  This property is highly driver dependent and not all devices support "
"setting a static bitrate."
=======
#: ../clients/common/nm-meta-setting-desc.c:168
#, c-format
msgid "the next hop ('%s') must be first"
msgstr "następny krok („%s”) musi być pierwszy"

#: ../clients/common/nm-meta-setting-desc.c:174
#, c-format
msgid "the metric ('%s') must be before attributes"
msgstr "parametry („%s”) muszą być przed atrybutami"

#: ../clients/common/nm-meta-setting-desc.c:214
#, c-format
msgid "invalid route: %s. %s"
msgstr "nieprawidłowa trasa: %s. %s"

#: ../clients/common/nm-meta-setting-desc.c:226
msgid "default route cannot be added (NetworkManager handles it by itself)"
>>>>>>> 1e02ee4d
msgstr ""

<<<<<<< HEAD
#: ../clients/common/settings-docs.c.in:21
msgid ""
"A list of BSSIDs (each BSSID formatted as a MAC address like "
"\"00:11:22:33:44:55\") that have been detected as part of the Wi-Fi "
"network.  NetworkManager internally tracks previously seen BSSIDs. The "
"property is only meant for reading and reflects the BSSID list of "
"NetworkManager. The changes you make to this property will not be preserved."
msgstr ""

#: ../clients/common/settings-docs.c.in:22
#, fuzzy
msgid "SSID of the Wi-Fi network. Must be specified."
msgstr "Nie można odnaleźć sieci Wi-Fi"

#: ../clients/common/settings-docs.c.in:23
msgid ""
"If non-zero, directs the device to use the specified transmit power. Units "
"are dBm.  This property is highly driver dependent and not all devices "
"support setting a static transmit power."
msgstr ""

#: ../clients/common/settings-docs.c.in:24
msgid ""
"When WEP is used (ie, key-mgmt = \"none\" or \"ieee8021x\") indicate the "
"802.11 authentication algorithm required by the AP here.  One of \"open\" "
"for Open System, \"shared\" for Shared Key, or \"leap\" for Cisco LEAP.  "
"When using Cisco LEAP (ie, key-mgmt = \"ieee8021x\" and auth-alg = \"leap\") "
"the \"leap-username\" and \"leap-password\" properties must be specified."
msgstr ""

#: ../clients/common/settings-docs.c.in:25
msgid ""
"A list of group/broadcast encryption algorithms which prevents connections "
"to Wi-Fi networks that do not utilize one of the algorithms in the list.  "
"For maximum compatibility leave this property empty.  Each list element may "
"be one of \"wep40\", \"wep104\", \"tkip\", or \"ccmp\"."
msgstr ""

#: ../clients/common/settings-docs.c.in:26
msgid ""
"Key management used for the connection.  One of \"none\" (WEP), \"ieee8021x"
"\" (Dynamic WEP), \"wpa-none\" (Ad-Hoc WPA-PSK), \"wpa-psk\" (infrastructure "
"WPA-PSK), or \"wpa-eap\" (WPA-Enterprise).  This property must be set for "
"any Wi-Fi connection that uses security."
msgstr ""

#: ../clients/common/settings-docs.c.in:27
msgid ""
"The login password for legacy LEAP connections (ie, key-mgmt = \"ieee8021x\" "
"and auth-alg = \"leap\")."
msgstr ""

#: ../clients/common/settings-docs.c.in:28
msgid "Flags indicating how to handle the \"leap-password\" property."
msgstr ""

#: ../clients/common/settings-docs.c.in:29
msgid ""
"The login username for legacy LEAP connections (ie, key-mgmt = \"ieee8021x\" "
"and auth-alg = \"leap\")."
msgstr ""

#: ../clients/common/settings-docs.c.in:31
msgid ""
"A list of pairwise encryption algorithms which prevents connections to Wi-Fi "
"networks that do not utilize one of the algorithms in the list. For maximum "
"compatibility leave this property empty.  Each list element may be one of "
"\"tkip\" or \"ccmp\"."
msgstr ""

#: ../clients/common/settings-docs.c.in:32
msgid ""
"Indicates whether Protected Management Frames (802.11w) must be enabled for "
"the connection.  One of NM_SETTING_WIRELESS_SECURITY_PMF_DEFAULT (0) (use "
"global default value), NM_SETTING_WIRELESS_SECURITY_PMF_DISABLE (1) (disable "
"PMF), NM_SETTING_WIRELESS_SECURITY_PMF_OPTIONAL (2) (enable PMF if the "
"supplicant and the access point support it) or "
"NM_SETTING_WIRELESS_SECURITY_PMF_REQUIRED (3) (enable PMF and fail if not "
"supported).  When set to NM_SETTING_WIRELESS_SECURITY_PMF_DEFAULT (0) and no "
"global default is set, PMF will be optionally enabled."
msgstr ""

#: ../clients/common/settings-docs.c.in:33
msgid ""
"List of strings specifying the allowed WPA protocol versions to use. Each "
"element may be one \"wpa\" (allow WPA) or \"rsn\" (allow WPA2/RSN).  If not "
"specified, both WPA and RSN connections are allowed."
msgstr ""

#: ../clients/common/settings-docs.c.in:34
msgid ""
"Pre-Shared-Key for WPA networks.  If the key is 64-characters long, it must "
"contain only hexadecimal characters and is interpreted as a hexadecimal WPA "
"key.  Otherwise, the key must be between 8 and 63 ASCII characters (as "
"specified in the 802.11i standard) and is interpreted as a WPA passphrase, "
"and is hashed to derive the actual WPA-PSK used when connecting to the Wi-Fi "
"network."
msgstr ""

#: ../clients/common/settings-docs.c.in:35
msgid "Flags indicating how to handle the \"psk\" property."
msgstr ""

#: ../clients/common/settings-docs.c.in:36
msgid ""
"Flags indicating how to handle the \"wep-key0\", \"wep-key1\", \"wep-key2\", "
"and \"wep-key3\" properties."
msgstr ""

#: ../clients/common/settings-docs.c.in:37
msgid ""
"Controls the interpretation of WEP keys.  Allowed values are "
"NM_WEP_KEY_TYPE_KEY (1), in which case the key is either a 10- or 26-"
"character hexadecimal string, or a 5- or 13-character ASCII password; or "
"NM_WEP_KEY_TYPE_PASSPHRASE (2), in which case the passphrase is provided as "
"a string and will be hashed using the de-facto MD5 method to derive the "
"actual WEP key."
msgstr ""

#: ../clients/common/settings-docs.c.in:38
msgid ""
"Index 0 WEP key.  This is the WEP key used in most networks.  See the \"wep-"
"key-type\" property for a description of how this key is interpreted."
msgstr ""

#: ../clients/common/settings-docs.c.in:39
msgid ""
"Index 1 WEP key.  This WEP index is not used by most networks.  See the "
"\"wep-key-type\" property for a description of how this key is interpreted."
msgstr ""

#: ../clients/common/settings-docs.c.in:40
msgid ""
"Index 2 WEP key.  This WEP index is not used by most networks.  See the "
"\"wep-key-type\" property for a description of how this key is interpreted."
msgstr ""

#: ../clients/common/settings-docs.c.in:41
msgid ""
"Index 3 WEP key.  This WEP index is not used by most networks.  See the "
"\"wep-key-type\" property for a description of how this key is interpreted."
msgstr ""

#: ../clients/common/settings-docs.c.in:42
msgid ""
"When static WEP is used (ie, key-mgmt = \"none\") and a non-default WEP key "
"index is used by the AP, put that WEP key index here.  Valid values are 0 "
"(default key) through 3.  Note that some consumer access points (like the "
"Linksys WRT54G) number the keys 1 - 4."
msgstr ""

#: ../clients/common/settings-docs.c.in:43
msgid ""
"Flags indicating which mode of WPS is to be used if any. There's little "
"point in changing the default setting as NetworkManager will automatically "
"determine whether it's feasible to start WPS enrollment from the Access "
"Point capabilities. WPS can be disabled by setting this property to a value "
"of 1."
msgstr ""

#: ../clients/common/settings-docs.c.in:44
msgid ""
"List of strings to be matched against the altSubjectName of the certificate "
"presented by the authentication server. If the list is empty, no "
"verification of the server certificate's altSubjectName is performed."
msgstr ""

#: ../clients/common/settings-docs.c.in:45
msgid ""
"Anonymous identity string for EAP authentication methods.  Used as the "
"unencrypted identity with EAP types that support different tunneled identity "
"like EAP-TTLS."
msgstr ""

#: ../clients/common/settings-docs.c.in:46
msgid ""
"A timeout for the authentication. Zero means the global default; if the "
"global default is not set, the authentication timeout is 25 seconds."
msgstr ""

#: ../clients/common/settings-docs.c.in:47
msgid ""
"Contains the CA certificate if used by the EAP method specified in the \"eap"
"\" property. Certificate data is specified using a \"scheme\"; two are "
"currently supported: blob and path. When using the blob scheme (which is "
"backwards compatible with NM 0.7.x) this property should be set to the "
"certificate's DER encoded data. When using the path scheme, this property "
"should be set to the full UTF-8 encoded path of the certificate, prefixed "
"with the string \"file://\" and ending with a terminating NUL byte. This "
"property can be unset even if the EAP method supports CA certificates, but "
"this allows man-in-the-middle attacks and is NOT recommended."
msgstr ""

#: ../clients/common/settings-docs.c.in:48
msgid ""
"The password used to access the CA certificate stored in \"ca-cert\" "
"property. Only makes sense if the certificate is stored on a PKCS#11 token "
"that requires a login."
msgstr ""

#: ../clients/common/settings-docs.c.in:49
msgid "Flags indicating how to handle the \"ca-cert-password\" property."
msgstr ""

#: ../clients/common/settings-docs.c.in:50
msgid ""
"UTF-8 encoded path to a directory containing PEM or DER formatted "
"certificates to be added to the verification chain in addition to the "
"certificate specified in the \"ca-cert\" property."
msgstr ""

#: ../clients/common/settings-docs.c.in:51
msgid ""
"Contains the client certificate if used by the EAP method specified in the "
"\"eap\" property. Certificate data is specified using a \"scheme\"; two are "
"currently supported: blob and path. When using the blob scheme (which is "
"backwards compatible with NM 0.7.x) this property should be set to the "
"certificate's DER encoded data. When using the path scheme, this property "
"should be set to the full UTF-8 encoded path of the certificate, prefixed "
"with the string \"file://\" and ending with a terminating NUL byte."
msgstr ""

#: ../clients/common/settings-docs.c.in:52
msgid ""
"The password used to access the client certificate stored in \"client-cert\" "
"property. Only makes sense if the certificate is stored on a PKCS#11 token "
"that requires a login."
msgstr ""

#: ../clients/common/settings-docs.c.in:53
msgid "Flags indicating how to handle the \"client-cert-password\" property."
msgstr ""

#: ../clients/common/settings-docs.c.in:54
msgid ""
"Constraint for server domain name. If set, this FQDN is used as a suffix "
"match requirement for dNSName element(s) of the certificate presented by the "
"authentication server.  If a matching dNSName is found, this constraint is "
"met.  If no dNSName values are present, this constraint is matched against "
"SubjectName CN using same suffix match comparison."
msgstr ""

#: ../clients/common/settings-docs.c.in:55
msgid ""
"The allowed EAP method to be used when authenticating to the network with "
"802.1x.  Valid methods are: \"leap\", \"md5\", \"tls\", \"peap\", \"ttls\", "
"\"pwd\", and \"fast\".  Each method requires different configuration using "
"the properties of this setting; refer to wpa_supplicant documentation for "
"the allowed combinations."
msgstr ""

#: ../clients/common/settings-docs.c.in:56
msgid ""
"Identity string for EAP authentication methods.  Often the user's user or "
"login name."
msgstr ""

#: ../clients/common/settings-docs.c.in:58
msgid "UTF-8 encoded file path containing PAC for EAP-FAST."
msgstr ""

#: ../clients/common/settings-docs.c.in:59
msgid ""
"UTF-8 encoded password used for EAP authentication methods. If both the "
"\"password\" property and the \"password-raw\" property are specified, "
"\"password\" is preferred."
msgstr ""

#: ../clients/common/settings-docs.c.in:60
#: ../clients/common/settings-docs.c.in:107
#: ../clients/common/settings-docs.c.in:135
#: ../clients/common/settings-docs.c.in:184
#: ../clients/common/settings-docs.c.in:304
msgid "Flags indicating how to handle the \"password\" property."
msgstr ""

#: ../clients/common/settings-docs.c.in:61
msgid ""
"Password used for EAP authentication methods, given as a byte array to allow "
"passwords in other encodings than UTF-8 to be used. If both the \"password\" "
"property and the \"password-raw\" property are specified, \"password\" is "
"preferred."
msgstr ""

#: ../clients/common/settings-docs.c.in:62
msgid "Flags indicating how to handle the \"password-raw\" property."
msgstr ""

#: ../clients/common/settings-docs.c.in:63
msgid ""
"Specifies authentication flags to use in \"phase 1\" outer authentication "
"using NMSetting8021xAuthFlags options. The individual TLS versions can be "
"explicitly disabled. If a certain TLS disable flag is not set, it is up to "
"the supplicant to allow or forbid it. The TLS options map to "
"tls_disable_tlsv1_x settings. See the wpa_supplicant documentation for more "
"details."
msgstr ""

#: ../clients/common/settings-docs.c.in:64
msgid ""
"Enables or disables in-line provisioning of EAP-FAST credentials when FAST "
"is specified as the EAP method in the \"eap\" property. Recognized values "
"are \"0\" (disabled), \"1\" (allow unauthenticated provisioning), "
"\"2\" (allow authenticated provisioning), and \"3\" (allow both "
"authenticated and unauthenticated provisioning).  See the wpa_supplicant "
"documentation for more details."
msgstr ""

#: ../clients/common/settings-docs.c.in:65
msgid ""
"Forces use of the new PEAP label during key derivation.  Some RADIUS servers "
"may require forcing the new PEAP label to interoperate with PEAPv1.  Set to "
"\"1\" to force use of the new PEAP label.  See the wpa_supplicant "
"documentation for more details."
msgstr ""

#: ../clients/common/settings-docs.c.in:66
msgid ""
"Forces which PEAP version is used when PEAP is set as the EAP method in the "
"\"eap\" property.  When unset, the version reported by the server will be "
"used.  Sometimes when using older RADIUS servers, it is necessary to force "
"the client to use a particular PEAP version.  To do so, this property may be "
"set to \"0\" or \"1\" to force that specific PEAP version."
msgstr ""

#: ../clients/common/settings-docs.c.in:67
msgid ""
"List of strings to be matched against the altSubjectName of the certificate "
"presented by the authentication server during the inner \"phase 2\" "
"authentication. If the list is empty, no verification of the server "
"certificate's altSubjectName is performed."
msgstr ""

#: ../clients/common/settings-docs.c.in:68
msgid ""
"Specifies the allowed \"phase 2\" inner non-EAP authentication methods when "
"an EAP method that uses an inner TLS tunnel is specified in the \"eap\" "
"property.  Recognized non-EAP \"phase 2\" methods are \"pap\", \"chap\", "
"\"mschap\", \"mschapv2\", \"gtc\", \"otp\", \"md5\", and \"tls\". Each "
"\"phase 2\" inner method requires specific parameters for successful "
"authentication; see the wpa_supplicant documentation for more details."
msgstr ""

#: ../clients/common/settings-docs.c.in:69
msgid ""
"Specifies the allowed \"phase 2\" inner EAP-based authentication methods "
"when an EAP method that uses an inner TLS tunnel is specified in the \"eap\" "
"property.  Recognized EAP-based \"phase 2\" methods are \"md5\", "
"\"mschapv2\", \"otp\", \"gtc\", and \"tls\". Each \"phase 2\" inner method "
"requires specific parameters for successful authentication; see the "
"wpa_supplicant documentation for more details."
msgstr ""

#: ../clients/common/settings-docs.c.in:70
msgid ""
"Contains the \"phase 2\" CA certificate if used by the EAP method specified "
"in the \"phase2-auth\" or \"phase2-autheap\" properties. Certificate data is "
"specified using a \"scheme\"; two are currently supported: blob and path. "
"When using the blob scheme (which is backwards compatible with NM 0.7.x) "
"this property should be set to the certificate's DER encoded data. When "
"using the path scheme, this property should be set to the full UTF-8 encoded "
"path of the certificate, prefixed with the string \"file://\" and ending "
"with a terminating NUL byte. This property can be unset even if the EAP "
"method supports CA certificates, but this allows man-in-the-middle attacks "
"and is NOT recommended."
msgstr ""

#: ../clients/common/settings-docs.c.in:71
msgid ""
"The password used to access the \"phase2\" CA certificate stored in \"phase2-"
"ca-cert\" property. Only makes sense if the certificate is stored on a "
"PKCS#11 token that requires a login."
msgstr ""

#: ../clients/common/settings-docs.c.in:72
msgid ""
"Flags indicating how to handle the \"phase2-ca-cert-password\" property."
msgstr ""

#: ../clients/common/settings-docs.c.in:73
msgid ""
"UTF-8 encoded path to a directory containing PEM or DER formatted "
"certificates to be added to the verification chain in addition to the "
"certificate specified in the \"phase2-ca-cert\" property."
msgstr ""

#: ../clients/common/settings-docs.c.in:74
msgid ""
"Contains the \"phase 2\" client certificate if used by the EAP method "
"specified in the \"phase2-auth\" or \"phase2-autheap\" properties. "
"Certificate data is specified using a \"scheme\"; two are currently "
"supported: blob and path. When using the blob scheme (which is backwards "
"compatible with NM 0.7.x) this property should be set to the certificate's "
"DER encoded data. When using the path scheme, this property should be set to "
"the full UTF-8 encoded path of the certificate, prefixed with the string "
"\"file://\" and ending with a terminating NUL byte. This property can be "
"unset even if the EAP method supports CA certificates, but this allows man-"
"in-the-middle attacks and is NOT recommended."
msgstr ""

#: ../clients/common/settings-docs.c.in:75
msgid ""
"The password used to access the \"phase2\" client certificate stored in "
"\"phase2-client-cert\" property. Only makes sense if the certificate is "
"stored on a PKCS#11 token that requires a login."
msgstr ""

#: ../clients/common/settings-docs.c.in:76
msgid ""
"Flags indicating how to handle the \"phase2-client-cert-password\" property."
msgstr ""

#: ../clients/common/settings-docs.c.in:77
=======
#: ../clients/common/nm-meta-setting-desc.c:281
#, c-format
msgid "invalid priority map '%s'"
msgstr "nieprawidłowa mapa priorytetów „%s”"

#: ../clients/common/nm-meta-setting-desc.c:288
#: ../clients/common/nm-meta-setting-desc.c:294
#, c-format
msgid "priority '%s' is not valid (<0-%ld>)"
msgstr "priorytet „%s” jest nieprawidłowy (<0-%ld>)"

#: ../clients/common/nm-meta-setting-desc.c:346
#, c-format
msgid "cannot read pac-script from file '%s'"
msgstr "nie można odczytać skryptu PAC z pliku „%s”"

#: ../clients/common/nm-meta-setting-desc.c:353
#, c-format
msgid "file '%s' contains non-valid utf-8"
msgstr "plik „%s” zawiera nieprawidłowy tekst UTF-8"

#: ../clients/common/nm-meta-setting-desc.c:366
#, c-format
msgid "'%s' does not contain a valid PAC Script"
msgstr "„%s” nie zawiera prawidłowego skryptu PAC"

#: ../clients/common/nm-meta-setting-desc.c:369
#, c-format
msgid "Not a valid PAC Script"
msgstr "Nieprawidłowy skrypt PAC"

#: ../clients/common/nm-meta-setting-desc.c:423
#, c-format
msgid "cannot read team config from file '%s'"
msgstr "nie można odczytać konfiguracji zespołu z pliku „%s”"

#: ../clients/common/nm-meta-setting-desc.c:430
#, c-format
msgid "team config file '%s' contains non-valid utf-8"
msgstr "plik konfiguracji zespołu „%s” zawiera nieprawidłowy tekst UTF-8"

#: ../clients/common/nm-meta-setting-desc.c:442
#, c-format
msgid "'%s' does not contain a valid team configuration"
msgstr "„%s” nie zawiera prawidłowej konfiguracji zespołu"

#: ../clients/common/nm-meta-setting-desc.c:445
#, c-format
msgid "team configuration must be a JSON object"
msgstr "konfiguracja zespołu musi być obiektem JSON"

#: ../clients/common/nm-meta-setting-desc.c:538
#: ../clients/tui/nmt-mtu-entry.c:84
msgid "(default)"
msgstr "(domyślne)"

#: ../clients/common/nm-meta-setting-desc.c:653
msgid "auto"
msgstr "automatyczne"

#: ../clients/common/nm-meta-setting-desc.c:801
#, c-format
msgid "%s (%s)"
msgstr "%s (%s)"

#: ../clients/common/nm-meta-setting-desc.c:925
#, c-format
msgid "'%s' is out of range [%lli, %lli]"
msgstr "„%s” jest poza zakresem [%lli, %lli]"

#: ../clients/common/nm-meta-setting-desc.c:931
#, c-format
msgid "'%s' is not a valid number"
msgstr "„%s” nie jest prawidłową liczbą"

#: ../clients/common/nm-meta-setting-desc.c:981
#, c-format
msgid "'%s' is out of range [0, %u]"
msgstr "%s” jest poza zakresem [0, %u]"

#: ../clients/common/nm-meta-setting-desc.c:1018
#, c-format
msgid "'%s' is not a valid Ethernet MAC"
msgstr "„%s” nie jest prawidłowym adresem MAC Ethernetu"

#: ../clients/common/nm-meta-setting-desc.c:1037
#, c-format
msgid "'%s' is not a valid flag number; use <0-%d>"
msgstr "„%s” nie jest prawidłowym numerem flagi; należy użyć <0-%d>"

#: ../clients/common/nm-meta-setting-desc.c:1051
#, c-format
msgid "'%s' sum is higher than all flags => all flags set"
msgstr "suma „%s” jest wyższa niż wszystkie flagi => wszystkie ustawione flagi"

#: ../clients/common/nm-meta-setting-desc.c:1155
#, c-format
msgid "invalid option '%s', use a combination of [%s]"
msgstr "nieprawidłowa opcja „%s”, należy użyć połączenia [%s]"

#: ../clients/common/nm-meta-setting-desc.c:1160
#: ../libnm-core/nm-keyfile-reader.c:622
#, c-format
msgid "invalid option '%s', use one of [%s]"
msgstr "nieprawidłowa opcja „%s”, należy użyć jednej z [%s]"

#: ../clients/common/nm-meta-setting-desc.c:1283
#, c-format
msgid "%d (key)"
msgstr "%d (klucz)"

#: ../clients/common/nm-meta-setting-desc.c:1285
#, c-format
msgid "%d (passphrase)"
msgstr "%d (hasło)"

#: ../clients/common/nm-meta-setting-desc.c:1288
#: ../clients/common/nm-meta-setting-desc.c:1377
#, c-format
msgid "%d (unknown)"
msgstr "%d (nieznane)"

#: ../clients/common/nm-meta-setting-desc.c:1320
msgid "0 (NONE)"
msgstr "0 (BRAK)"

#: ../clients/common/nm-meta-setting-desc.c:1326
msgid "REORDER_HEADERS, "
msgstr "ZMIANA_KOLEJNOŚCI_NAGŁÓWKÓW, "

#: ../clients/common/nm-meta-setting-desc.c:1328
msgid "GVRP, "
msgstr "GVRP, "

#: ../clients/common/nm-meta-setting-desc.c:1330
msgid "LOOSE_BINDING, "
msgstr "LUŹNE_DOWIĄZANIE, "

#: ../clients/common/nm-meta-setting-desc.c:1332
msgid "MVRP, "
msgstr "MVRP, "

#: ../clients/common/nm-meta-setting-desc.c:1371
#, c-format
msgid "%d (disabled)"
msgstr "%d (wyłączone)"

#: ../clients/common/nm-meta-setting-desc.c:1373
#, c-format
msgid "%d (enabled, prefer public IP)"
msgstr "%d (włączone, preferowanie publicznego adresu IP)"

#: ../clients/common/nm-meta-setting-desc.c:1375
#, c-format
msgid "%d (enabled, prefer temporary IP)"
msgstr "%d (włączone, preferowanie tymczasowego adresu IP)"

#: ../clients/common/nm-meta-setting-desc.c:1390
msgid "0 (none)"
msgstr "0 (brak)"

#: ../clients/common/nm-meta-setting-desc.c:1396
msgid "agent-owned, "
msgstr "posiadane przez agenta, "

#: ../clients/common/nm-meta-setting-desc.c:1398
msgid "not saved, "
msgstr "niezapisane, "

#: ../clients/common/nm-meta-setting-desc.c:1400
msgid "not required, "
msgstr "niewymagane, "

#: ../clients/common/nm-meta-setting-desc.c:1462
#, c-format
msgid "'%s' is not valid; use <option>=<value>"
msgstr "„%s” jest nieprawidłowe; należy użyć <opcja>=<wartość>"

#: ../clients/common/nm-meta-setting-desc.c:1504
msgid "no item to remove"
msgstr "brak elementu do usunięcia"

#: ../clients/common/nm-meta-setting-desc.c:1508
#, c-format
msgid "index '%d' is not in range <0-%d>"
msgstr "indeks „%d” jest poza zakresem <0-%d>"

#: ../clients/common/nm-meta-setting-desc.c:1523
#, c-format
msgid "invalid option '%s'"
msgstr "nieprawidłowa opcja „%s”"

#: ../clients/common/nm-meta-setting-desc.c:1525
msgid "missing option"
msgstr "brak opcji"

#: ../clients/common/nm-meta-setting-desc.c:1549
#, c-format
msgid "'%s' is not a valid MAC"
msgstr "„%s” nie jest prawidłowym adresem MAC"

#: ../clients/common/nm-meta-setting-desc.c:1579
#: ../clients/common/nm-meta-setting-desc.c:1675
#: ../clients/common/nm-meta-setting-desc.c:4163
#, c-format
msgid "'%s' is not valid"
msgstr "„%s” jest nieprawidłowe"

#: ../clients/common/nm-meta-setting-desc.c:1619
#, c-format
msgid "'%u' flags are not valid; use combination of %s"
msgstr "flagi „%u” są nieprawidłowe; należy użyć połączenia %s"

#: ../clients/common/nm-meta-setting-desc.c:1655
#, c-format
msgid "'%s' is not a valid number (or out of range)"
msgstr "„%s” nie jest prawidłową liczbą (lub jest poza zakresem)"

#: ../clients/common/nm-meta-setting-desc.c:1775
#, c-format
msgid "'%s' is not a valid hex character"
msgstr "„%s” nie jest prawidłowym znakiem szesnastkowym"

#: ../clients/common/nm-meta-setting-desc.c:2055
#, c-format
msgid "the property doesn't contain EAP method '%s'"
msgstr "właściwość nie zawiera metody EAP „%s”"

#: ../clients/common/nm-meta-setting-desc.c:2078
#, c-format
msgid "the property doesn't contain alternative subject match '%s'"
msgstr "właściwość nie zawiera alternatywnego dopasowania tematu „%s”"

#: ../clients/common/nm-meta-setting-desc.c:2104
#, c-format
msgid "the property doesn't contain \"phase2\" alternative subject match '%s'"
msgstr "właściwość nie zawiera alternatywnego dopasowania tematu „phase2” „%s”"

#: ../clients/common/nm-meta-setting-desc.c:2225
#, c-format
>>>>>>> 1e02ee4d
msgid ""
"Constraint for server domain name. If set, this FQDN is used as a suffix "
"match requirement for dNSName element(s) of the certificate presented by the "
"authentication server during the inner \"phase 2\" authentication.  If a "
"matching dNSName is found, this constraint is met.  If no dNSName values are "
"present, this constraint is matched against SubjectName CN using same suffix "
"match comparison."
msgstr ""

<<<<<<< HEAD
#: ../clients/common/settings-docs.c.in:78
msgid ""
"Contains the \"phase 2\" inner private key when the \"phase2-auth\" or "
"\"phase2-autheap\" property is set to \"tls\". Key data is specified using a "
"\"scheme\"; two are currently supported: blob and path. When using the blob "
"scheme and private keys, this property should be set to the key's encrypted "
"PEM encoded data. When using private keys with the path scheme, this "
"property should be set to the full UTF-8 encoded path of the key, prefixed "
"with the string \"file://\" and ending with a terminating NUL byte. When "
"using PKCS#12 format private keys and the blob scheme, this property should "
"be set to the PKCS#12 data and the \"phase2-private-key-password\" property "
"must be set to password used to decrypt the PKCS#12 certificate and key. "
"When using PKCS#12 files and the path scheme, this property should be set to "
"the full UTF-8 encoded path of the key, prefixed with the string \"file://\" "
"and ending with a terminating NUL byte, and as with the blob scheme the "
"\"phase2-private-key-password\" property must be set to the password used to "
"decode the PKCS#12 private key and certificate."
msgstr ""

#: ../clients/common/settings-docs.c.in:79
msgid ""
"The password used to decrypt the \"phase 2\" private key specified in the "
"\"phase2-private-key\" property when the private key either uses the path "
"scheme, or is a PKCS#12 format key."
msgstr ""

#: ../clients/common/settings-docs.c.in:80
msgid ""
"Flags indicating how to handle the \"phase2-private-key-password\" property."
msgstr ""

#: ../clients/common/settings-docs.c.in:81
msgid ""
"Substring to be matched against the subject of the certificate presented by "
"the authentication server during the inner \"phase 2\" authentication. When "
"unset, no verification of the authentication server certificate's subject is "
"performed.  This property provides little security, if any, and its use is "
"deprecated in favor of NMSetting8021x:phase2-domain-suffix-match."
msgstr ""

#: ../clients/common/settings-docs.c.in:82
#, fuzzy
msgid "PIN used for EAP authentication methods."
msgstr "Dozwolone metody uwierzytelniania:"

#: ../clients/common/settings-docs.c.in:83
#: ../clients/common/settings-docs.c.in:186
msgid "Flags indicating how to handle the \"pin\" property."
=======
#. Don't allow setting type unless the connection is brand new.
#. * Just because it's a bad idea and the user wouldn't probably want that.
#. * No technical reason, really.
#. * Also, using uuid to see if the connection is brand new is a bit
#. * hacky: we can not see if the type is already set, because
#. * nmc_setting_set_property() is called only after the property
#. * we're setting (type) has been removed.
#: ../clients/common/nm-meta-setting-desc.c:2285
#, c-format
msgid "Can not change the connection type"
msgstr "Nie można zmienić typu połączenia"

#: ../clients/common/nm-meta-setting-desc.c:2392
#, c-format
msgid "the property doesn't contain permission '%s'"
msgstr "właściwość nie zawiera uprawnienia „%s”"

#: ../clients/common/nm-meta-setting-desc.c:2413
#, c-format
msgid "'%s' is not valid master; use ifname or connection UUID"
>>>>>>> 1e02ee4d
msgstr ""

<<<<<<< HEAD
#: ../clients/common/settings-docs.c.in:84
msgid ""
"Contains the private key when the \"eap\" property is set to \"tls\". Key "
"data is specified using a \"scheme\"; two are currently supported: blob and "
"path. When using the blob scheme and private keys, this property should be "
"set to the key's encrypted PEM encoded data. When using private keys with "
"the path scheme, this property should be set to the full UTF-8 encoded path "
"of the key, prefixed with the string \"file://\" and ending with a "
"terminating NUL byte. When using PKCS#12 format private keys and the blob "
"scheme, this property should be set to the PKCS#12 data and the \"private-"
"key-password\" property must be set to password used to decrypt the PKCS#12 "
"certificate and key. When using PKCS#12 files and the path scheme, this "
"property should be set to the full UTF-8 encoded path of the key, prefixed "
"with the string \"file://\" and ending with a terminating NUL byte, and as "
"with the blob scheme the \"private-key-password\" property must be set to "
"the password used to decode the PKCS#12 private key and certificate. "
"WARNING: \"private-key\" is not a \"secret\" property, and thus unencrypted "
"private key data using the BLOB scheme may be readable by unprivileged "
"users.  Private keys should always be encrypted with a private key password "
"to prevent unauthorized access to unencrypted private key data."
msgstr ""

#: ../clients/common/settings-docs.c.in:85
msgid ""
"The password used to decrypt the private key specified in the \"private-key"
"\" property when the private key either uses the path scheme, or if the "
"private key is a PKCS#12 format key."
msgstr ""

#: ../clients/common/settings-docs.c.in:86
msgid "Flags indicating how to handle the \"private-key-password\" property."
msgstr ""

#: ../clients/common/settings-docs.c.in:87
msgid ""
"Substring to be matched against the subject of the certificate presented by "
"the authentication server. When unset, no verification of the authentication "
"server certificate's subject is performed.  This property provides little "
"security, if any, and its use is deprecated in favor of NMSetting8021x:"
"domain-suffix-match."
msgstr ""

#: ../clients/common/settings-docs.c.in:88
msgid ""
"When TRUE, overrides the \"ca-path\" and \"phase2-ca-path\" properties using "
"the system CA directory specified at configure time with the --system-ca-"
"path switch.  The certificates in this directory are added to the "
"verification chain in addition to any certificates specified by the \"ca-cert"
"\" and \"phase2-ca-cert\" properties. If the path provided with --system-ca-"
"path is rather a file name (bundle of trusted CA certificates), it overrides "
"\"ca-cert\" and \"phase2-ca-cert\" properties instead (sets ca_cert/ca_cert2 "
"options for wpa_supplicant)."
msgstr ""

#: ../clients/common/settings-docs.c.in:89
msgid ""
"If TRUE, enforce auto-negotiation of port speed and duplex mode.  If FALSE, "
"\"speed\" and \"duplex\" properties should be both set or link configuration "
"will be skipped."
msgstr ""

#: ../clients/common/settings-docs.c.in:90
msgid ""
"If specified, request that the device use this MAC address instead. This is "
"known as MAC cloning or spoofing. Beside explicitly specifying a MAC "
"address, the special values \"preserve\", \"permanent\", \"random\" and "
"\"stable\" are supported. \"preserve\" means not to touch the MAC address on "
"activation. \"permanent\" means to use the permanent hardware address if the "
"device has one (otherwise this is treated as \"preserve\"). \"random\" "
"creates a random MAC address on each connect. \"stable\" creates a hashed "
"MAC address based on connection.stable-id and a machine dependent key. If "
"unspecified, the value can be overwritten via global defaults, see manual of "
"NetworkManager.conf. If still unspecified, it defaults to \"preserve"
"\" (older versions of NetworkManager may use a different default value). On "
"D-Bus, this field is expressed as \"assigned-mac-address\" or the deprecated "
"\"cloned-mac-address\"."
msgstr ""

#: ../clients/common/settings-docs.c.in:91
msgid ""
"Can be specified only when \"auto-negotiate\" is \"off\". In that case, "
"statically configures the device to use that specified duplex mode, either "
"\"half\" or \"full\". Must be set together with the \"speed\" property if "
"specified. Before specifying a duplex mode be sure your device supports it."
msgstr ""

#: ../clients/common/settings-docs.c.in:93
msgid ""
"If specified, this connection will only apply to the Ethernet device whose "
"permanent MAC address matches. This property does not change the MAC address "
"of the device (i.e. MAC spoofing)."
msgstr ""

#: ../clients/common/settings-docs.c.in:94
msgid ""
"If specified, this connection will never apply to the Ethernet device whose "
"permanent MAC address matches an address in the list.  Each MAC address is "
"in the standard hex-digits-and-colons notation (00:11:22:33:44:55)."
msgstr ""

#: ../clients/common/settings-docs.c.in:97
msgid ""
"Specific port type to use if the device supports multiple attachment "
"methods.  One of \"tp\" (Twisted Pair), \"aui\" (Attachment Unit Interface), "
"\"bnc\" (Thin Ethernet) or \"mii\" (Media Independent Interface). If the "
"device supports only one port type, this setting is ignored."
msgstr ""

#: ../clients/common/settings-docs.c.in:98
msgid ""
"s390 network device type; one of \"qeth\", \"lcs\", or \"ctc\", representing "
"the different types of virtual network devices available on s390 systems."
msgstr ""

#: ../clients/common/settings-docs.c.in:99
msgid ""
"Dictionary of key/value pairs of s390-specific device options.  Both keys "
"and values must be strings.  Allowed keys include \"portno\", \"layer2\", "
"\"portname\", \"protocol\", among others.  Key names must contain only "
"alphanumeric characters (ie, [a-zA-Z0-9])."
msgstr ""

#: ../clients/common/settings-docs.c.in:100
msgid ""
"Identifies specific subchannels that this network device uses for "
"communication with z/VM or s390 host.  Like the \"mac-address\" property for "
"non-z/VM devices, this property can be used to ensure this connection only "
"applies to the network device that uses these subchannels.  The list should "
"contain exactly 3 strings, and each string may only be composed of "
"hexadecimal characters and the period (.) character."
msgstr ""

#: ../clients/common/settings-docs.c.in:101
msgid ""
"Can be set to a value greater than zero only when \"auto-negotiate\" is \"off"
"\". In that case, statically configures the device to use that specified "
"speed. In Mbit/s, ie 100 == 100Mbit/s. Must be set together with the \"duplex"
"\" property when non-zero. Before specifying a speed value be sure your "
"device supports it."
msgstr ""

#: ../clients/common/settings-docs.c.in:102
msgid ""
"The NMSettingWiredWakeOnLan options to enable. Not all devices support all "
"options. May be any combination of NM_SETTING_WIRED_WAKE_ON_LAN_PHY (0x2), "
"NM_SETTING_WIRED_WAKE_ON_LAN_UNICAST (0x4), "
"NM_SETTING_WIRED_WAKE_ON_LAN_MULTICAST (0x8), "
"NM_SETTING_WIRED_WAKE_ON_LAN_BROADCAST (0x10), "
"NM_SETTING_WIRED_WAKE_ON_LAN_ARP (0x20), NM_SETTING_WIRED_WAKE_ON_LAN_MAGIC "
"(0x40) or the special values NM_SETTING_WIRED_WAKE_ON_LAN_DEFAULT (0x1) (to "
"use global settings) and NM_SETTING_WIRED_WAKE_ON_LAN_IGNORE (0x8000) (to "
"disable management of Wake-on-LAN in NetworkManager)."
msgstr ""

#: ../clients/common/settings-docs.c.in:103
msgid ""
"If specified, the password used with magic-packet-based Wake-on-LAN, "
"represented as an Ethernet MAC address.  If NULL, no password will be "
"required."
msgstr ""

#: ../clients/common/settings-docs.c.in:104
msgid "Encapsulation of ADSL connection.  Can be \"vcmux\" or \"llc\"."
msgstr ""

#: ../clients/common/settings-docs.c.in:106
msgid "Password used to authenticate with the ADSL service."
msgstr ""

#: ../clients/common/settings-docs.c.in:108
msgid "ADSL connection protocol.  Can be \"pppoa\", \"pppoe\" or \"ipoatm\"."
msgstr ""

#: ../clients/common/settings-docs.c.in:109
msgid "Username used to authenticate with the ADSL service."
msgstr ""

#: ../clients/common/settings-docs.c.in:110
#, fuzzy
msgid "VCI of ADSL connection"
msgstr "Połączenie ADSL"

#: ../clients/common/settings-docs.c.in:111
#, fuzzy
msgid "VPI of ADSL connection"
msgstr "Połączenie ADSL"

#: ../clients/common/settings-docs.c.in:112
#, fuzzy
msgid "The Bluetooth address of the device."
msgstr "Adresy Bluetooth urządzenia i połączenia się nie zgadzają."

#: ../clients/common/settings-docs.c.in:114
msgid ""
"Either \"dun\" for Dial-Up Networking connections or \"panu\" for Personal "
"Area Networking connections to devices supporting the NAP profile."
msgstr ""

#: ../clients/common/settings-docs.c.in:116
msgid ""
"Dictionary of key/value pairs of bonding options.  Both keys and values must "
"be strings. Option names must contain only alphanumeric characters (ie, [a-"
"zA-Z0-9])."
msgstr ""

#: ../clients/common/settings-docs.c.in:117
msgid "The Ethernet MAC address aging time, in seconds."
msgstr ""

#: ../clients/common/settings-docs.c.in:118
msgid "The Spanning Tree Protocol (STP) forwarding delay, in seconds."
msgstr ""

#: ../clients/common/settings-docs.c.in:119
msgid ""
"A mask of group addresses to forward. Usually, group addresses in the range "
"from 01:80:C2:00:00:00 to 01:80:C2:00:00:0F are not forwarded according to "
"standards. This property is a mask of 16 bits, each corresponding to a group "
"address in that range that must be forwarded. The mask can't have bits 0, 1 "
"or 2 set because they are used for STP, MAC pause frames and LACP."
msgstr ""

#: ../clients/common/settings-docs.c.in:120
msgid "The Spanning Tree Protocol (STP) hello time, in seconds."
msgstr ""

#: ../clients/common/settings-docs.c.in:121
msgid ""
"If specified, the MAC address of bridge. When creating a new bridge, this "
"MAC address will be set. If this field is left unspecified, the \"ethernet."
"cloned-mac-address\" is referred instead to generate the initial MAC "
"address. Note that setting \"ethernet.cloned-mac-address\" anyway overwrites "
"the MAC address of the bridge later while activating the bridge. Hence, this "
"property is deprecated."
msgstr ""

#: ../clients/common/settings-docs.c.in:122
msgid "The Spanning Tree Protocol (STP) maximum message age, in seconds."
=======
#: ../clients/common/nm-meta-setting-desc.c:2512
#, c-format
msgid "the value '%s' is not a valid UUID"
msgstr "wartość „%s” nie jest prawidłowym UUID"

#: ../clients/common/nm-meta-setting-desc.c:2519
#, c-format
msgid "the property doesn't contain UUID '%s'"
msgstr "właściwość nie zawiera UUID „%s”"

#: ../clients/common/nm-meta-setting-desc.c:2586
msgid "0 (disabled)"
msgstr "0 (wyłączone)"

#: ../clients/common/nm-meta-setting-desc.c:2592
msgid "enabled, "
msgstr "włączone, "

#: ../clients/common/nm-meta-setting-desc.c:2594
msgid "advertise, "
msgstr "rozgłaszanie, "

#: ../clients/common/nm-meta-setting-desc.c:2596
msgid "willing, "
msgstr "chętne, "

#: ../clients/common/nm-meta-setting-desc.c:2716
#, c-format
msgid "'%s' is not a valid DCB flag"
msgstr "„%s” nie jest prawidłową flagą DCB"

#: ../clients/common/nm-meta-setting-desc.c:2746
msgid "must contain 8 comma-separated numbers"
msgstr "musi zawierać osiem liczb oddzielonych przecinkami"

#: ../clients/common/nm-meta-setting-desc.c:2762
#, c-format
msgid "'%s' not a number between 0 and %u (inclusive) or %u"
msgstr "„%s” nie jest liczbą między 0 a %u (włącznie) lub %u"

#: ../clients/common/nm-meta-setting-desc.c:2765
#, c-format
msgid "'%s' not a number between 0 and %u (inclusive)"
msgstr "„%s” nie jest liczbą między 0 a %u (włącznie)"

#: ../clients/common/nm-meta-setting-desc.c:2786
#, c-format
msgid "changes will have no effect until '%s' includes 1 (enabled)"
msgstr "zmiany nie zostaną zastosowane, dopóki „%s” zawiera 1 (włączone)"

#: ../clients/common/nm-meta-setting-desc.c:2841
#, c-format
msgid "bandwidth percentages must total 100%%"
msgstr "procenty szerokości pasma muszą razem wynosić 100%%"

#: ../clients/common/nm-meta-setting-desc.c:2914
#: ../clients/common/nm-meta-setting-desc.c:2920
msgid "SIM operator ID must be a 5 or 6 number MCCMNC code"
msgstr "Identyfikator operatora SIM musi być kodem MCCMNC o 5 lub 6 liczbach"

#: ../clients/common/nm-meta-setting-desc.c:2944
#, c-format
msgid "'%s' is not a valid IBoIP P_Key"
msgstr "„%s” nie jest prawidłowym P_Key IBoIP"

#: ../clients/common/nm-meta-setting-desc.c:2967
msgid "default"
msgstr "domyślne"

#: ../clients/common/nm-meta-setting-desc.c:3101
#: ../clients/common/nm-meta-setting-desc.c:3120
#, c-format
msgid "invalid IPv4 address '%s'"
msgstr "nieprawidłowy adres IPv4 „%s”"

#: ../clients/common/nm-meta-setting-desc.c:3126
#: ../clients/common/nm-meta-setting-desc.c:3380
#, c-format
msgid "the property doesn't contain DNS server '%s'"
msgstr "właściwość nie zawiera serwera DNS „%s”"

#: ../clients/common/nm-meta-setting-desc.c:3166
#: ../clients/common/nm-meta-setting-desc.c:3420
#, c-format
msgid "the property doesn't contain DNS search domain '%s'"
msgstr "właściwość nie zawiera domeny wyszukiwania DNS „%s”"

#: ../clients/common/nm-meta-setting-desc.c:3203
#: ../clients/common/nm-meta-setting-desc.c:3457
#, c-format
msgid "the property doesn't contain DNS option '%s'"
msgstr "właściwość nie zawiera opcji DNS „%s”"

#: ../clients/common/nm-meta-setting-desc.c:3246
#: ../clients/common/nm-meta-setting-desc.c:3499
#, c-format
msgid "the property doesn't contain IP address '%s'"
msgstr "właściwość nie zawiera adresu IP „%s”"

#: ../clients/common/nm-meta-setting-desc.c:3266
#: ../clients/common/nm-meta-setting-desc.c:3518
#, c-format
msgid "invalid gateway address '%s'"
msgstr "nieprawidłowy adres bramy „%s”"

#: ../clients/common/nm-meta-setting-desc.c:3305
#: ../clients/common/nm-meta-setting-desc.c:3559
#, c-format
msgid "the property doesn't contain route '%s'"
msgstr "właściwość nie zawiera trasy „%s”"

#: ../clients/common/nm-meta-setting-desc.c:3355
#: ../clients/common/nm-meta-setting-desc.c:3374
#, c-format
msgid "invalid IPv6 address '%s'"
msgstr "nieprawidłowy adres IPv6 „%s”"

#: ../clients/common/nm-meta-setting-desc.c:3577
#: ../libnm-core/nm-setting-gsm.c:381 ../libnm-util/nm-setting-gsm.c:364
#, c-format
msgid "'%s' is not a number"
msgstr "„%s” nie jest liczbą"

#: ../clients/common/nm-meta-setting-desc.c:3584
#, c-format
msgid "'%s' is not valid; use 0, 1, or 2"
msgstr "„%s” jest nieprawidłowe; należy użyć 0, 1 lub 2"

#: ../clients/common/nm-meta-setting-desc.c:3618
#, c-format
msgid "'%s' is not a valid channel; use <1-13>"
msgstr "„%s” nie jest prawidłowym kanałem; należy użyć <1-13>"

#: ../clients/common/nm-meta-setting-desc.c:3724
#, c-format
msgid "only one mapping at a time is supported; taking the first one (%s)"
>>>>>>> 1e02ee4d
msgstr ""

<<<<<<< HEAD
#: ../clients/common/settings-docs.c.in:123
msgid ""
"Controls whether IGMP snooping is enabled for this bridge. Note that if "
"snooping was automatically disabled due to hash collisions, the system may "
"refuse to enable the feature until the collisions are resolved."
msgstr ""

#: ../clients/common/settings-docs.c.in:125
msgid ""
"Sets the Spanning Tree Protocol (STP) priority for this bridge.  Lower "
"values are \"better\"; the lowest priority bridge will be elected the root "
"bridge."
msgstr ""

#: ../clients/common/settings-docs.c.in:126
msgid ""
"Controls whether Spanning Tree Protocol (STP) is enabled for this bridge."
msgstr ""

#: ../clients/common/settings-docs.c.in:127
msgid ""
"Enables or disables \"hairpin mode\" for the port, which allows frames to be "
"sent back out through the port the frame was received on."
msgstr ""

#: ../clients/common/settings-docs.c.in:129
msgid ""
"The Spanning Tree Protocol (STP) port cost for destinations via this port."
msgstr ""

#: ../clients/common/settings-docs.c.in:130
msgid "The Spanning Tree Protocol (STP) priority of this bridge port."
msgstr ""

#: ../clients/common/settings-docs.c.in:131
#: ../clients/common/settings-docs.c.in:179
#: ../clients/common/settings-docs.c.in:191
msgid ""
"If non-zero, only transmit packets of the specified size or smaller, "
"breaking larger packets up into multiple frames."
msgstr ""

#: ../clients/common/settings-docs.c.in:133
msgid ""
"The number to dial to establish the connection to the CDMA-based mobile "
"broadband network, if any.  If not specified, the default number (#777) is "
"used when required."
msgstr ""

#: ../clients/common/settings-docs.c.in:134
#: ../clients/common/settings-docs.c.in:183
=======
#: ../clients/common/nm-meta-setting-desc.c:3732
#, c-format
msgid "the property doesn't contain mapping '%s'"
msgstr "właściwość nie zawiera mapowania „%s”"

#: ../clients/common/nm-meta-setting-desc.c:3740
msgid "no priority to remove"
msgstr "brak priorytetu do usunięcia"

#: ../clients/common/nm-meta-setting-desc.c:3744
#, c-format
msgid "index '%d' is not in the range of <0-%d>"
msgstr "indeks „%d” jest poza zakresem <0-%d>"

#: ../clients/common/nm-meta-setting-desc.c:3813
#, c-format
msgid "'%s' cannot be empty"
msgstr "„%s” nie może być puste"

#: ../clients/common/nm-meta-setting-desc.c:3852
#: ../clients/common/nm-meta-setting-desc.c:3985
#: ../libnm-core/nm-setting-wired.c:664 ../libnm-core/nm-setting-wireless.c:857
#: ../libnm-core/nm-setting-wireless.c:869 ../libnm-util/nm-setting-wired.c:646
#: ../libnm-util/nm-setting-wireless.c:859
#: ../libnm-util/nm-setting-wireless.c:873
#, c-format
msgid "'%s' is not a valid MAC address"
msgstr "„%s” nie jest prawidłowym adresem MAC"

#: ../clients/common/nm-meta-setting-desc.c:3858
#: ../clients/common/nm-meta-setting-desc.c:3991
#, c-format
msgid "the property doesn't contain MAC address '%s'"
msgstr "właściwość nie zawiera adresu MAC „%s”"

#: ../clients/common/nm-meta-setting-desc.c:3876
#, c-format
msgid "'%s' is not valid; 2 or 3 strings should be provided"
msgstr "„%s” jest nieprawidłowe; powinny zostać podane dwa lub trzy ciągi"

#: ../clients/common/nm-meta-setting-desc.c:3892
#, c-format
msgid "'%s' string value should consist of 1 - 199 characters"
msgstr "wartość ciągu „%s” powinna składać się z 1-199 znaków"

#: ../clients/common/nm-meta-setting-desc.c:3924
#, c-format
>>>>>>> 1e02ee4d
msgid ""
"The password used to authenticate with the network, if required.  Many "
"providers do not require a password, or accept any password.  But if a "
"password is required, it is specified here."
msgstr ""

<<<<<<< HEAD
#: ../clients/common/settings-docs.c.in:136
#: ../clients/common/settings-docs.c.in:189
msgid ""
"The username used to authenticate with the network, if required.  Many "
"providers do not require a username, or accept any username.  But if a "
"username is required, it is specified here."
msgstr ""

#: ../clients/common/settings-docs.c.in:137
msgid ""
"The number of retries for the authentication. Zero means to try "
"indefinitely; -1 means to use a global default. If the global default is not "
"set, the authentication retries for 3 times before failing the connection. "
"Currently this only applies to 802-1x authentication."
msgstr ""

#: ../clients/common/settings-docs.c.in:138
msgid ""
"Whether or not the connection should be automatically connected by "
"NetworkManager when the resources for the connection are available. TRUE to "
"automatically activate the connection, FALSE to require manual intervention "
"to activate the connection."
msgstr ""

#: ../clients/common/settings-docs.c.in:139
=======
#: ../clients/common/nm-meta-setting-desc.c:3958
#, c-format
msgid "'%s' is not a valid channel"
msgstr "„%s” nie jest prawidłowym kanałem"

#: ../clients/common/nm-meta-setting-desc.c:3964
#, c-format
msgid "'%ld' is not a valid channel"
msgstr "„%ld” nie jest prawidłowym kanałem"

#: ../clients/common/nm-meta-setting-desc.c:4063
#: ../clients/common/nm-meta-setting-desc.c:4099
#: ../clients/common/nm-meta-setting-desc.c:4135
#, c-format
msgid "the property doesn't contain protocol '%s'"
msgstr "właściwość nie zawiera protokołu „%s”"

#: ../clients/common/nm-meta-setting-desc.c:4172
#, c-format
>>>>>>> 1e02ee4d
msgid ""
"The autoconnect priority. If the connection is set to autoconnect, "
"connections with higher priority will be preferred. Defaults to 0. The "
"higher number means higher priority."
msgstr ""

<<<<<<< HEAD
#: ../clients/common/settings-docs.c.in:140
msgid ""
"The number of times a connection should be tried when autoactivating before "
"giving up. Zero means forever, -1 means the global default (4 times if not "
"overridden). Setting this to 1 means to try activation only once before "
"blocking autoconnect. Note that after a timeout, NetworkManager will try to "
"autoconnect again."
msgstr ""

#: ../clients/common/settings-docs.c.in:141
msgid ""
"Whether or not slaves of this connection should be automatically brought up "
"when NetworkManager activates this connection. This only has a real effect "
"for master connections. The permitted values are: 0: leave slave connections "
"untouched, 1: activate all the slave connections with this connection, -1: "
"default. If -1 (default) is set, global connection.autoconnect-slaves is "
"read to determine the real value. If it is default as well, this fallbacks "
"to 0."
msgstr ""

#: ../clients/common/settings-docs.c.in:142
msgid ""
"If greater than zero, delay success of IP addressing until either the "
"timeout is reached, or an IP gateway replies to a ping."
msgstr ""

#: ../clients/common/settings-docs.c.in:143
msgid ""
"A human readable unique identifier for the connection, like \"Work Wi-Fi\" "
"or \"T-Mobile 3G\"."
msgstr ""

#: ../clients/common/settings-docs.c.in:144
msgid ""
"The name of the network interface this connection is bound to. If not set, "
"then the connection can be attached to any interface of the appropriate type "
"(subject to restrictions imposed by other settings). For software devices "
"this specifies the name of the created device. For connection types where "
"interface names cannot easily be made persistent (e.g. mobile broadband or "
"USB Ethernet), this property should not be used. Setting this property "
"restricts the interfaces a connection can be used with, and if interface "
"names change or are reordered the connection may be applied to the wrong "
"interface."
msgstr ""

#: ../clients/common/settings-docs.c.in:145
#, fuzzy
msgid "Whether LLDP is enabled for the connection."
msgstr "Adres MAC urządzenia (%s) jest na czarnej liście połączenia."

#: ../clients/common/settings-docs.c.in:146
#, fuzzy
msgid "Interface name of the master device or UUID of the master connection."
msgstr "Nazwy interfejsu urządzenia i połączenia się nie zgadzają."

#: ../clients/common/settings-docs.c.in:147
msgid ""
"Whether the connection is metered. When updating this property on a "
"currently activated connection, the change takes effect immediately."
msgstr ""

#: ../clients/common/settings-docs.c.in:149
msgid ""
"An array of strings defining what access a given user has to this "
"connection.  If this is NULL or empty, all users are allowed to access this "
"connection; otherwise users are allowed if and only if they are in this "
"list.  When this is not empty, the connection can be active only when one of "
"the specified users is logged into an active session.  Each entry is of the "
"form \"[type]:[id]:[reserved]\"; for example, \"user:dcbw:blah\". At this "
"time only the \"user\" [type] is allowed.  Any other values are ignored and "
"reserved for future use.  [id] is the username that this permission refers "
"to, which may not contain the \":\" character. Any [reserved] information "
"present must be ignored and is reserved for future use.  All of [type], "
"[id], and [reserved] must be valid UTF-8."
msgstr ""

#: ../clients/common/settings-docs.c.in:150
msgid ""
"FALSE if the connection can be modified using the provided settings "
"service's D-Bus interface with the right privileges, or TRUE if the "
"connection is read-only and cannot be modified."
msgstr ""

#: ../clients/common/settings-docs.c.in:151
msgid ""
"List of connection UUIDs that should be activated when the base connection "
"itself is activated. Currently only VPN connections are supported."
msgstr ""

#: ../clients/common/settings-docs.c.in:152
msgid ""
"Setting name of the device type of this slave's master connection (eg, \"bond"
"\"), or NULL if this connection is not a slave."
msgstr ""

#: ../clients/common/settings-docs.c.in:153
msgid ""
"Token to generate stable IDs for the connection. The stable-id is used for "
"generating IPv6 stable private addresses with ipv6.addr-gen-mode=stable-"
"privacy. It is also used to seed the generated cloned MAC address for "
"ethernet.cloned-mac-address=stable and wifi.cloned-mac-address=stable. Note "
"that also the interface name of the activating connection and a per-host "
"secret key is included into the address generation so that the same stable-"
"id on different hosts/devices yields different addresses. If the value is "
"unset, an ID unique for the connection is used. Specifying a stable-id "
"allows multiple connections to generate the same addresses. Another use is "
"to generate IDs at runtime via dynamic substitutions. The '$' character is "
"treated special to perform dynamic substitutions at runtime. Currently "
"supported are \"${CONNECTION}\", \"${BOOT}\", \"${RANDOM}\". These "
"effectively create unique IDs per-connection, per-boot, or every time. Any "
"unrecognized patterns following '$' are treated verbatim, however are "
"reserved for future use. You are thus advised to avoid '$' or escape it as "
"\"$$\". For example, set it to \"${CONNECTION}/${BOOT}\" to create a unique "
"id for this connection that changes with every reboot. Note that two "
"connections only use the same effective id if their stable-id is also "
"identical before performing dynamic substitutions."
msgstr ""

#: ../clients/common/settings-docs.c.in:154
msgid ""
"The time, in seconds since the Unix Epoch, that the connection was last "
"_successfully_ fully activated. NetworkManager updates the connection "
"timestamp periodically when the connection is active to ensure that an "
"active connection has the latest timestamp. The property is only meant for "
"reading (changes to this property will not be preserved)."
msgstr ""

#: ../clients/common/settings-docs.c.in:155
=======
#: ../clients/common/nm-meta-setting-desc.c:4182
#, c-format
msgid "WEP key is guessed to be of '%s'"
msgstr "Klucz WEP jest prawdopodobnie typu „%s”"

#: ../clients/common/nm-meta-setting-desc.c:4187
#, c-format
msgid "WEP key index set to '%d'"
msgstr "Ustawiono indeks klucza WEP na „%d”"

#: ../clients/common/nm-meta-setting-desc.c:4226
#, c-format
msgid "'%s' is not compatible with '%s' type, please change or delete the key."
msgstr "„%s” nie jest zgodne z typem „%s”, proszę zmienić lub usunąć klucz."

#: ../clients/common/nm-meta-setting-desc.c:4236
#, c-format
msgid "'%s' is not a valid PSK"
msgstr "„%s” nie jest prawidłowym PSK"

#: ../clients/common/nm-meta-setting-desc.c:4268
msgid "Bonding primary interface [none]"
msgstr "Główny interfejs wiązania [none]"

#. this is a virtual property, only needed during "ask" mode.
#: ../clients/common/nm-meta-setting-desc.c:4275
msgid "Bonding monitoring mode"
msgstr "Tryb monitorowania wiązania"

#: ../clients/common/nm-meta-setting-desc.c:4284
msgid "Bonding miimon [100]"
msgstr "„miimon” wiązania [100]"

#: ../clients/common/nm-meta-setting-desc.c:4292
msgid "Bonding downdelay [0]"
msgstr "„downdelay” wiązania [0]"

#: ../clients/common/nm-meta-setting-desc.c:4300
msgid "Bonding updelay [0]"
msgstr "„updelay” wiązania [0]"

#: ../clients/common/nm-meta-setting-desc.c:4308
msgid "Bonding arp-interval [0]"
msgstr "„arp-interval” wiązania [0]"

#: ../clients/common/nm-meta-setting-desc.c:4316
msgid "Bonding arp-ip-target [none]"
msgstr "„arp-ip-target” wiązania [none]"

#: ../clients/common/nm-meta-setting-desc.c:4324
msgid "LACP rate ('slow' or 'fast') [slow]"
msgstr "Prędkość LACP („slow” lub „fast”) [slow]"

#. macro that returns @func as const (gboolean(*)(NMSetting*)) type, but checks
#. * that the actual type is (gboolean(*)(type *)).
#. macro that returns @func as const (guint32(*)(NMSetting*)) type, but checks
#. * that the actual type is (guint32(*)(type *)).
#: ../clients/common/nm-meta-setting-desc.c:4436
>>>>>>> 1e02ee4d
msgid ""
"Base type of the connection. For hardware-dependent connections, should "
"contain the setting name of the hardware-type specific setting (ie, \"802-3-"
"ethernet\" or \"802-11-wireless\" or \"bluetooth\", etc), and for non-"
"hardware dependent connections like VPN or otherwise, should contain the "
"setting name of that setting type (ie, \"vpn\" or \"bridge\", etc)."
msgstr ""

<<<<<<< HEAD
#: ../clients/common/settings-docs.c.in:156
=======
#: ../clients/common/nm-meta-setting-desc.c:4477
>>>>>>> 1e02ee4d
msgid ""
"A universally unique identifier for the connection, for example generated "
"with libuuid.  It should be assigned when the connection is created, and "
"never changed as long as the connection still applies to the same network.  "
"For example, it should not be changed when the \"id\" property or "
"NMSettingIP4Config changes, but might need to be re-created when the Wi-Fi "
"SSID, mobile broadband network provider, or \"type\" property changes. The "
"UUID must be in the format \"2815492f-7e56-435e-b2e9-246bd7cdc664\" (ie, "
"contains only hexadecimal characters and \"-\")."
msgstr ""

<<<<<<< HEAD
#: ../clients/common/settings-docs.c.in:157
=======
#: ../clients/common/nm-meta-setting-desc.c:4511
>>>>>>> 1e02ee4d
msgid ""
"The trust level of a the connection.  Free form case-insensitive string (for "
"example \"Home\", \"Work\", \"Public\").  NULL or unspecified zone means the "
"connection will be placed in the default zone as defined by the firewall. "
"When updating this property on a currently activated connection, the change "
"takes effect immediately."
msgstr ""

<<<<<<< HEAD
#: ../clients/common/settings-docs.c.in:158
=======
#: ../clients/common/nm-meta-setting-desc.c:4568
>>>>>>> 1e02ee4d
msgid ""
"Specifies the NMSettingDcbFlags for the DCB FCoE application.  Flags may be "
"any combination of NM_SETTING_DCB_FLAG_ENABLE (0x1), "
"NM_SETTING_DCB_FLAG_ADVERTISE (0x2), and NM_SETTING_DCB_FLAG_WILLING (0x4)."
msgstr ""

#: ../clients/common/settings-docs.c.in:159
msgid "The FCoE controller mode; either \"fabric\" (default) or \"vn2vn\"."
msgstr ""

#: ../clients/common/settings-docs.c.in:160
msgid ""
"The highest User Priority (0 - 7) which FCoE frames should use, or -1 for "
"default priority.  Only used when the \"app-fcoe-flags\" property includes "
"the NM_SETTING_DCB_FLAG_ENABLE (0x1) flag."
msgstr ""

<<<<<<< HEAD
#: ../clients/common/settings-docs.c.in:161
=======
#: ../clients/common/nm-meta-setting-desc.c:4603
>>>>>>> 1e02ee4d
msgid ""
"Specifies the NMSettingDcbFlags for the DCB FIP application.  Flags may be "
"any combination of NM_SETTING_DCB_FLAG_ENABLE (0x1), "
"NM_SETTING_DCB_FLAG_ADVERTISE (0x2), and NM_SETTING_DCB_FLAG_WILLING (0x4)."
msgstr ""

<<<<<<< HEAD
#: ../clients/common/settings-docs.c.in:162
=======
#: ../clients/common/nm-meta-setting-desc.c:4630
>>>>>>> 1e02ee4d
msgid ""
"The highest User Priority (0 - 7) which FIP frames should use, or -1 for "
"default priority.  Only used when the \"app-fip-flags\" property includes "
"the NM_SETTING_DCB_FLAG_ENABLE (0x1) flag."
msgstr ""

<<<<<<< HEAD
#: ../clients/common/settings-docs.c.in:163
=======
#: ../clients/common/nm-meta-setting-desc.c:4647
#: ../clients/common/nm-meta-setting-desc.c:4665
>>>>>>> 1e02ee4d
msgid ""
"Specifies the NMSettingDcbFlags for the DCB iSCSI application.  Flags may be "
"any combination of NM_SETTING_DCB_FLAG_ENABLE (0x1), "
"NM_SETTING_DCB_FLAG_ADVERTISE (0x2), and NM_SETTING_DCB_FLAG_WILLING (0x4)."
msgstr ""

<<<<<<< HEAD
#: ../clients/common/settings-docs.c.in:164
msgid ""
"The highest User Priority (0 - 7) which iSCSI frames should use, or -1 for "
"default priority. Only used when the \"app-iscsi-flags\" property includes "
"the NM_SETTING_DCB_FLAG_ENABLE (0x1) flag."
msgstr ""

#: ../clients/common/settings-docs.c.in:166
msgid ""
"An array of 8 uint values, where the array index corresponds to the User "
"Priority (0 - 7) and the value indicates the percentage of bandwidth of the "
"priority's assigned group that the priority may use.  The sum of all "
"percentages for priorities which belong to the same group must total 100 "
"percents."
msgstr ""

#: ../clients/common/settings-docs.c.in:167
msgid ""
"An array of 8 boolean values, where the array index corresponds to the User "
"Priority (0 - 7) and the value indicates whether or not the corresponding "
"priority should transmit priority pause."
msgstr ""

#: ../clients/common/settings-docs.c.in:168
msgid ""
"Specifies the NMSettingDcbFlags for DCB Priority Flow Control (PFC). Flags "
"may be any combination of NM_SETTING_DCB_FLAG_ENABLE (0x1), "
"NM_SETTING_DCB_FLAG_ADVERTISE (0x2), and NM_SETTING_DCB_FLAG_WILLING (0x4)."
msgstr ""

#: ../clients/common/settings-docs.c.in:169
msgid ""
"An array of 8 uint values, where the array index corresponds to the Priority "
"Group ID (0 - 7) and the value indicates the percentage of link bandwidth "
"allocated to that group.  Allowed values are 0 - 100, and the sum of all "
"values must total 100 percents."
msgstr ""

#: ../clients/common/settings-docs.c.in:170
msgid ""
"Specifies the NMSettingDcbFlags for DCB Priority Groups.  Flags may be any "
"combination of NM_SETTING_DCB_FLAG_ENABLE (0x1), "
"NM_SETTING_DCB_FLAG_ADVERTISE (0x2), and NM_SETTING_DCB_FLAG_WILLING (0x4)."
msgstr ""

#: ../clients/common/settings-docs.c.in:171
msgid ""
"An array of 8 uint values, where the array index corresponds to the User "
"Priority (0 - 7) and the value indicates the Priority Group ID.  Allowed "
"Priority Group ID values are 0 - 7 or 15 for the unrestricted group."
msgstr ""

#: ../clients/common/settings-docs.c.in:172
msgid ""
"An array of 8 boolean values, where the array index corresponds to the User "
"Priority (0 - 7) and the value indicates whether or not the priority may use "
"all of the bandwidth allocated to its assigned group."
msgstr ""

#: ../clients/common/settings-docs.c.in:173
msgid ""
"An array of 8 uint values, where the array index corresponds to the User "
"Priority (0 - 7) and the value indicates the traffic class (0 - 7) to which "
"the priority is mapped."
msgstr ""

#: ../clients/common/settings-docs.c.in:176
msgid ""
"The GPRS Access Point Name specifying the APN used when establishing a data "
"session with the GSM-based network.  The APN often determines how the user "
"will be billed for their network usage and whether the user has access to "
"the Internet or just a provider-specific walled-garden, so it is important "
"to use the correct APN for the user's mobile broadband plan. The APN may "
"only be composed of the characters a-z, 0-9, ., and - per GSM 03.60 Section "
"14.9."
msgstr ""

#: ../clients/common/settings-docs.c.in:177
msgid ""
"The device unique identifier (as given by the WWAN management service) which "
"this connection applies to.  If given, the connection will only apply to the "
"specified device."
msgstr ""

#: ../clients/common/settings-docs.c.in:178
msgid ""
"When TRUE, only connections to the home network will be allowed. Connections "
"to roaming networks will not be made."
msgstr ""

#: ../clients/common/settings-docs.c.in:181
msgid ""
"The Network ID (GSM LAI format, ie MCC-MNC) to force specific network "
"registration.  If the Network ID is specified, NetworkManager will attempt "
"to force the device to register only on the specified network. This can be "
"used to ensure that the device does not roam when direct roaming control of "
"the device is not otherwise possible."
msgstr ""

#: ../clients/common/settings-docs.c.in:182
msgid ""
"Number to dial when establishing a PPP data session with the GSM-based "
"mobile broadband network.  Many modems do not require PPP for connections to "
"the mobile network and thus this property should be left blank, which allows "
"NetworkManager to select the appropriate settings automatically."
msgstr ""

#: ../clients/common/settings-docs.c.in:185
msgid ""
"If the SIM is locked with a PIN it must be unlocked before any other "
"operations are requested.  Specify the PIN here to allow operation of the "
"device."
msgstr ""

#: ../clients/common/settings-docs.c.in:187
msgid ""
"The SIM card unique identifier (as given by the WWAN management service) "
"which this connection applies to.  If given, the connection will apply to "
"any device also allowed by \"device-id\" which contains a SIM card matching "
"the given identifier."
msgstr ""

#: ../clients/common/settings-docs.c.in:188
=======
#. TTLS and PEAP are actually much more complicated, but this complication
#. * is not visible here since we only care about phase2 authentication
#. * (and don't even care of which one)
#.
#: ../clients/common/nm-meta-setting-desc.c:4704
#: ../clients/common/nm-secret-agent-simple.c:225
#: ../clients/common/nm-secret-agent-simple.c:330
#: ../clients/tui/nmt-page-dsl.c:66 ../clients/tui/nmt-page-wifi.c:320
msgid "Username"
msgstr "Nazwa użytkownika"

#: ../clients/common/nm-meta-setting-desc.c:4710
#: ../clients/common/nm-meta-setting-desc.c:4894
#: ../clients/common/nm-meta-setting-desc.c:5177
#: ../clients/common/nm-meta-setting-desc.c:5801
msgid "Password [none]"
msgstr "Hasło [none]"

#: ../clients/common/nm-meta-setting-desc.c:4756
msgid "Bluetooth device address"
msgstr "Adres urządzenia Bluetooth"

#: ../clients/common/nm-meta-setting-desc.c:4801
#: ../clients/common/nm-meta-setting-desc.c:5231
#: ../clients/common/nm-meta-setting-desc.c:6301
#: ../clients/common/nm-meta-setting-desc.c:6339
#: ../clients/common/nm-meta-setting-desc.c:6476
msgid "MAC [none]"
msgstr "MAC [none]"

#: ../clients/common/nm-meta-setting-desc.c:4807
msgid "Enable STP [no]"
msgstr "Włączenie STP [no]"

#: ../clients/common/nm-meta-setting-desc.c:4813
msgid "STP priority [32768]"
msgstr "Priorytet STP [32768]"

#: ../clients/common/nm-meta-setting-desc.c:4819
msgid "Forward delay [15]"
msgstr "Forward-delay [15]"

#: ../clients/common/nm-meta-setting-desc.c:4825
msgid "Hello time [2]"
msgstr "Hello-time [2]"

#: ../clients/common/nm-meta-setting-desc.c:4831
msgid "Max age [20]"
msgstr "Max-age [20]"

#: ../clients/common/nm-meta-setting-desc.c:4837
msgid "MAC address ageing time [300]"
msgstr "Czas starzenia adresu MAC [300]"

#: ../clients/common/nm-meta-setting-desc.c:4843
msgid "Group forward mask [0]"
msgstr "Maska przekierowania grupy [0]"

#: ../clients/common/nm-meta-setting-desc.c:4849
msgid "Enable IGMP snooping [no]"
msgstr "Włączenie węszenia IGMP [no]"

#: ../clients/common/nm-meta-setting-desc.c:4861
msgid "Bridge port priority [32]"
msgstr "Priorytet portu mostku [32]"

#: ../clients/common/nm-meta-setting-desc.c:4867
msgid "Bridge port STP path cost [100]"
msgstr "Koszt ścieżki STP portu mostku [100]"

#: ../clients/common/nm-meta-setting-desc.c:4873
msgid "Hairpin [no]"
msgstr "Hairpin [no]"

#: ../clients/common/nm-meta-setting-desc.c:4888
#: ../clients/common/nm-meta-setting-desc.c:5171
#: ../clients/common/nm-meta-setting-desc.c:6191
msgid "Username [none]"
msgstr "Nazwa użytkownika [none]"

#: ../clients/common/nm-meta-setting-desc.c:4983
>>>>>>> 1e02ee4d
msgid ""
"A MCC/MNC string like \"310260\" or \"21601\" identifying the specific "
"mobile network operator which this connection applies to.  If given, the "
"connection will apply to any device also allowed by \"device-id\" and \"sim-"
"id\" which contains a SIM card provisioned by the given operator."
msgstr ""

<<<<<<< HEAD
#: ../clients/common/settings-docs.c.in:190
=======
#: ../clients/common/nm-meta-setting-desc.c:5025
>>>>>>> 1e02ee4d
msgid ""
"If specified, this connection will only apply to the IPoIB device whose "
"permanent MAC address matches. This property does not change the MAC address "
"of the device (i.e. MAC spoofing)."
msgstr ""

<<<<<<< HEAD
#: ../clients/common/settings-docs.c.in:193
=======
#: ../clients/common/nm-meta-setting-desc.c:5042
>>>>>>> 1e02ee4d
msgid ""
"The InfiniBand P_Key to use for this device. A value of -1 means to use the "
"default P_Key (aka \"the P_Key at index 0\").  Otherwise it is a 16-bit "
"unsigned integer, whose high bit is set if it is a \"full membership\" P_Key."
msgstr ""

<<<<<<< HEAD
#: ../clients/common/settings-docs.c.in:194
msgid ""
"The interface name of the parent device of this device. Normally NULL, but "
"if the \"p_key\" property is set, then you must specify the base device by "
"setting either this property or \"mac-address\"."
msgstr ""

#: ../clients/common/settings-docs.c.in:195
msgid ""
"The IP-over-InfiniBand transport mode. Either \"datagram\" or \"connected\"."
msgstr ""

#: ../clients/common/settings-docs.c.in:196
msgid ""
"How many additional levels of encapsulation are permitted to be prepended to "
"packets. This property applies only to IPv6 tunnels."
msgstr ""

#: ../clients/common/settings-docs.c.in:197
msgid ""
"The flow label to assign to tunnel packets. This property applies only to "
"IPv6 tunnels."
msgstr ""

#: ../clients/common/settings-docs.c.in:198
=======
#: ../clients/common/nm-meta-setting-desc.c:5188
msgid "APN"
msgstr "APN"

#: ../clients/common/nm-meta-setting-desc.c:5240
#: ../clients/common/nm-meta-setting-desc.c:6364
#: ../clients/common/nm-meta-setting-desc.c:6510
msgid "MTU [auto]"
msgstr "MTU [auto]"

#: ../clients/common/nm-meta-setting-desc.c:5259
msgid "P_KEY [none]"
msgstr "P_KEY [none]"

#: ../clients/common/nm-meta-setting-desc.c:5268
msgid "Parent interface [none]"
msgstr "Interfejs nadrzędny [none]"

#: ../clients/common/nm-meta-setting-desc.c:5291
>>>>>>> 1e02ee4d
msgid ""
"The key used for tunnel input packets; the property is valid only for "
"certain tunnel modes (GRE, IP6GRE). If empty, no key is used."
msgstr ""

<<<<<<< HEAD
#: ../clients/common/settings-docs.c.in:199
msgid ""
"The local endpoint of the tunnel; the value can be empty, otherwise it must "
"contain an IPv4 or IPv6 address."
msgstr ""

#: ../clients/common/settings-docs.c.in:200
=======
#: ../clients/common/nm-meta-setting-desc.c:5323
msgid "IPv4 address (IP[/plen]) [none]"
msgstr "Adres IPv4 (IP[/plen]) [none]"

#: ../clients/common/nm-meta-setting-desc.c:5325
>>>>>>> 1e02ee4d
msgid ""
"The tunneling mode, for example NM_IP_TUNNEL_MODE_IPIP (1) or "
"NM_IP_TUNNEL_MODE_GRE (2)."
msgstr ""

<<<<<<< HEAD
#: ../clients/common/settings-docs.c.in:201
msgid ""
"If non-zero, only transmit packets of the specified size or smaller, "
"breaking larger packets up into multiple fragments."
msgstr ""

#: ../clients/common/settings-docs.c.in:203
=======
#: ../clients/common/nm-meta-setting-desc.c:5338
msgid "IPv4 gateway [none]"
msgstr "Brama IPv4 [none]"

#: ../clients/common/nm-meta-setting-desc.c:5346
>>>>>>> 1e02ee4d
msgid ""
"The key used for tunnel output packets; the property is valid only for "
"certain tunnel modes (GRE, IP6GRE). If empty, no key is used."
msgstr ""

<<<<<<< HEAD
#: ../clients/common/settings-docs.c.in:204
=======
#: ../clients/common/nm-meta-setting-desc.c:5448
>>>>>>> 1e02ee4d
msgid ""
"If given, specifies the parent interface name or parent connection UUID the "
"new device will be bound to so that tunneled packets will only be routed via "
"that interface."
msgstr ""

<<<<<<< HEAD
#: ../clients/common/settings-docs.c.in:205
msgid "Whether to enable Path MTU Discovery on this tunnel."
msgstr ""

#: ../clients/common/settings-docs.c.in:206
=======
#: ../clients/common/nm-meta-setting-desc.c:5486
msgid "IPv6 address (IP[/plen]) [none]"
msgstr "Adres IPv6 (IP[/plen]) [none]"

#: ../clients/common/nm-meta-setting-desc.c:5488
>>>>>>> 1e02ee4d
msgid ""
"The remote endpoint of the tunnel; the value must contain an IPv4 or IPv6 "
"address."
msgstr ""

<<<<<<< HEAD
#: ../clients/common/settings-docs.c.in:207
msgid ""
"The type of service (IPv4) or traffic class (IPv6) field to be set on "
"tunneled packets."
msgstr ""

#: ../clients/common/settings-docs.c.in:208
=======
#: ../clients/common/nm-meta-setting-desc.c:5501
msgid "IPv6 gateway [none]"
msgstr "Brama IPv6 [none]"

#: ../clients/common/nm-meta-setting-desc.c:5509
>>>>>>> 1e02ee4d
msgid ""
"The TTL to assign to tunneled packets. 0 is a special value meaning that "
"packets inherit the TTL value."
msgstr ""

#: ../clients/common/settings-docs.c.in:209
#: ../clients/common/settings-docs.c.in:231
msgid "Array of IP addresses."
msgstr ""

#: ../clients/common/settings-docs.c.in:210
#: ../clients/common/settings-docs.c.in:232
msgid ""
"Timeout in milliseconds used to check for the presence of duplicate IP "
"addresses on the network.  If an address conflict is detected, the "
"activation will fail.  A zero value means that no duplicate address "
"detection is performed, -1 means the default value (either configuration "
"ipvx.dad-timeout override or 3 seconds).  A value greater than zero is a "
"timeout in milliseconds."
msgstr ""

<<<<<<< HEAD
#: ../clients/common/settings-docs.c.in:211
msgid ""
"A string sent to the DHCP server to identify the local machine which the "
"DHCP server may use to customize the DHCP lease and options. When the "
"property is a hex string ('aa:bb:cc') it is interpreted as a binary client "
"ID, in which case the first byte is assumed to be the 'type' field as per "
"RFC 2132 section 9.14 and the remaining bytes may be an hardware address (e."
"g. '01:xx:xx:xx:xx:xx:xx' where 1 is the Ethernet ARP type and the rest is a "
"MAC address). If the property is not a hex string it is considered as a non-"
"hardware-address client ID and the 'type' field is set to 0."
msgstr ""

#: ../clients/common/settings-docs.c.in:212
msgid ""
"If the \"dhcp-send-hostname\" property is TRUE, then the specified FQDN will "
"be sent to the DHCP server when acquiring a lease. This property and \"dhcp-"
"hostname\" are mutually exclusive and cannot be set at the same time."
msgstr ""

#: ../clients/common/settings-docs.c.in:213
#: ../clients/common/settings-docs.c.in:233
msgid ""
"If the \"dhcp-send-hostname\" property is TRUE, then the specified name will "
"be sent to the DHCP server when acquiring a lease. This property and \"dhcp-"
"fqdn\" are mutually exclusive and cannot be set at the same time."
msgstr ""

#: ../clients/common/settings-docs.c.in:214
#: ../clients/common/settings-docs.c.in:234
msgid ""
"If TRUE, a hostname is sent to the DHCP server when acquiring a lease. Some "
"DHCP servers use this hostname to update DNS databases, essentially "
"providing a static hostname for the computer.  If the \"dhcp-hostname\" "
"property is NULL and this property is TRUE, the current persistent hostname "
"of the computer is sent."
msgstr ""

#: ../clients/common/settings-docs.c.in:215
#: ../clients/common/settings-docs.c.in:235
msgid "A timeout for a DHCP transaction in seconds."
msgstr ""

#: ../clients/common/settings-docs.c.in:216
#: ../clients/common/settings-docs.c.in:236
#, fuzzy
msgid "Array of IP addresses of DNS servers."
msgstr ""
"Proszę podać listę adresów IPv4 serwerów DNS.\n"
"\n"
"Przykład: 8.8.8.8, 8.8.4.4\n"

#: ../clients/common/settings-docs.c.in:217
#: ../clients/common/settings-docs.c.in:237
msgid ""
"Array of DNS options as described in man 5 resolv.conf. NULL means that the "
"options are unset and left at the default. In this case NetworkManager will "
"use default options. This is distinct from an empty list of properties."
msgstr ""

#: ../clients/common/settings-docs.c.in:218
#: ../clients/common/settings-docs.c.in:238
msgid ""
"Intra-connection DNS priority. The relative priority to be used when "
"determining the order of DNS servers in resolv.conf.  A lower value means "
"that servers will be on top of the file.  Zero selects the default value, "
"which is 50 for VPNs and 100 for other connections.  Note that the priority "
"is to order DNS settings for multiple active connections. It does not "
"disambiguate multiple DNS servers within the same connection profile. For "
"that, just specify the DNS servers in the desired order. When multiple "
"devices have configurations with the same priority, the one with an active "
"default route will be preferred. Note that when using dns=dnsmasq the order "
"is meaningless since dnsmasq forwards queries to all known servers at the "
"same time. Negative values have the special effect of excluding other "
"configurations with a greater priority value; so in presence of at least a "
"negative priority, only DNS servers from connections with the lowest "
"priority value will be used."
msgstr ""

#: ../clients/common/settings-docs.c.in:219
#: ../clients/common/settings-docs.c.in:239
#, fuzzy
msgid "Array of DNS search domains."
msgstr "Domeny wyszukiwania"

#: ../clients/common/settings-docs.c.in:220
#: ../clients/common/settings-docs.c.in:240
msgid ""
"The gateway associated with this configuration. This is only meaningful if "
"\"addresses\" is also set."
msgstr ""

#: ../clients/common/settings-docs.c.in:221
#: ../clients/common/settings-docs.c.in:241
msgid ""
"When \"method\" is set to \"auto\" and this property to TRUE, automatically "
"configured nameservers and search domains are ignored and only nameservers "
"and search domains specified in the \"dns\" and \"dns-search\" properties, "
"if any, are used."
msgstr ""

#: ../clients/common/settings-docs.c.in:222
#: ../clients/common/settings-docs.c.in:242
msgid ""
"When \"method\" is set to \"auto\" and this property to TRUE, automatically "
"configured routes are ignored and only routes specified in the \"routes\" "
"property, if any, are used."
msgstr ""

#: ../clients/common/settings-docs.c.in:223
#: ../clients/common/settings-docs.c.in:244
msgid ""
"If TRUE, allow overall network configuration to proceed even if the "
"configuration specified by this property times out.  Note that at least one "
"IP configuration must succeed or overall network configuration will still "
"fail.  For example, in IPv6-only networks, setting this property to TRUE on "
"the NMSettingIP4Config allows the overall network configuration to succeed "
"if IPv4 configuration fails but IPv6 configuration completes successfully."
msgstr ""

#: ../clients/common/settings-docs.c.in:224
#: ../clients/common/settings-docs.c.in:245
msgid ""
"IP configuration method. NMSettingIP4Config and NMSettingIP6Config both "
"support \"auto\", \"manual\", and \"link-local\". See the subclass-specific "
"documentation for other values. In general, for the \"auto\" method, "
"properties such as \"dns\" and \"routes\" specify information that is added "
"on to the information returned from automatic configuration.  The \"ignore-"
"auto-routes\" and \"ignore-auto-dns\" properties modify this behavior. For "
"methods that imply no upstream network, such as \"shared\" or \"link-local"
"\", these properties must be empty. For IPv4 method \"shared\", the IP "
"subnet can be configured by adding one manual IPv4 address or otherwise "
"10.42.x.0/24 is chosen."
msgstr ""

#: ../clients/common/settings-docs.c.in:226
#: ../clients/common/settings-docs.c.in:247
msgid ""
"If TRUE, this connection will never be the default connection for this IP "
"type, meaning it will never be assigned the default route by NetworkManager."
msgstr ""

#: ../clients/common/settings-docs.c.in:227
#: ../clients/common/settings-docs.c.in:248
msgid ""
"The default metric for routes that don't explicitly specify a metric. The "
"default value -1 means that the metric is chosen automatically based on the "
"device type. The metric applies to dynamic routes, manual (static) routes "
"that don't have an explicit metric setting, address prefix routes, and the "
"default route. Note that for IPv6, the kernel accepts zero (0) but coerces "
"it to 1024 (user default). Hence, setting this property to zero effectively "
"mean setting it to 1024. For IPv4, zero is a regular value for the metric."
msgstr ""

#: ../clients/common/settings-docs.c.in:228
#: ../clients/common/settings-docs.c.in:249
msgid ""
"Enable policy routing (source routing) and set the routing table used when "
"adding routes. This affects all routes, including device-routes, IPv4LL, "
"DHCP, SLAAC, default-routes and static routes. But note that static routes "
"can individually overwrite the setting by explicitly specifying a non-zero "
"routing table. If the table setting is left at zero, it is eligible to be "
"overwritten via global configuration. If the property is zero even after "
"applying the global configuration value, policy routing is disabled for the "
"address family of this connection. Policy routing disabled means that "
"NetworkManager will add all routes to the main table (except static routes "
"that explicitly configure a different table). Additionally, NetworkManager "
"will not delete any extraneous routes from tables except the main table. "
"This is to preserve backward compatibility for users who manage routing "
"tables outside of NetworkManager."
msgstr ""

#: ../clients/common/settings-docs.c.in:229
#: ../clients/common/settings-docs.c.in:250
msgid "Array of IP routes."
msgstr ""

#: ../clients/common/settings-docs.c.in:230
msgid ""
"Configure method for creating the address for use with RFC4862 IPv6 "
"Stateless Address Autoconfiguration. The permitted values are: "
"NM_SETTING_IP6_CONFIG_ADDR_GEN_MODE_EUI64 (0) or "
"NM_SETTING_IP6_CONFIG_ADDR_GEN_MODE_STABLE_PRIVACY (1). If the property is "
"set to EUI64, the addresses will be generated using the interface tokens "
"derived from hardware address. This makes the host part of the address to "
"stay constant, making it possible to track host's presence when it changes "
"networks. The address changes when the interface hardware is replaced. The "
"value of stable-privacy enables use of cryptographically secure hash of a "
"secret host-specific key along with the connection's stable-id and the "
"network address as specified by RFC7217. This makes it impossible to use the "
"address track host's presence, and makes the address stable when the network "
"interface hardware is replaced. On D-Bus, the absence of an addr-gen-mode "
"setting equals enabling stable-privacy. For keyfile plugin, the absence of "
"the setting on disk means EUI64 so that the property doesn't change on "
"upgrade from older versions. Note that this setting is distinct from the "
"Privacy Extensions as configured by \"ip6-privacy\" property and it does not "
"affect the temporary addresses configured with this option."
msgstr ""

#: ../clients/common/settings-docs.c.in:243
msgid ""
"Configure IPv6 Privacy Extensions for SLAAC, described in RFC4941.  If "
"enabled, it makes the kernel generate a temporary IPv6 address in addition "
"to the public one generated from MAC address via modified EUI-64.  This "
"enhances privacy, but could cause problems in some applications, on the "
"other hand.  The permitted values are: -1: unknown, 0: disabled, 1: enabled "
"(prefer public address), 2: enabled (prefer temporary addresses). Having a "
"per-connection setting set to \"-1\" (unknown) means fallback to global "
"configuration \"ipv6.ip6-privacy\". If also global configuration is "
"unspecified or set to \"-1\", fallback to read \"/proc/sys/net/ipv6/conf/"
"default/use_tempaddr\". Note that this setting is distinct from the Stable "
"Privacy addresses that can be enabled with the \"addr-gen-mode\" property's "
"\"stable-privacy\" setting as another way of avoiding host tracking with "
"IPv6 addresses."
msgstr ""

#: ../clients/common/settings-docs.c.in:251
msgid ""
"Configure the token for draft-chown-6man-tokenised-ipv6-identifiers-02 IPv6 "
"tokenized interface identifiers. Useful with eui64 addr-gen-mode."
msgstr ""

#: ../clients/common/settings-docs.c.in:252
msgid "Whether the transmitted traffic must be encrypted."
msgstr ""

#: ../clients/common/settings-docs.c.in:253
msgid ""
"The pre-shared CAK (Connectivity Association Key) for MACsec Key Agreement."
msgstr ""

#: ../clients/common/settings-docs.c.in:254
msgid "Flags indicating how to handle the \"mka-cak\" property."
msgstr ""

#: ../clients/common/settings-docs.c.in:255
msgid ""
"The pre-shared CKN (Connectivity-association Key Name) for MACsec Key "
"Agreement."
msgstr ""

#: ../clients/common/settings-docs.c.in:256
msgid ""
"Specifies how the CAK (Connectivity Association Key) for MKA (MACsec Key "
"Agreement) is obtained."
msgstr ""

#: ../clients/common/settings-docs.c.in:258
msgid ""
"If given, specifies the parent interface name or parent connection UUID from "
"which this MACSEC interface should be created.  If this property is not "
"specified, the connection must contain an \"802-3-ethernet\" setting with a "
"\"mac-address\" property."
msgstr ""

#: ../clients/common/settings-docs.c.in:259
msgid ""
"The port component of the SCI (Secure Channel Identifier), between 1 and "
"65534."
msgstr ""

#: ../clients/common/settings-docs.c.in:260
msgid "Specifies the validation mode for incoming frames."
msgstr ""

#: ../clients/common/settings-docs.c.in:261
msgid ""
"The macvlan mode, which specifies the communication mechanism between "
"multiple macvlans on the same lower device."
msgstr ""

#: ../clients/common/settings-docs.c.in:263
msgid ""
"If given, specifies the parent interface name or parent connection UUID from "
"which this MAC-VLAN interface should be created.  If this property is not "
"specified, the connection must contain an \"802-3-ethernet\" setting with a "
"\"mac-address\" property."
msgstr ""

#: ../clients/common/settings-docs.c.in:264
msgid "Whether the interface should be put in promiscuous mode."
msgstr ""

#: ../clients/common/settings-docs.c.in:265
msgid "Whether the interface should be a MACVTAP."
msgstr ""

#: ../clients/common/settings-docs.c.in:266
msgid "The bridge failure mode. One of \"secure\", \"standalone\" or empty."
msgstr ""

#: ../clients/common/settings-docs.c.in:267
#, fuzzy
msgid "Enable or disable multicast snooping."
msgstr "Włączenie lub wyłączenie sieci systemowej"

#: ../clients/common/settings-docs.c.in:269
#, fuzzy
msgid "Enable or disable RSTP."
msgstr "Włączenie lub wyłączenie urządzeń Wi-Fi"

#: ../clients/common/settings-docs.c.in:270
#, fuzzy
msgid "Enable or disable STP."
msgstr "Włączenie lub wyłączenie urządzeń Wi-Fi"

#: ../clients/common/settings-docs.c.in:272
msgid "The interface type. Either \"internal\", or empty."
msgstr ""

#: ../clients/common/settings-docs.c.in:274
msgid ""
"Specifies the unicast destination IP address of a remote OpenVSwitch bridge "
"port to connect to."
msgstr ""

#: ../clients/common/settings-docs.c.in:275
msgid "The time port must be inactive in order to be considered down."
msgstr ""

#: ../clients/common/settings-docs.c.in:276
msgid ""
"Bonding mode. One of \"active-backup\", \"balance-slb\", or \"balance-tcp\"."
msgstr ""

#: ../clients/common/settings-docs.c.in:277
msgid "The time port must be active before it starts forwarding traffic."
msgstr ""

#: ../clients/common/settings-docs.c.in:278
msgid "LACP mode. One of \"active\", \"off\", or \"passive\"."
msgstr ""

#: ../clients/common/settings-docs.c.in:280
msgid "The VLAN tag in the range 0-4095."
msgstr ""

#: ../clients/common/settings-docs.c.in:281
=======
#: ../clients/common/nm-meta-setting-desc.c:5602
#: ../clients/common/nm-meta-setting-desc.c:6224
msgid "Parent device [none]"
msgstr "Urządzenie nadrzędne [none]"

#: ../clients/common/nm-meta-setting-desc.c:5608
msgid "Local endpoint [none]"
msgstr "Lokalny punkt końcowy [none]"

#: ../clients/common/nm-meta-setting-desc.c:5615
#: ../clients/common/nm-meta-setting-desc.c:6244
msgid "Remote"
msgstr "Zdalne"

#: ../clients/common/nm-meta-setting-desc.c:5652
msgid "MACsec parent device or connection UUID"
msgstr "Urządzenie nadrzędne MACsec lub UUID połączenia"

#: ../clients/common/nm-meta-setting-desc.c:5673
msgid "Enable encryption [yes]"
msgstr "Włączenie szyfrowania [yes]"

#: ../clients/common/nm-meta-setting-desc.c:5679
#: ../clients/common/nm-secret-agent-simple.c:522
msgid "MKA CAK"
msgstr "MKA CAK"

#: ../clients/common/nm-meta-setting-desc.c:5689
msgid "MKA_CKN"
msgstr "MKA_CKN"

#: ../clients/common/nm-meta-setting-desc.c:5695
msgid "SCI port [1]"
msgstr "Port SCI [1]"

#: ../clients/common/nm-meta-setting-desc.c:5718
msgid "MACVLAN parent device or connection UUID"
msgstr "Urządzenie nadrzędne MACVLAN lub UUID połączenia"

#: ../clients/common/nm-meta-setting-desc.c:5739
msgid "Tap [no]"
msgstr "Tap [no]"

#: ../clients/common/nm-meta-setting-desc.c:5752
#: ../clients/common/nm-meta-setting-desc.c:6431
#: ../clients/tui/nmt-page-wifi.c:212
msgid "SSID"
msgstr "SSID"

#: ../clients/common/nm-meta-setting-desc.c:5761
msgid "OLPC Mesh channel [1]"
msgstr "Kanał sieci kratowej OLPC [1]"

#: ../clients/common/nm-meta-setting-desc.c:5770
msgid "DHCP anycast MAC address [none]"
msgstr "Adres MAC „anycast” DHCP [none]"

#: ../clients/common/nm-meta-setting-desc.c:5782
msgid "PPPoE parent device"
msgstr "Urządzenie nadrzędne PPPoE"

#: ../clients/common/nm-meta-setting-desc.c:5788
msgid "Service [none]"
msgstr "Usługa [none]"

#: ../clients/common/nm-meta-setting-desc.c:5795
msgid "PPPoE username"
msgstr "Nazwa użytkownika PPPoE"

#: ../clients/common/nm-meta-setting-desc.c:5969
msgid "Browser only [no]"
msgstr "Tylko przeglądarka [no]"

#: ../clients/common/nm-meta-setting-desc.c:5975
msgid "PAC URL"
msgstr "Adres URL PAC"

#: ../clients/common/nm-meta-setting-desc.c:5981
msgid "PAC script"
msgstr "Skrypt PAC"

#: ../clients/common/nm-meta-setting-desc.c:5996
#: ../clients/common/nm-meta-setting-desc.c:6012
msgid "Team JSON configuration [none]"
msgstr "Konfiguracja JSON zespołu [none]"

#: ../clients/common/nm-meta-setting-desc.c:6094
msgid "User ID [none]"
msgstr "Identyfikator użytkownika [none]"

#: ../clients/common/nm-meta-setting-desc.c:6100
msgid "Group ID [none]"
msgstr "Identyfikator grupy [none]"

#: ../clients/common/nm-meta-setting-desc.c:6106
msgid "Enable PI [no]"
msgstr "Włączenie PI [no]"

#: ../clients/common/nm-meta-setting-desc.c:6112
msgid "Enable VNET header [no]"
msgstr "Włączenie nagłówka VNET [no]"

#: ../clients/common/nm-meta-setting-desc.c:6118
msgid "Enable multi queue [no]"
msgstr "Włączenie wielokrotnej kolejki [no]"

#: ../clients/common/nm-meta-setting-desc.c:6131
msgid "VLAN parent device or connection UUID"
msgstr "Urządzenie nadrzędne VLAN lub UUID połączenia"

#: ../clients/common/nm-meta-setting-desc.c:6138
msgid "VLAN ID (<0-4094>)"
msgstr "Identyfikator VLAN (<0-4094>)"

#: ../clients/common/nm-meta-setting-desc.c:6144
msgid "VLAN flags (<0-7>) [none]"
msgstr "Flagi VLAN (<0-7>) [none]"

#: ../clients/common/nm-meta-setting-desc.c:6153
msgid "Ingress priority maps [none]"
msgstr "Wejściowe mapy priorytetów [none]"

#: ../clients/common/nm-meta-setting-desc.c:6163
msgid "Egress priority maps [none]"
msgstr "Wyjściowe mapy priorytetów [none]"

#: ../clients/common/nm-meta-setting-desc.c:6231
msgid "VXLAN ID"
msgstr "Identyfikator VXLAN"

#: ../clients/common/nm-meta-setting-desc.c:6237
msgid "Local address [none]"
msgstr "Lokalny adres [none]"

#: ../clients/common/nm-meta-setting-desc.c:6250
msgid "Minimum source port [0]"
msgstr "Minimalny port źródłowy [0]"

#: ../clients/common/nm-meta-setting-desc.c:6256
msgid "Maximum source port [0]"
msgstr "Maksymalny port źródłowy [0]"

#: ../clients/common/nm-meta-setting-desc.c:6262
msgid "Destination port [8472]"
msgstr "Port docelowy [8472]"

#: ../clients/common/nm-meta-setting-desc.c:6308
msgid "WiMAX NSP name"
msgstr "Nazwa NSP sieci WiMAX"

#: ../clients/common/nm-meta-setting-desc.c:6345
#: ../clients/common/nm-meta-setting-desc.c:6481
msgid "Cloned MAC [none]"
msgstr "Sklonowany MAC [none]"

#: ../clients/common/nm-meta-setting-desc.c:6372
>>>>>>> 1e02ee4d
msgid ""
"The VLAN mode. One of \"access\", \"native-tagged\", \"native-untagged\", "
"\"trunk\" or unset."
msgstr ""

<<<<<<< HEAD
#: ../clients/common/settings-docs.c.in:282
=======
#: ../clients/common/nm-meta-setting-desc.c:6626
>>>>>>> 1e02ee4d
msgid ""
"If non-zero, instruct pppd to set the serial port to the specified "
"baudrate.  This value should normally be left as 0 to automatically choose "
"the speed."
msgstr ""

<<<<<<< HEAD
#: ../clients/common/settings-docs.c.in:283
msgid ""
"If TRUE, specify that pppd should set the serial port to use hardware flow "
"control with RTS and CTS signals.  This value should normally be set to "
"FALSE."
msgstr ""

#: ../clients/common/settings-docs.c.in:284
msgid ""
"If non-zero, instruct pppd to presume the connection to the peer has failed "
"if the specified number of LCP echo-requests go unanswered by the peer.  The "
"\"lcp-echo-interval\" property must also be set to a non-zero value if this "
"property is used."
msgstr ""

#: ../clients/common/settings-docs.c.in:285
msgid ""
"If non-zero, instruct pppd to send an LCP echo-request frame to the peer "
"every n seconds (where n is the specified value).  Note that some PPP peers "
"will respond to echo requests and some will not, and it is not possible to "
"autodetect this."
msgstr ""

#: ../clients/common/settings-docs.c.in:286
msgid ""
"If TRUE, stateful MPPE is used.  See pppd documentation for more information "
"on stateful MPPE."
msgstr ""

#: ../clients/common/settings-docs.c.in:287
msgid ""
"If non-zero, instruct pppd to request that the peer send packets no larger "
"than the specified size.  If non-zero, the MRU should be between 128 and "
"16384."
msgstr ""

#: ../clients/common/settings-docs.c.in:288
msgid ""
"If non-zero, instruct pppd to send packets no larger than the specified size."
msgstr ""

#: ../clients/common/settings-docs.c.in:290
msgid "If TRUE, Van Jacobsen TCP header compression will not be requested."
msgstr ""

#: ../clients/common/settings-docs.c.in:291
msgid ""
"If TRUE, do not require the other side (usually the PPP server) to "
"authenticate itself to the client.  If FALSE, require authentication from "
"the remote side.  In almost all cases, this should be TRUE."
msgstr ""

#: ../clients/common/settings-docs.c.in:292
msgid "If TRUE, BSD compression will not be requested."
msgstr ""

#: ../clients/common/settings-docs.c.in:293
msgid "If TRUE, \"deflate\" compression will not be requested."
msgstr ""

#: ../clients/common/settings-docs.c.in:294
msgid "If TRUE, the CHAP authentication method will not be used."
msgstr ""

#: ../clients/common/settings-docs.c.in:295
msgid "If TRUE, the EAP authentication method will not be used."
msgstr ""

#: ../clients/common/settings-docs.c.in:296
msgid "If TRUE, the MSCHAP authentication method will not be used."
msgstr ""

#: ../clients/common/settings-docs.c.in:297
msgid "If TRUE, the MSCHAPv2 authentication method will not be used."
msgstr ""

#: ../clients/common/settings-docs.c.in:298
msgid "If TRUE, the PAP authentication method will not be used."
msgstr ""

#: ../clients/common/settings-docs.c.in:299
msgid ""
"If TRUE, MPPE (Microsoft Point-to-Point Encryption) will be required for the "
"PPP session.  If either 64-bit or 128-bit MPPE is not available the session "
"will fail.  Note that MPPE is not used on mobile broadband connections."
msgstr ""

#: ../clients/common/settings-docs.c.in:300
msgid ""
"If TRUE, 128-bit MPPE (Microsoft Point-to-Point Encryption) will be required "
"for the PPP session, and the \"require-mppe\" property must also be set to "
"TRUE.  If 128-bit MPPE is not available the session will fail."
msgstr ""

#: ../clients/common/settings-docs.c.in:302
msgid ""
"If given, specifies the parent interface name on which this PPPoE connection "
"should be created.  If this property is not specified, the connection is "
"activated on the interface specified in \"interface-name\" of "
"NMSettingConnection."
msgstr ""

#: ../clients/common/settings-docs.c.in:303
msgid "Password used to authenticate with the PPPoE service."
msgstr ""

#: ../clients/common/settings-docs.c.in:305
msgid ""
"If specified, instruct PPPoE to only initiate sessions with access "
"concentrators that provide the specified service.  For most providers, this "
"should be left blank.  It is only required if there are multiple access "
"concentrators or a specific service is known to be required."
msgstr ""

#: ../clients/common/settings-docs.c.in:306
msgid "Username used to authenticate with the PPPoE service."
msgstr ""

#: ../clients/common/settings-docs.c.in:307
#, fuzzy
msgid "Whether the proxy configuration is for browser only."
msgstr "Konfiguracja IP nie jest już prawidłowa"

#: ../clients/common/settings-docs.c.in:308
msgid ""
"Method for proxy configuration, Default is NM_SETTING_PROXY_METHOD_NONE (0)"
msgstr ""

#: ../clients/common/settings-docs.c.in:310
#, fuzzy
msgid "PAC script for the connection."
msgstr "Połączenie kratowe OLPC"

#: ../clients/common/settings-docs.c.in:311
msgid "PAC URL for obtaining PAC file."
msgstr ""

#: ../clients/common/settings-docs.c.in:312
msgid ""
"Speed to use for communication over the serial port.  Note that this value "
"usually has no effect for mobile broadband modems as they generally ignore "
"speed settings and use the highest available speed."
msgstr ""

#: ../clients/common/settings-docs.c.in:313
msgid "Byte-width of the serial communication. The 8 in \"8n1\" for example."
msgstr ""

#: ../clients/common/settings-docs.c.in:315
msgid "Parity setting of the serial port."
msgstr ""

#: ../clients/common/settings-docs.c.in:316
msgid "Time to delay between each byte sent to the modem, in microseconds."
msgstr ""

#: ../clients/common/settings-docs.c.in:317
msgid ""
"Number of stop bits for communication on the serial port.  Either 1 or 2. "
"The 1 in \"8n1\" for example."
msgstr ""

#: ../clients/common/settings-docs.c.in:318
msgid ""
"The JSON configuration for the team network interface.  The property should "
"contain raw JSON configuration data suitable for teamd, because the value is "
"passed directly to teamd. If not specified, the default configuration is "
"used.  See man teamd.conf for the format details."
msgstr ""

#: ../clients/common/settings-docs.c.in:320
msgid ""
"The JSON configuration for the team port. The property should contain raw "
"JSON configuration data suitable for teamd, because the value is passed "
"directly to teamd. If not specified, the default configuration is used. See "
"man teamd.conf for the format details."
msgstr ""

#: ../clients/common/settings-docs.c.in:322
msgid ""
"The group ID which will own the device. If set to NULL everyone will be able "
"to use the device."
msgstr ""

#: ../clients/common/settings-docs.c.in:323
msgid ""
"The operating mode of the virtual device. Allowed values are "
"NM_SETTING_TUN_MODE_TUN (1) to create a layer 3 device and "
"NM_SETTING_TUN_MODE_TAP (2) to create an Ethernet-like layer 2 one."
msgstr ""

#: ../clients/common/settings-docs.c.in:324
msgid ""
"If the property is set to TRUE, the interface will support multiple file "
"descriptors (queues) to parallelize packet sending or receiving. Otherwise, "
"the interface will only support a single queue."
msgstr ""

#: ../clients/common/settings-docs.c.in:326
msgid ""
"The user ID which will own the device. If set to NULL everyone will be able "
"to use the device."
msgstr ""
=======
#. ***************************************************************************
#: ../clients/common/nm-meta-setting-desc.c:6786
msgid "802-1x settings"
msgstr "Ustawienia 802-1x"

#: ../clients/common/nm-meta-setting-desc.c:6787
#: ../src/devices/adsl/nm-device-adsl.c:137
msgid "ADSL connection"
msgstr "Połączenie ADSL"

#: ../clients/common/nm-meta-setting-desc.c:6788
msgid "bluetooth connection"
msgstr "Połączenie Bluetooth"

#: ../clients/common/nm-meta-setting-desc.c:6789
msgid "Bond device"
msgstr "Urządzenie wiązania"

#: ../clients/common/nm-meta-setting-desc.c:6790
msgid "Bridge device"
msgstr "Urządzenie mostka"

#: ../clients/common/nm-meta-setting-desc.c:6791
msgid "Bridge port"
msgstr "Port mostka"

#: ../clients/common/nm-meta-setting-desc.c:6792
msgid "CDMA mobile broadband connection"
msgstr "Połączenie komórkowe CDMA"

#: ../clients/common/nm-meta-setting-desc.c:6793
msgid "General settings"
msgstr "Ogólne ustawienia"

#: ../clients/common/nm-meta-setting-desc.c:6794
msgid "DCB settings"
msgstr "Ustawienia DCB"

#: ../clients/common/nm-meta-setting-desc.c:6795
msgid "Dummy settings"
msgstr "Ustawienia atrapy"

#: ../clients/common/nm-meta-setting-desc.c:6796
msgid "Generic settings"
msgstr "Ogólne ustawienia"

#: ../clients/common/nm-meta-setting-desc.c:6797
msgid "GSM mobile broadband connection"
msgstr "Połączenie komórkowe GSM"

#: ../clients/common/nm-meta-setting-desc.c:6798
#: ../src/devices/nm-device-infiniband.c:192
msgid "InfiniBand connection"
msgstr "Połączenie InfiniBand"

#: ../clients/common/nm-meta-setting-desc.c:6799
msgid "IPv4 protocol"
msgstr "Protokół IPv4"

#: ../clients/common/nm-meta-setting-desc.c:6800
msgid "IPv6 protocol"
msgstr "Protokół IPv6"

#: ../clients/common/nm-meta-setting-desc.c:6801
msgid "IP-tunnel settings"
msgstr "Ustawienia tunelu IP"

#: ../clients/common/nm-meta-setting-desc.c:6802
msgid "MACsec connection"
msgstr "Połączenie MACsec"

#: ../clients/common/nm-meta-setting-desc.c:6803
msgid "macvlan connection"
msgstr "Połączenie MACVLAN"

#: ../clients/common/nm-meta-setting-desc.c:6804
msgid "OLPC Mesh connection"
msgstr "Połączenie kratowe OLPC"

#: ../clients/common/nm-meta-setting-desc.c:6805
msgid "OpenVSwitch bridge settings"
msgstr "Ustawienia mostka OpenVSwitch"

#: ../clients/common/nm-meta-setting-desc.c:6806
msgid "OpenVSwitch interface settings"
msgstr "Ustawienia interfejsu OpenVSwitch"

#: ../clients/common/nm-meta-setting-desc.c:6807
msgid "OpenVSwitch patch interface settings"
msgstr "Ustawienia interfejsu ścieżki OpenVSwitch"

#: ../clients/common/nm-meta-setting-desc.c:6808
msgid "OpenVSwitch port settings"
msgstr "Ustawienia portu OpenVSwitch"

#: ../clients/common/nm-meta-setting-desc.c:6809
msgid "PPP settings"
msgstr "Ustawienia PPP"

#: ../clients/common/nm-meta-setting-desc.c:6810
msgid "PPPoE"
msgstr "PPPoE"

#: ../clients/common/nm-meta-setting-desc.c:6811
msgid "Proxy"
msgstr "Pośrednik"

#: ../clients/common/nm-meta-setting-desc.c:6812
msgid "Serial settings"
msgstr "Ustawienia szeregowe"

#: ../clients/common/nm-meta-setting-desc.c:6813
msgid "Team device"
msgstr "Urządzenie zespołowe"

#: ../clients/common/nm-meta-setting-desc.c:6814
msgid "Team port"
msgstr "Port zespołu"

#: ../clients/common/nm-meta-setting-desc.c:6815
msgid "Tun device"
msgstr "Urządzenie TUN"

#: ../clients/common/nm-meta-setting-desc.c:6816
msgid "User settings"
msgstr "Ustawienia użytkownika"

#: ../clients/common/nm-meta-setting-desc.c:6817
#: ../src/devices/nm-device-vlan.c:394
msgid "VLAN connection"
msgstr "Połączenie VLAN"

#: ../clients/common/nm-meta-setting-desc.c:6818 ../src/nm-manager.c:4213
msgid "VPN connection"
msgstr "Połączenie VPN"

#: ../clients/common/nm-meta-setting-desc.c:6819
#: ../src/devices/nm-device-vxlan.c:331
msgid "VXLAN connection"
msgstr "Połączenie VXLAN"

#: ../clients/common/nm-meta-setting-desc.c:6820
msgid "WiMAX connection"
msgstr "Połączenie WiMAX"

#: ../clients/common/nm-meta-setting-desc.c:6821
msgid "Wired Ethernet"
msgstr "Przewodowy Ethernet"

#: ../clients/common/nm-meta-setting-desc.c:6822
msgid "Wi-Fi connection"
msgstr "Połączenie Wi-Fi"

#: ../clients/common/nm-meta-setting-desc.c:6823
msgid "Wi-Fi security settings"
msgstr "Ustawienia zabezpieczeń Wi-Fi"

#: ../clients/common/nm-meta-setting-desc.c:7138
msgid "name"
msgstr "nazwa"
>>>>>>> 1e02ee4d

#: ../clients/common/settings-docs.c.in:327
msgid ""
"If TRUE the interface will prepend a 4 byte header describing the physical "
"interface to the packets."
msgstr ""

<<<<<<< HEAD
#: ../clients/common/settings-docs.c.in:328
msgid ""
"If TRUE the IFF_VNET_HDR the tunnel packets will include a virtio network "
"header."
msgstr ""

#: ../clients/common/settings-docs.c.in:329
msgid ""
"A dictionary of key/value pairs with user data. This data is ignored by "
"NetworkManager and can be used at the users discretion. The keys only "
"support a strict ascii format, but the values can be arbitrary UTF8 strings "
"up to a certain length."
msgstr ""

#: ../clients/common/settings-docs.c.in:331
msgid ""
"For outgoing packets, a list of mappings from Linux SKB priorities to 802.1p "
"priorities.  The mapping is given in the format \"from:to\" where both \"from"
"\" and \"to\" are unsigned integers, ie \"7:3\"."
msgstr ""

#: ../clients/common/settings-docs.c.in:332
msgid ""
"One or more flags which control the behavior and features of the VLAN "
"interface.  Flags include NM_VLAN_FLAG_REORDER_HEADERS (0x1) (reordering of "
"output packet headers), NM_VLAN_FLAG_GVRP (0x2) (use of the GVRP protocol), "
"and NM_VLAN_FLAG_LOOSE_BINDING (0x4) (loose binding of the interface to its "
"master device's operating state). NM_VLAN_FLAG_MVRP (0x8) (use of the MVRP "
"protocol). The default value of this property is "
"NM_VLAN_FLAG_REORDER_HEADERS, but it used to be 0. To preserve backward "
"compatibility, the default-value in the D-Bus API continues to be 0 and a "
"missing property on D-Bus is still considered as 0."
msgstr ""

#: ../clients/common/settings-docs.c.in:333
msgid ""
"The VLAN identifier that the interface created by this connection should be "
"assigned. The valid range is from 0 to 4094, without the reserved id 4095."
msgstr ""

#: ../clients/common/settings-docs.c.in:334
msgid ""
"For incoming packets, a list of mappings from 802.1p priorities to Linux SKB "
"priorities.  The mapping is given in the format \"from:to\" where both \"from"
"\" and \"to\" are unsigned integers, ie \"7:3\"."
msgstr ""

#: ../clients/common/settings-docs.c.in:336
msgid ""
"If given, specifies the parent interface name or parent connection UUID from "
"which this VLAN interface should be created.  If this property is not "
"specified, the connection must contain an \"802-3-ethernet\" setting with a "
"\"mac-address\" property."
msgstr ""

#: ../clients/common/settings-docs.c.in:337
=======
#: ../clients/common/nm-secret-agent-simple.c:232
#: ../clients/common/nm-secret-agent-simple.c:275
#: ../clients/common/nm-secret-agent-simple.c:305
#: ../clients/common/nm-secret-agent-simple.c:344
#: ../clients/common/nm-secret-agent-simple.c:506
#: ../clients/common/nm-secret-agent-simple.c:540
#: ../clients/common/nm-secret-agent-simple.c:563
#: ../clients/common/nm-vpn-helpers.c:119
#: ../clients/common/nm-vpn-helpers.c:123
#: ../clients/common/nm-vpn-helpers.c:129
#: ../clients/common/nm-vpn-helpers.c:134 ../clients/tui/nmt-page-dsl.c:75
#: ../clients/tui/nmt-page-wifi.c:265 ../clients/tui/nmt-page-wifi.c:296
#: ../clients/tui/nmt-page-wifi.c:329
msgid "Password"
msgstr "Hasło"

#: ../clients/common/nm-secret-agent-simple.c:243
msgid "Identity"
msgstr "Tożsamość"

#: ../clients/common/nm-secret-agent-simple.c:250
msgid "Private key password"
msgstr "Hasło klucza prywatnego"

#: ../clients/common/nm-secret-agent-simple.c:291
#: ../clients/tui/nmt-page-wifi.c:277
msgid "Key"
msgstr "Klucz"

#: ../clients/common/nm-secret-agent-simple.c:337
#: ../clients/tui/nmt-page-dsl.c:78
msgid "Service"
msgstr "Usługa"

#: ../clients/common/nm-secret-agent-simple.c:467
msgid "Authentication required by wireless network"
msgstr "Sieć bezprzewodowa wymaga uwierzytelnienia"

#: ../clients/common/nm-secret-agent-simple.c:468
#, c-format
>>>>>>> 1e02ee4d
msgid ""
"Dictionary of key/value pairs of VPN plugin specific data.  Both keys and "
"values must be strings."
msgstr ""

<<<<<<< HEAD
#: ../clients/common/settings-docs.c.in:339
msgid ""
"If the VPN service supports persistence, and this property is TRUE, the VPN "
"will attempt to stay connected across link changes and outages, until "
"explicitly disconnected."
msgstr ""

#: ../clients/common/settings-docs.c.in:340
msgid ""
"Dictionary of key/value pairs of VPN plugin specific secrets like passwords "
"or private keys.  Both keys and values must be strings."
msgstr ""

#: ../clients/common/settings-docs.c.in:341
msgid ""
"D-Bus service name of the VPN plugin that this setting uses to connect to "
"its network.  i.e. org.freedesktop.NetworkManager.vpnc for the vpnc plugin."
msgstr ""

#: ../clients/common/settings-docs.c.in:342
msgid ""
"Timeout for the VPN service to establish the connection. Some services may "
"take quite a long time to connect. Value of 0 means a default timeout, which "
"is 60 seconds (unless overridden by vpn.timeout in configuration file). "
"Values greater than zero mean timeout in seconds."
msgstr ""

#: ../clients/common/settings-docs.c.in:343
msgid ""
"If the VPN connection requires a user name for authentication, that name "
"should be provided here.  If the connection is available to more than one "
"user, and the VPN requires each user to supply a different name, then leave "
"this property empty.  If this property is empty, NetworkManager will "
"automatically supply the username of the user which requested the VPN "
"connection."
msgstr ""

#: ../clients/common/settings-docs.c.in:344
msgid "Specifies the lifetime in seconds of FDB entries learnt by the kernel."
msgstr ""

#: ../clients/common/settings-docs.c.in:345
msgid ""
"Specifies the UDP destination port to communicate to the remote VXLAN tunnel "
"endpoint."
msgstr ""

#: ../clients/common/settings-docs.c.in:346
msgid ""
"Specifies the VXLAN Network Identifier (or VXLAN Segment Identifier) to use."
msgstr ""

#: ../clients/common/settings-docs.c.in:347
msgid "Specifies whether netlink LL ADDR miss notifications are generated."
msgstr ""

#: ../clients/common/settings-docs.c.in:348
msgid "Specifies whether netlink IP ADDR miss notifications are generated."
msgstr ""

#: ../clients/common/settings-docs.c.in:349
msgid ""
"Specifies whether unknown source link layer addresses and IP addresses are "
"entered into the VXLAN device forwarding database."
msgstr ""

#: ../clients/common/settings-docs.c.in:350
msgid ""
"Specifies the maximum number of FDB entries. A value of zero means that the "
"kernel will store unlimited entries."
msgstr ""

#: ../clients/common/settings-docs.c.in:351
msgid "If given, specifies the source IP address to use in outgoing packets."
msgstr ""
=======
#: ../clients/common/nm-secret-agent-simple.c:476
msgid "Wired 802.1X authentication"
msgstr "Przewodowe uwierzytelnianie 802.1X"

#: ../clients/common/nm-secret-agent-simple.c:477
#, c-format
msgid "Secrets are required to access the wired network '%s'"
msgstr "Wymagane są hasła, aby uzyskać dostęp do sieci przewodowej „%s”"

#: ../clients/common/nm-secret-agent-simple.c:482
msgid "DSL authentication"
msgstr "Uwierzytelnianie DSL"

#: ../clients/common/nm-secret-agent-simple.c:483
#, c-format
msgid "Secrets are required for the DSL connection '%s'"
msgstr "Wymagane są hasła dla połączenia DSL „%s”"

#: ../clients/common/nm-secret-agent-simple.c:491
msgid "PIN code required"
msgstr "Wymagany jest kod PIN"

#: ../clients/common/nm-secret-agent-simple.c:492
msgid "PIN code is needed for the mobile broadband device"
msgstr "Urządzenie komórkowe wymaga kodu PIN"

#: ../clients/common/nm-secret-agent-simple.c:494
msgid "PIN"
msgstr "PIN"

#: ../clients/common/nm-secret-agent-simple.c:502
#: ../clients/common/nm-secret-agent-simple.c:536
#: ../clients/common/nm-secret-agent-simple.c:559
msgid "Mobile broadband network password"
msgstr "Hasło sieci komórkowej"

#: ../clients/common/nm-secret-agent-simple.c:503
#: ../clients/common/nm-secret-agent-simple.c:537
#: ../clients/common/nm-secret-agent-simple.c:560
#: ../clients/common/nm-secret-agent-simple.c:582
#, c-format
msgid "A password is required to connect to '%s'."
msgstr "Wymagane jest hasło, aby połączyć z „%s”."

#: ../clients/common/nm-secret-agent-simple.c:517
#, c-format
msgid "Secrets are required to access the MACsec network '%s'"
msgstr "Wymagane są hasła, aby uzyskać dostęp do sieci MACsec „%s”"

#: ../clients/common/nm-secret-agent-simple.c:521
msgid "MACsec PSK authentication"
msgstr "Uwierzytelnianie PSK sieci MACsec"

#: ../clients/common/nm-secret-agent-simple.c:530
msgid "MACsec EAP authentication"
msgstr "Uwierzytelnianie EAP sieci MACsec"

#: ../clients/common/nm-secret-agent-simple.c:577
msgid "VPN password required"
msgstr "Wymagane jest hasło VPN"
>>>>>>> 1e02ee4d

#: ../clients/common/settings-docs.c.in:353
msgid ""
"If given, specifies the parent interface name or parent connection UUID."
msgstr ""

#: ../clients/common/settings-docs.c.in:354
msgid "Specifies whether ARP proxy is turned on."
msgstr ""

#: ../clients/common/settings-docs.c.in:355
msgid ""
"Specifies the unicast destination IP address to use in outgoing packets when "
"the destination link layer address is not known in the VXLAN device "
"forwarding database, or the multicast IP address to join."
msgstr ""

#: ../clients/common/settings-docs.c.in:356
msgid "Specifies whether route short circuit is turned on."
msgstr ""

#: ../clients/common/settings-docs.c.in:357
msgid ""
"Specifies the maximum UDP source port to communicate to the remote VXLAN "
"tunnel endpoint."
msgstr ""

#: ../clients/common/settings-docs.c.in:358
msgid ""
"Specifies the minimum UDP source port to communicate to the remote VXLAN "
"tunnel endpoint."
msgstr ""

#: ../clients/common/settings-docs.c.in:359
msgid "Specifies the TOS value to use in outgoing packets."
msgstr ""

#: ../clients/common/settings-docs.c.in:360
msgid "Specifies the time-to-live value to use in outgoing packets."
msgstr ""

#: ../clients/common/settings-docs.c.in:361
msgid ""
"If specified, this connection will only apply to the WiMAX device whose MAC "
"address matches. This property does not change the MAC address of the device "
"(known as MAC spoofing). Deprecated: 1"
msgstr ""

#: ../clients/common/settings-docs.c.in:363
msgid ""
"Network Service Provider (NSP) name of the WiMAX network this connection "
"should use. Deprecated: 1"
msgstr ""

#: ../clients/nm-online.c:91
msgid "Connecting"
msgstr "Łączenie"

#: ../clients/nm-online.c:189
#, c-format
msgid "Error: timeout creating NMClient object\n"
msgstr ""
"Błąd: przekroczono czas oczekiwania podczas tworzenia obiektu NMClient\n"

#: ../clients/nm-online.c:209
#, c-format
msgid "Error: Could not create NMClient object: %s\n"
msgstr "Błąd: nie można utworzyć obiektu NMClient: %s\n"

#: ../clients/nm-online.c:235
msgid ""
"Time to wait for a connection, in seconds (without the option, default value "
"is 30)"
msgstr ""
"Czas oczekiwania na połączenie w sekundach (bez opcji, domyślna wartość to "
"30)"

#: ../clients/nm-online.c:236
msgid "Exit immediately if NetworkManager is not running or connecting"
msgstr ""
"Kończy działanie od razu, jeśli usługa NetworkManager nie jest uruchomiona "
"lub nie łączy"

#: ../clients/nm-online.c:237
msgid "Don't print anything"
msgstr "Bez wyświetlania czegokolwiek"

#: ../clients/nm-online.c:238
msgid "Wait for NetworkManager startup instead of a connection"
msgstr "Czeka na uruchomienie usługi NetworkManager zamiast połączenia"

#: ../clients/nm-online.c:260
msgid ""
"Waits for NetworkManager to finish activating startup network connections."
msgstr ""
"Czeka, aż usługa NetworkManager ukończy aktywowanie połączeń sieciowych."

#: ../clients/nm-online.c:267 ../clients/nm-online.c:273
msgid "Invalid option.  Please use --help to see a list of valid options."
msgstr ""
"Nieprawidłowa opcja. Parametr --help wyświetli listę prawidłowych opcji."

#: ../clients/tui/newt/nmt-newt-utils.c:177 ../clients/tui/nmt-editor.c:430
#: ../clients/tui/nmt-password-dialog.c:174
#: ../clients/tui/nmt-route-editor.c:122 ../clients/tui/nmtui-hostname.c:69
#: ../clients/tui/nmtui.c:136
msgid "OK"
msgstr "OK"

#: ../clients/tui/newt/nmt-newt-utils.c:325
#: ../clients/tui/newt/nmt-newt-utils.c:357
#, c-format
msgid "Could not create temporary file: %s"
msgstr "Nie można utworzyć pliku tymczasowego: %s"

#: ../clients/tui/newt/nmt-newt-utils.c:365
#, c-format
msgid "Editor failed: %s"
msgstr "Edytor się nie powiódł: %s"

#: ../clients/tui/newt/nmt-newt-utils.c:373
#, c-format
msgid "Editor failed with status %d"
msgstr "Edytor się nie powiódł ze stanem %d"

#: ../clients/tui/newt/nmt-newt-utils.c:375
#, c-format
msgid "Editor failed with signal %d"
msgstr "Edytor się nie powiódł z sygnałem %d"

#: ../clients/tui/newt/nmt-newt-utils.c:379
#, c-format
msgid "Could not re-read file: %s"
msgstr "Nie można ponownie odczytać pliku: %s"

#: ../clients/tui/nm-editor-utils.c:146 ../libnm-glib/nm-device.c:1821
#: ../libnm/nm-device.c:1521
msgid "Ethernet"
msgstr "Ethernet"

#: ../clients/tui/nm-editor-utils.c:150
#, c-format
msgid "Ethernet connection %d"
msgstr "Połączenie ethernet %d"

#: ../clients/tui/nm-editor-utils.c:154 ../libnm-glib/nm-device.c:1823
#: ../libnm/nm-device.c:1523
msgid "Wi-Fi"
msgstr "Wi-Fi"

#: ../clients/tui/nm-editor-utils.c:158
#, c-format
msgid "Wi-Fi connection %d"
msgstr "Połączenie Wi-Fi %d"

#: ../clients/tui/nm-editor-utils.c:163 ../libnm-core/nm-connection.c:2114
#: ../libnm-glib/nm-device.c:1833 ../libnm/nm-device.c:1539
msgid "InfiniBand"
msgstr "InfiniBand"

#: ../clients/tui/nm-editor-utils.c:167
#, c-format
msgid "InfiniBand connection %d"
msgstr "Połączenie InfiniBand %d"

#: ../clients/tui/nm-editor-utils.c:172 ../libnm-glib/nm-device.c:1831
#: ../libnm/nm-device.c:1537
msgid "Mobile Broadband"
msgstr "Komórkowe"

#: ../clients/tui/nm-editor-utils.c:175
#, c-format
msgid "Mobile broadband connection %d"
msgstr "Połączenie komórkowe %d"

#: ../clients/tui/nm-editor-utils.c:181 ../clients/tui/nmt-page-dsl.c:62
msgid "DSL"
msgstr "DSL"

#: ../clients/tui/nm-editor-utils.c:185
#, c-format
msgid "DSL connection %d"
msgstr "Połączenie DSL %d"

#: ../clients/tui/nm-editor-utils.c:190 ../libnm-core/nm-connection.c:2106
#: ../libnm-glib/nm-device.c:1835 ../libnm-util/nm-connection.c:1626
#: ../libnm/nm-device.c:1541
#: ../src/settings/plugins/ifcfg-rh/nms-ifcfg-rh-reader.c:4504
msgid "Bond"
msgstr "Wiązane"

#: ../clients/tui/nm-editor-utils.c:194
#, c-format
msgid "Bond connection %d"
msgstr "Połączenie wiązane %d"

#: ../clients/tui/nm-editor-utils.c:199 ../libnm-core/nm-connection.c:2110
#: ../libnm-glib/nm-device.c:1839 ../libnm-util/nm-connection.c:1630
#: ../libnm/nm-device.c:1545
#: ../src/settings/plugins/ifcfg-rh/nms-ifcfg-rh-reader.c:4797
msgid "Bridge"
msgstr "Mostek"

#: ../clients/tui/nm-editor-utils.c:204
#, c-format
msgid "Bridge connection %d"
msgstr "Połączenie mostkowane %d"

#: ../clients/tui/nm-editor-utils.c:208 ../libnm-core/nm-connection.c:2108
#: ../libnm-glib/nm-device.c:1837 ../libnm-util/nm-connection.c:1628
#: ../libnm/nm-device.c:1543
#: ../src/settings/plugins/ifcfg-rh/nms-ifcfg-rh-reader.c:4607
msgid "Team"
msgstr "Zespół"

#: ../clients/tui/nm-editor-utils.c:213
#, c-format
msgid "Team connection %d"
msgstr "Połączenie zespołowe %d"

#: ../clients/tui/nm-editor-utils.c:217 ../clients/tui/nmt-page-vlan.c:82
#: ../libnm-core/nm-connection.c:2112 ../libnm-glib/nm-device.c:1841
#: ../libnm-util/nm-connection.c:1632 ../libnm/nm-device.c:1547
msgid "VLAN"
msgstr "VLAN"

#: ../clients/tui/nm-editor-utils.c:221
#, c-format
msgid "VLAN connection %d"
msgstr "Połączenie VLAN %d"

#: ../clients/tui/nm-editor-utils.c:225 ../clients/tui/nmt-page-ip-tunnel.c:136
msgid "IP tunnel"
msgstr "Tunel IP"

#: ../clients/tui/nm-editor-utils.c:229
#, c-format
msgid "IP tunnel connection %d"
msgstr "Połączenie tunelu IP %d"

#: ../clients/tui/nm-editor-utils.c:244
#, c-format
msgid "VPN connection %d"
msgstr "Połączenie VPN %d"

#: ../clients/tui/nmt-device-entry.c:370
msgid "Select..."
msgstr "Wybierz…"

#: ../clients/tui/nmt-edit-connection-list.c:110
msgid "Add"
msgstr "Dodaj"

#: ../clients/tui/nmt-edit-connection-list.c:113
#: ../clients/tui/nmt-page-ip4.c:169 ../clients/tui/nmt-page-ip6.c:167
#: ../clients/tui/nmt-page-team-port.c:109 ../clients/tui/nmt-page-team.c:173
msgid "Edit..."
msgstr "Modyfikuj…"

#: ../clients/tui/nmt-edit-connection-list.c:116
#: ../clients/tui/nmtui-edit.c:531
msgid "Delete"
msgstr "Usuń"

#: ../clients/tui/nmt-editor-section.c:103
msgid "Hide"
msgstr "Ukryj"

#: ../clients/tui/nmt-editor-section.c:103
msgid "Show"
msgstr "Wyświetl"

#: ../clients/tui/nmt-editor.c:98
#, c-format
msgid "Could not create editor for connection '%s' of type '%s'."
msgstr "Nie można utworzyć edytora dla połączenia „%s” typu „%s”."

#: ../clients/tui/nmt-editor.c:102
#, c-format
msgid "Could not create editor for invalid connection '%s'."
msgstr "Nie można utworzyć edytora dla nieprawidłowego połączenia „%s”."

#: ../clients/tui/nmt-editor.c:112
msgid "Edit Connection"
msgstr "Modyfikuj połączenie"

#: ../clients/tui/nmt-editor.c:174
#, c-format
msgid "Unable to save connection: %s"
msgstr "Nie można zapisać połączenia: %s"

#: ../clients/tui/nmt-editor.c:188
#, c-format
msgid "Unable to add new connection: %s"
msgstr "Nie można dodać nowego połączenia: %s"

#: ../clients/tui/nmt-editor.c:333
msgid "Profile name"
msgstr "Nazwa profilu"

#: ../clients/tui/nmt-editor.c:344
msgid "Ethernet device"
msgstr "Urządzenie ethernetowe"

#: ../clients/tui/nmt-editor.c:346
msgid "Device"
msgstr "Urządzenie"

#. And finally the bottom widgets
#: ../clients/tui/nmt-editor.c:406
msgid "Automatically connect"
msgstr "Łączenie automatyczne"

#: ../clients/tui/nmt-editor.c:412
msgid "Available to all users"
msgstr "Dostępne dla wszystkich użytkowników"

#: ../clients/tui/nmt-editor.c:427 ../clients/tui/nmt-password-dialog.c:171
#: ../clients/tui/nmt-route-editor.c:115 ../clients/tui/nmtui-edit.c:222
#: ../clients/tui/nmtui-edit.c:530 ../clients/tui/nmtui-hostname.c:67
msgid "Cancel"
msgstr "Anuluj"

#: ../clients/tui/nmt-mtu-entry.c:86 ../clients/tui/nmt-mtu-entry.c:117
msgid "bytes"
msgstr "B"

#: ../clients/tui/nmt-page-bond.c:85
msgid "Round-robin"
msgstr "Round-robin"

#: ../clients/tui/nmt-page-bond.c:86
msgid "Active Backup"
msgstr "Aktywna kopia zapasowa"

#: ../clients/tui/nmt-page-bond.c:87
msgid "XOR"
msgstr "XOR"

#: ../clients/tui/nmt-page-bond.c:88
msgid "Broadcast"
msgstr "Rozgłaszanie"

#: ../clients/tui/nmt-page-bond.c:89
msgid "802.3ad"
msgstr "802.3ad"

#: ../clients/tui/nmt-page-bond.c:90
msgid "Adaptive Transmit Load Balancing (tlb)"
msgstr "Adaptacyjne równoważenie obciążenia przesyłania (TLB)"

#: ../clients/tui/nmt-page-bond.c:91
msgid "Adaptive Load Balancing (alb)"
msgstr "Adaptacyjne równoważenie obciążenia (ALB)"

#: ../clients/tui/nmt-page-bond.c:97
msgid "MII (recommended)"
msgstr "MII (zalecane)"

#: ../clients/tui/nmt-page-bond.c:98
msgid "ARP"
msgstr "ARP"

#: ../clients/tui/nmt-page-bond.c:359
msgid "BOND"
msgstr "WIĄZANE"

#: ../clients/tui/nmt-page-bond.c:363 ../clients/tui/nmt-page-bridge.c:85
#: ../clients/tui/nmt-page-team.c:152
msgid "Slaves"
msgstr "Podrzędne"

#: ../clients/tui/nmt-page-bond.c:375 ../clients/tui/nmt-page-ip-tunnel.c:148
#: ../clients/tui/nmt-page-wifi.c:218
msgid "Mode"
msgstr "Tryb"

#: ../clients/tui/nmt-page-bond.c:381
msgid "Primary"
msgstr "Główne"

#: ../clients/tui/nmt-page-bond.c:387
msgid "Link monitoring"
msgstr "Monitorowanie łącza"

#: ../clients/tui/nmt-page-bond.c:393 ../clients/tui/nmt-page-bond.c:400
#: ../clients/tui/nmt-page-bond.c:407 ../clients/tui/nmt-page-bond.c:414
msgctxt "milliseconds"
msgid "ms"
msgstr "ms"

#: ../clients/tui/nmt-page-bond.c:394 ../clients/tui/nmt-page-bond.c:415
msgid "Monitoring frequency"
msgstr "Częstotliwość monitorowania"

#: ../clients/tui/nmt-page-bond.c:401
msgid "Link up delay"
msgstr "Opóźnienie łącza wysyłania"

#: ../clients/tui/nmt-page-bond.c:408
msgid "Link down delay"
msgstr "Opóźnienie łącza pobierania"

#: ../clients/tui/nmt-page-bond.c:421
msgid "ARP targets"
msgstr "Cele ARP"

#: ../clients/tui/nmt-page-bond.c:428 ../clients/tui/nmt-page-ethernet.c:77
#: ../clients/tui/nmt-page-vlan.c:110 ../clients/tui/nmt-page-wifi.c:352
msgid "Cloned MAC address"
msgstr "Sklonowany adres MAC"

#: ../clients/tui/nmt-page-bridge-port.c:60
msgid "BRIDGE PORT"
msgstr "PORT MOSTKA"

#: ../clients/tui/nmt-page-bridge-port.c:67
#: ../clients/tui/nmt-page-bridge.c:118
msgid "Priority"
msgstr "Priorytet"

#: ../clients/tui/nmt-page-bridge-port.c:73
msgid "Path cost"
msgstr "Koszt ścieżki"

#: ../clients/tui/nmt-page-bridge-port.c:75
msgid "Hairpin mode"
msgstr "Tryb hairpin"

#: ../clients/tui/nmt-page-bridge.c:81
msgid "BRIDGE"
msgstr "MOSTEK"

#: ../clients/tui/nmt-page-bridge.c:96 ../clients/tui/nmt-page-bridge.c:127
#: ../clients/tui/nmt-page-bridge.c:137 ../clients/tui/nmt-page-bridge.c:147
msgid "seconds"
msgstr "s"

#: ../clients/tui/nmt-page-bridge.c:97
msgid "Aging time"
msgstr "Czas starzenia"

#: ../clients/tui/nmt-page-bridge.c:99
msgid "Enable IGMP snooping"
msgstr "Włączenie węszenia IGMP"

#: ../clients/tui/nmt-page-bridge.c:105
msgid "Enable STP (Spanning Tree Protocol)"
msgstr "Włączenie STP (Spanning Tree Protocol)"

#: ../clients/tui/nmt-page-bridge.c:128
msgid "Forward delay"
msgstr "Opóźnienie przekierowania"

#: ../clients/tui/nmt-page-bridge.c:138
msgid "Hello time"
msgstr "Czas powitania"

#: ../clients/tui/nmt-page-bridge.c:148
msgid "Max age"
msgstr "Maksymalny wiek"

#: ../clients/tui/nmt-page-bridge.c:154
msgid "Group forward mask"
msgstr "Maska przekierowania grupy"

#: ../clients/tui/nmt-page-ethernet.c:70
msgid "ETHERNET"
msgstr "ETHERNET"

#: ../clients/tui/nmt-page-ethernet.c:83
#: ../clients/tui/nmt-page-infiniband.c:94
#: ../clients/tui/nmt-page-ip-tunnel.c:186 ../clients/tui/nmt-page-vlan.c:116
#: ../clients/tui/nmt-page-wifi.c:358
msgid "MTU"
msgstr "MTU"

#: ../clients/tui/nmt-page-infiniband.c:47
msgid "Datagram"
msgstr "Datagram"

#: ../clients/tui/nmt-page-infiniband.c:48
msgid "Connected"
msgstr "Połączone"

#: ../clients/tui/nmt-page-infiniband.c:81
msgid "INFINIBAND"
msgstr "INFINIBAND"

#: ../clients/tui/nmt-page-infiniband.c:88
msgid "Transport mode"
msgstr "Tryb przesyłania"

#: ../clients/tui/nmt-page-ip4.c:38
msgid "Disabled"
msgstr "Wyłączone"

#: ../clients/tui/nmt-page-ip4.c:39 ../clients/tui/nmt-page-ip6.c:39
msgid "Automatic"
msgstr "Automatyczne"

#: ../clients/tui/nmt-page-ip4.c:40 ../clients/tui/nmt-page-ip6.c:41
msgid "Link-Local"
msgstr "Link-Local"

#: ../clients/tui/nmt-page-ip4.c:41 ../clients/tui/nmt-page-ip6.c:42
msgid "Manual"
msgstr "Ręczne"

#: ../clients/tui/nmt-page-ip4.c:42
msgid "Shared"
msgstr "Współdzielone"

#: ../clients/tui/nmt-page-ip4.c:82 ../clients/tui/nmt-page-ip6.c:82
msgid "(No custom routes)"
msgstr "(Brak reguł użytkownika)"

#: ../clients/tui/nmt-page-ip4.c:85 ../clients/tui/nmt-page-ip6.c:85
#, c-format
msgid "One custom route"
msgid_plural "%d custom routes"
msgstr[0] "%d reguła użytkownika"
msgstr[1] "%d reguły użytkownika"
msgstr[2] "%d reguł użytkownika"

#: ../clients/tui/nmt-page-ip4.c:128
msgid "IPv4 CONFIGURATION"
msgstr "KONFIGURACJA IPv4"

#: ../clients/tui/nmt-page-ip4.c:136 ../clients/tui/nmt-page-ip6.c:136
msgid "Addresses"
msgstr "Adresy"

#: ../clients/tui/nmt-page-ip4.c:150 ../clients/tui/nmt-page-ip6.c:150
msgid "DNS servers"
msgstr "Serwery DNS"

#: ../clients/tui/nmt-page-ip4.c:156 ../clients/tui/nmt-page-ip6.c:156
msgid "Search domains"
msgstr "Domeny wyszukiwania"

#: ../clients/tui/nmt-page-ip4.c:171 ../clients/tui/nmt-page-ip6.c:169
msgid "Routing"
msgstr "Trasowanie"

#: ../clients/tui/nmt-page-ip4.c:173 ../clients/tui/nmt-page-ip6.c:171
msgid "Never use this network for default route"
msgstr "Bez używania tej sieci jako domyślnej trasy"

#: ../clients/tui/nmt-page-ip4.c:179 ../clients/tui/nmt-page-ip6.c:177
msgid "Ignore automatically obtained routes"
msgstr "Ignorowanie automatycznie uzyskanych tras"

#: ../clients/tui/nmt-page-ip4.c:185 ../clients/tui/nmt-page-ip6.c:183
msgid "Ignore automatically obtained DNS parameters"
msgstr "Ignorowanie automatycznie uzyskanych parametrów DNS"

#: ../clients/tui/nmt-page-ip4.c:193
msgid "Require IPv4 addressing for this connection"
msgstr "Wymaganie adresowania IPv4 dla tego połączenia"

#: ../clients/tui/nmt-page-ip6.c:38
msgid "Ignore"
msgstr "Ignorowanie"

#: ../clients/tui/nmt-page-ip6.c:40
msgid "Automatic (DHCP-only)"
msgstr "Automatyczne (tylko DHCP)"

#: ../clients/tui/nmt-page-ip6.c:128
msgid "IPv6 CONFIGURATION"
msgstr "KONFIGURACJA IPv6"

#: ../clients/tui/nmt-page-ip6.c:191
msgid "Require IPv6 addressing for this connection"
msgstr "Wymaganie adresowania IPv6 dla tego połączenia"

#. The order must match the NM_IP_TUNNEL_MODE_* enum
#: ../clients/tui/nmt-page-ip-tunnel.c:78
msgid "IPIP"
msgstr "IPIP"

#: ../clients/tui/nmt-page-ip-tunnel.c:79
msgid "GRE"
msgstr "GRE"

#: ../clients/tui/nmt-page-ip-tunnel.c:80
msgid "SIT"
msgstr "SIT"

#: ../clients/tui/nmt-page-ip-tunnel.c:81
msgid "ISATAP"
msgstr "ISATAP"

#: ../clients/tui/nmt-page-ip-tunnel.c:82
msgid "VTI"
msgstr "VTI"

#: ../clients/tui/nmt-page-ip-tunnel.c:83
msgid "IP6IP6"
msgstr "IP6IP6"

#: ../clients/tui/nmt-page-ip-tunnel.c:84
msgid "IPIP6"
msgstr "IPIP6"

#: ../clients/tui/nmt-page-ip-tunnel.c:85
msgid "IP6GRE"
msgstr "IP6GRE"

#: ../clients/tui/nmt-page-ip-tunnel.c:86
msgid "VTI6"
msgstr "VTI6"

#: ../clients/tui/nmt-page-ip-tunnel.c:150 ../clients/tui/nmt-page-vlan.c:87
msgid "Parent"
msgstr "Nadrzędne"

#: ../clients/tui/nmt-page-ip-tunnel.c:157
msgid "Local IP"
msgstr "Lokalny adres IP"

#: ../clients/tui/nmt-page-ip-tunnel.c:163
msgid "Remote IP"
msgstr "Zdalny adres IP"

#: ../clients/tui/nmt-page-ip-tunnel.c:169
msgid "Input key"
msgstr "Klucz wejściowy"

#: ../clients/tui/nmt-page-ip-tunnel.c:176
msgid "Output key"
msgstr "Klucz wyjściowy"

#: ../clients/tui/nmt-page-ppp.c:131
msgid "PPP CONFIGURATION"
msgstr "KONFIGURACJA PPP"

#: ../clients/tui/nmt-page-ppp.c:140
msgid "Allowed authentication methods:"
msgstr "Dozwolone metody uwierzytelniania:"

#: ../clients/tui/nmt-page-ppp.c:147
msgid "EAP"
msgstr "EAP"

#: ../clients/tui/nmt-page-ppp.c:155
msgid "PAP"
msgstr "PAP"

#: ../clients/tui/nmt-page-ppp.c:163
msgid "CHAP"
msgstr "CHAP"

#: ../clients/tui/nmt-page-ppp.c:171
msgid "MSCHAPv2"
msgstr "MSCHAPv2"

#: ../clients/tui/nmt-page-ppp.c:179
msgid "MSCHAP"
msgstr "MSCHAP"

#: ../clients/tui/nmt-page-ppp.c:195
msgid "Use point-to-point encryption (MPPE)"
msgstr "Użycie szyfrowania punkt-do-punktu (MPPE)"

#: ../clients/tui/nmt-page-ppp.c:207
msgid "Require 128-bit encryption"
msgstr "Wymaganie szyfrowania 128-bitowego"

#: ../clients/tui/nmt-page-ppp.c:217
msgid "Use stateful MPPE"
msgstr "Użycie MPPE „stateful”"

#: ../clients/tui/nmt-page-ppp.c:229
msgid "Allow BSD data compression"
msgstr "Zezwolenie na kompresję danych BSD"

#: ../clients/tui/nmt-page-ppp.c:237
msgid "Allow Deflate data compression"
msgstr "Zezwolenie na kompresję danych Deflate"

#: ../clients/tui/nmt-page-ppp.c:245
msgid "Use TCP header compression"
msgstr "Użycie kompresji nagłówków TCP"

#: ../clients/tui/nmt-page-ppp.c:255
msgid "Send PPP echo packets"
msgstr "Wysyłanie pakietów echo PPP"

#: ../clients/tui/nmt-page-team-port.c:92
msgid "TEAM PORT"
msgstr "PORT ZESPOŁU"

#: ../clients/tui/nmt-page-team-port.c:99 ../clients/tui/nmt-page-team.c:163
msgid "JSON configuration"
msgstr "Konfiguracja JSON"

#: ../clients/tui/nmt-page-team.c:145
msgid "TEAM"
msgstr "ZESPÓŁ"

#: ../clients/tui/nmt-page-vlan.c:102
msgid "VLAN id"
msgstr "Identyfikator VLAN"

#: ../clients/tui/nmt-page-wifi.c:57
msgctxt "Wi-Fi"
msgid "Client"
msgstr "Klient"

#: ../clients/tui/nmt-page-wifi.c:58
msgid "Access Point"
msgstr "Punkt dostępowy"

#: ../clients/tui/nmt-page-wifi.c:59
msgid "Ad-Hoc Network"
msgstr "Sieć Ad-hoc"

#: ../clients/tui/nmt-page-wifi.c:64
msgctxt "Wi-Fi"
msgid "Automatic"
msgstr "Automatyczne"

#. 802.11a Wi-Fi network
#: ../clients/tui/nmt-page-wifi.c:66
msgid "A (5 GHz)"
msgstr "A (5 GHz)"

#. 802.11b / 802.11g Wi-Fi network
#: ../clients/tui/nmt-page-wifi.c:68
msgid "B/G (2.4 GHz)"
msgstr "B/G (2,4 GHz)"

#: ../clients/tui/nmt-page-wifi.c:73
msgctxt "Wi-Fi security"
msgid "None"
msgstr "Brak"

#: ../clients/tui/nmt-page-wifi.c:74
msgid "WPA & WPA2 Personal"
msgstr "WPA i WPA2 Personal"

#: ../clients/tui/nmt-page-wifi.c:75
msgid "WPA & WPA2 Enterprise"
msgstr "WPA i WPA2 Enterprise"

#: ../clients/tui/nmt-page-wifi.c:76
msgid "WEP 40/128-bit Key (Hex or ASCII)"
msgstr "40/128-bitowy klucz WEP (szesnastkowy lub ASCII)"

#: ../clients/tui/nmt-page-wifi.c:77
msgid "WEP 128-bit Passphrase"
msgstr "128-bitowe hasło WEP"

#: ../clients/tui/nmt-page-wifi.c:78
msgid "Dynamic WEP (802.1x)"
msgstr "Dynamiczne WEP (802.1x)"

#: ../clients/tui/nmt-page-wifi.c:79
msgid "LEAP"
msgstr "LEAP"

#: ../clients/tui/nmt-page-wifi.c:84
msgctxt "WEP key index"
msgid "1 (Default)"
msgstr "1 (domyślne)"

#: ../clients/tui/nmt-page-wifi.c:85
msgctxt "WEP key index"
msgid "2"
msgstr "2"

#: ../clients/tui/nmt-page-wifi.c:86
msgctxt "WEP key index"
msgid "3"
msgstr "3"

#: ../clients/tui/nmt-page-wifi.c:87
msgctxt "WEP key index"
msgid "4"
msgstr "4"

#: ../clients/tui/nmt-page-wifi.c:92
msgid "Open System"
msgstr "System otwarty"

#: ../clients/tui/nmt-page-wifi.c:93
msgid "Shared Key"
msgstr "Klucz współdzielony"

#: ../clients/tui/nmt-page-wifi.c:202
msgid "WI-FI"
msgstr "WI-FI"

#: ../clients/tui/nmt-page-wifi.c:244
msgid "Channel"
msgstr "Kanał"

#: ../clients/tui/nmt-page-wifi.c:249
msgid "Security"
msgstr "Zabezpieczenia"

#. "wpa-enterprise"
#. FIXME
#: ../clients/tui/nmt-page-wifi.c:270
msgid "(No support for wpa-enterprise yet...)"
msgstr "(WPA Enterprise nie jest jeszcze obsługiwane)"

#: ../clients/tui/nmt-page-wifi.c:280 ../clients/tui/nmt-page-wifi.c:299
msgid "WEP index"
msgstr "Indeks WEP"

#: ../clients/tui/nmt-page-wifi.c:288 ../clients/tui/nmt-page-wifi.c:307
msgid "Authentication"
msgstr "Uwierzytelnianie"

#. "dynamic-wep"
#. FIXME
#: ../clients/tui/nmt-page-wifi.c:313
msgid "(No support for dynamic-wep yet...)"
msgstr "(Dynamiczne WEP nie jest jeszcze obsługiwane)"

#: ../clients/tui/nmt-page-wifi.c:346
msgid "BSSID"
msgstr "BSSID"

#: ../clients/tui/nmt-password-fields.c:128
msgid "Ask for this password every time"
msgstr "Pytanie o to hasło za każdym razem"

#: ../clients/tui/nmt-password-fields.c:129
msgid "Show password"
msgstr "Wyświetlanie hasła"

#: ../clients/tui/nmt-route-table.c:191
msgid "Destination"
msgstr "Cel"

#: ../clients/tui/nmt-route-table.c:191
msgid "Prefix"
msgstr "Przedrostek"

#: ../clients/tui/nmt-route-table.c:200
msgid "Next Hop"
msgstr "Następny krok"

#: ../clients/tui/nmt-route-table.c:208
msgid "Metric"
msgstr "Parametry"

#: ../clients/tui/nmt-route-table.c:228
msgid "No custom routes are defined."
msgstr "Nie określono żadnych tras użytkownika."

#: ../clients/tui/nmt-slave-list.c:136
msgid "Select the type of slave connection you wish to add."
msgstr "Proszę wybrać typ połączenia podrzędnego do dodania."

#: ../clients/tui/nmt-widget-list.c:139
msgid "Add..."
msgstr "Dodaj…"

#: ../clients/tui/nmt-widget-list.c:202
msgid "Remove"
msgstr "Usuń"

#: ../clients/tui/nmtui-connect.c:55
msgid ""
"openconnect will be run to authenticate.\n"
"It will return to nmtui when completed."
msgstr ""
"Polecenie openconnect zostanie uruchomione, aby uwierzytelnić.\n"
"Po ukończeniu nastąpi powrót do programu nmtui."

#: ../clients/tui/nmtui-connect.c:69
#, c-format
msgid "Error: openconnect failed: %s"
msgstr "Błąd: polecenie openconnect się nie powiodło: %s"

#: ../clients/tui/nmtui-connect.c:76
#, c-format
msgid "openconnect failed with status %d"
msgstr "Polecenie openconnect się nie powiodło ze stanem %d"

#: ../clients/tui/nmtui-connect.c:80
#, c-format
msgid "openconnect failed with signal %d"
msgstr "Polecenie openconnect się nie powiodło z sygnałem %d"

#: ../clients/tui/nmtui-connect.c:186
#, c-format
msgid "Activation failed: %s"
msgstr "Aktywacja się nie powiodła: %s"

#: ../clients/tui/nmtui-connect.c:257
msgid "Connecting..."
msgstr "Łączenie…"

#: ../clients/tui/nmtui-connect.c:295 ../clients/tui/nmtui-connect.c:332
#, c-format
msgid "Could not activate connection: %s"
msgstr "Nie można aktywować połączenia: %s"

#: ../clients/tui/nmtui-connect.c:394 ../clients/tui/nmtui-connect.c:443
msgid "Activate"
msgstr "Aktywuj"

#: ../clients/tui/nmtui-connect.c:396
msgid "Deactivate"
msgstr "Dezaktywuj"

#: ../clients/tui/nmtui-connect.c:448 ../clients/tui/nmtui-edit.c:120
#: ../clients/tui/nmtui.c:130
msgid "Quit"
msgstr "Zakończ"

#: ../clients/tui/nmtui-connect.c:448 ../clients/tui/nmtui-edit.c:120
msgid "Back"
msgstr "Wstecz"

#: ../clients/tui/nmtui-connect.c:471
#, c-format
msgid "No such connection '%s'"
msgstr "Brak połączenia „%s”"

#: ../clients/tui/nmtui-connect.c:473
msgid "Connection is already active"
msgstr "Połączenie jest już aktywne"

#: ../clients/tui/nmtui-edit.c:230
msgid "Create"
msgstr "Utwórz"

#: ../clients/tui/nmtui-edit.c:372
msgid "Select the type of connection you wish to create."
msgstr "Proszę wybrać typ połączenia do utworzenia."

#: ../clients/tui/nmtui-edit.c:380
msgid ""
"If you are creating a VPN, and the VPN connection you wish to create does "
"not appear in the list, you may not have the correct VPN plugin installed."
msgstr ""
"Jeśli tworzone jest połączenie VPN, a tworzone połączenie VPN nie pojawia "
"się na liście, to być może właściwa wtyczka VPN nie jest zainstalowana."

#: ../clients/tui/nmtui-edit.c:416 ../clients/tui/nmtui-edit.c:432
msgid "New Connection"
msgstr "Nowe połączenie"

#: ../clients/tui/nmtui-edit.c:471
#, c-format
msgid "Unable to delete connection: %s"
msgstr "Nie można usunąć połączenia: %s"

#: ../clients/tui/nmtui-edit.c:510
#, c-format
msgid "Could not delete connection '%s': %s"
msgstr "Nie można usunąć połączenia „%s”: %s"

#: ../clients/tui/nmtui-edit.c:532
#, c-format
msgid "Are you sure you want to delete the connection '%s'?"
msgstr "Na pewno usunąć połączenie „%s”?"

#: ../clients/tui/nmtui-hostname.c:45
msgid "Set Hostname"
msgstr "Ustaw nazwę komputera"

#: ../clients/tui/nmtui-hostname.c:53
msgid "Hostname"
msgstr "Nazwa komputera"

#. Translators: this indicates the result. ie, "I have set the hostname to ..."
#: ../clients/tui/nmtui-hostname.c:116
#, c-format
msgid "Set hostname to '%s'"
msgstr "Ustawiono nazwę komputera na „%s”"

#: ../clients/tui/nmtui-hostname.c:118
#, c-format
msgid "Unable to set hostname: %s"
msgstr "Nie można ustawić nazwy komputera: %s"

#: ../clients/tui/nmtui.c:53 ../clients/tui/nmtui.c:56
msgid "connection"
msgstr "połączenie"

#: ../clients/tui/nmtui.c:54
msgid "Edit a connection"
msgstr "Modyfikuj połączanie"

#: ../clients/tui/nmtui.c:57
msgid "Activate a connection"
msgstr "Aktywuj połączenie"

#: ../clients/tui/nmtui.c:59
msgid "new hostname"
msgstr "nowa nazwa komputera"

#: ../clients/tui/nmtui.c:60
msgid "Set system hostname"
msgstr "Ustaw systemową nazwę komputera"

#: ../clients/tui/nmtui.c:104
msgid "NetworkManager TUI"
msgstr "Tekstowy interfejs usługi NetworkManager"

#: ../clients/tui/nmtui.c:112
msgid "Please select an option"
msgstr "Proszę wybrać opcję"

#: ../clients/tui/nmtui.c:160
msgid "Usage"
msgstr "Użycie"

#: ../clients/tui/nmtui.c:241
msgid "Could not parse arguments"
msgstr "Nie można przetworzyć parametrów"

#: ../clients/tui/nmtui.c:251
#, c-format
msgid "Could not contact NetworkManager: %s.\n"
msgstr "Nie można skontaktować się z usługą NetworkManager: %s.\n"

#: ../clients/tui/nmtui.c:256
msgid "NetworkManager is not running."
msgstr "Usługa NetworkManager nie jest uruchomiona."

#: ../libnm-core/crypto.c:118 ../libnm-util/crypto.c:131
#, c-format
msgid "PEM key file had no end tag '%s'."
msgstr "Plik klucza PEM nie zawiera znacznika końcowego „%s”."

#: ../libnm-core/crypto.c:131 ../libnm-util/crypto.c:144
#, c-format
msgid "Doesn't look like a PEM private key file."
msgstr "Nie wygląda na plik klucza prywatnego PEM."

#: ../libnm-core/crypto.c:148 ../libnm-util/crypto.c:161
#, c-format
msgid "Malformed PEM file: Proc-Type was not first tag."
msgstr "Uszkodzony plik PEM: Proc-Type nie był pierwszym znacznikiem."

#: ../libnm-core/crypto.c:156 ../libnm-util/crypto.c:169
#, c-format
msgid "Malformed PEM file: unknown Proc-Type tag '%s'."
msgstr "Uszkodzony plik PEM: nieznany znacznik Proc-Type „%s”."

#: ../libnm-core/crypto.c:166 ../libnm-util/crypto.c:179
#, c-format
msgid "Malformed PEM file: DEK-Info was not the second tag."
msgstr "Uszkodzony plik PEM: DEK-Info nie był drugim znacznikiem."

#: ../libnm-core/crypto.c:177 ../libnm-util/crypto.c:190
#, c-format
msgid "Malformed PEM file: no IV found in DEK-Info tag."
msgstr "Uszkodzony plik PEM: brak IV w znaczniku DEK-Info."

#: ../libnm-core/crypto.c:184 ../libnm-util/crypto.c:197
#, c-format
msgid "Malformed PEM file: invalid format of IV in DEK-Info tag."
msgstr "Uszkodzony plik PEM: nieprawidłowy format IV w znaczniku DEK-Info."

#: ../libnm-core/crypto.c:199 ../libnm-util/crypto.c:212
#, c-format
msgid "Malformed PEM file: unknown private key cipher '%s'."
msgstr "Uszkodzony plik PEM: nieznany szyfr klucza prywatnego: „%s”."

#: ../libnm-core/crypto.c:218 ../libnm-util/crypto.c:231
#, c-format
msgid "Could not decode private key."
msgstr "Nie można zdekodować klucza prywatnego."

#: ../libnm-core/crypto.c:272 ../libnm-util/crypto.c:283
msgid "Failed to find expected PKCS#8 start tag."
msgstr ""
"Odnalezienie oczekiwanego znacznika początkowego PKCS#8 się nie powiodło."

#: ../libnm-core/crypto.c:280 ../libnm-util/crypto.c:291
#, c-format
msgid "Failed to find expected PKCS#8 end tag '%s'."
msgstr ""
"Odnalezienie oczekiwanego znacznika końcowego PKCS#8 „%s” się nie powiodło."

#: ../libnm-core/crypto.c:299 ../libnm-util/crypto.c:310
msgid "Failed to decode PKCS#8 private key."
msgstr "Odkodowanie klucza prywatnego PKCS#8 się nie powiodło."

#: ../libnm-core/crypto.c:341 ../libnm-util/crypto.c:352
#, c-format
msgid "IV must be an even number of bytes in length."
msgstr "Liczba bajtów w IV musi być liczbą parzystą."

#: ../libnm-core/crypto.c:355 ../libnm-util/crypto.c:366
#, c-format
msgid "IV contains non-hexadecimal digits."
msgstr "IV zawiera nieszesnastkowe cyfry."

#: ../libnm-core/crypto.c:395 ../libnm-core/crypto_gnutls.c:91
#: ../libnm-core/crypto_gnutls.c:197 ../libnm-core/crypto_nss.c:112
#: ../libnm-core/crypto_nss.c:277 ../libnm-util/crypto.c:406
#: ../libnm-util/crypto_gnutls.c:151 ../libnm-util/crypto_gnutls.c:256
#: ../libnm-util/crypto_nss.c:162 ../libnm-util/crypto_nss.c:323
#, c-format
msgid "Private key cipher '%s' was unknown."
msgstr "Nieznany szyfr klucza prywatnego „%s”."

#: ../libnm-core/crypto.c:494 ../libnm-util/crypto.c:516
#, c-format
msgid "Unable to determine private key type."
msgstr "Nie można określić typu klucza prywatnego."

#: ../libnm-core/crypto.c:502
#, c-format
msgid "Password provided, but key was not encrypted."
msgstr "Podano hasło, ale klucz nie był zaszyfrowany."

#: ../libnm-core/crypto.c:555 ../libnm-util/crypto.c:571
#, c-format
msgid "PEM certificate had no start tag '%s'."
msgstr "Certyfikat PEM nie zawiera początkowego znacznika „%s”."

#: ../libnm-core/crypto.c:564 ../libnm-util/crypto.c:580
#, c-format
msgid "PEM certificate had no end tag '%s'."
msgstr "Certyfikat PEM nie zawiera kończącego znacznika „%s”."

#: ../libnm-core/crypto.c:582 ../libnm-util/crypto.c:598
#, c-format
msgid "Failed to decode certificate."
msgstr "Zdekodowanie certyfikatu się nie powiodło."

#: ../libnm-core/crypto_gnutls.c:48 ../libnm-util/crypto_gnutls.c:48
msgid "Failed to initialize the crypto engine."
msgstr "Zainicjowanie modułu szyfrowania się nie powiodło."

#: ../libnm-core/crypto_gnutls.c:99 ../libnm-util/crypto_gnutls.c:159
#, c-format
msgid "Invalid IV length (must be at least %zd)."
msgstr "Nieprawidłowa długość IV (musi wynosić co najmniej %zd)."

#: ../libnm-core/crypto_gnutls.c:115 ../libnm-util/crypto_gnutls.c:175
#, c-format
msgid "Failed to initialize the decryption cipher context: %s (%s)"
msgstr ""
"Zainicjowanie kontekstu szyfru do odszyfrowania się nie powiodło: %s (%s)"

#: ../libnm-core/crypto_gnutls.c:124 ../libnm-util/crypto_gnutls.c:184
#, c-format
msgid "Failed to decrypt the private key: %s (%s)"
msgstr "Odszyfrowanie klucza prywatnego się nie powiodło: %s (%s)"

#: ../libnm-core/crypto_gnutls.c:134 ../libnm-core/crypto_nss.c:202
#: ../libnm-util/crypto_gnutls.c:194 ../libnm-util/crypto_nss.c:252
#, c-format
msgid "Failed to decrypt the private key: unexpected padding length."
msgstr ""
"Odszyfrowanie klucza prywatnego się nie powiodło: nieoczekiwana długość "
"wypełnienia."

#: ../libnm-core/crypto_gnutls.c:145 ../libnm-core/crypto_nss.c:213
#: ../libnm-util/crypto_gnutls.c:205 ../libnm-util/crypto_nss.c:263
#, c-format
msgid "Failed to decrypt the private key."
msgstr "Odszyfrowanie klucza prywatnego się nie powiodło."

#: ../libnm-core/crypto_gnutls.c:224 ../libnm-util/crypto_gnutls.c:283
#, c-format
msgid "Failed to initialize the encryption cipher context: %s (%s)"
msgstr ""
"Zainicjowanie kontekstu szyfru do szyfrowania się nie powiodło: %s (%s)"

#: ../libnm-core/crypto_gnutls.c:233 ../libnm-util/crypto_gnutls.c:292
#, c-format
msgid "Failed to encrypt the data: %s (%s)"
msgstr "Zaszyfrowanie danych się nie powiodło: %s (%s)"

#: ../libnm-core/crypto_gnutls.c:276 ../libnm-util/crypto_gnutls.c:332
#, c-format
msgid "Error initializing certificate data: %s"
msgstr "Błąd podczas inicjowania danych certyfikatu: %s"

#: ../libnm-core/crypto_gnutls.c:298 ../libnm-util/crypto_gnutls.c:354
#, c-format
msgid "Couldn't decode certificate: %s"
msgstr "Nie można zdekodować certyfikatu: %s"

#: ../libnm-core/crypto_gnutls.c:326 ../libnm-util/crypto_gnutls.c:378
#, c-format
msgid "Couldn't initialize PKCS#12 decoder: %s"
msgstr "Nie można zainicjować dekodera PKCS#12: %s"

#: ../libnm-core/crypto_gnutls.c:339 ../libnm-util/crypto_gnutls.c:391
#, c-format
msgid "Couldn't decode PKCS#12 file: %s"
msgstr "Nie można odszyfrować pliku PKCS#12: %s"

#: ../libnm-core/crypto_gnutls.c:351 ../libnm-util/crypto_gnutls.c:403
#, c-format
msgid "Couldn't verify PKCS#12 file: %s"
msgstr "Nie można zweryfikować pliku PKCS#12: %s"

#: ../libnm-core/crypto_gnutls.c:383 ../libnm-util/crypto_gnutls.c:431
#, c-format
msgid "Couldn't initialize PKCS#8 decoder: %s"
msgstr "Nie można zainicjować dekodera PKCS#8: %s"

#: ../libnm-core/crypto_gnutls.c:406 ../libnm-util/crypto_gnutls.c:454
#, c-format
msgid "Couldn't decode PKCS#8 file: %s"
msgstr "Nie można dekodować pliku PKCS#8: %s"

#: ../libnm-core/crypto_nss.c:54 ../libnm-util/crypto_nss.c:53
#, c-format
msgid "Failed to initialize the crypto engine: %d."
msgstr "Zainicjowanie modułu szyfrowania się nie powiodło: %d."

#: ../libnm-core/crypto_nss.c:120 ../libnm-util/crypto_nss.c:170
#, c-format
msgid "Invalid IV length (must be at least %d)."
msgstr "Nieprawidłowa długość IV (musi wynosić co najmniej %d)."

#: ../libnm-core/crypto_nss.c:131 ../libnm-util/crypto_nss.c:181
#, c-format
msgid "Failed to initialize the decryption cipher slot."
msgstr "Zainicjowanie gniazda szyfru do odszyfrowania się nie powiodło."

#: ../libnm-core/crypto_nss.c:141 ../libnm-util/crypto_nss.c:191
#, c-format
msgid "Failed to set symmetric key for decryption."
msgstr "Ustawienie klucza symetrycznego do odszyfrowania się nie powiodło."

#: ../libnm-core/crypto_nss.c:151 ../libnm-util/crypto_nss.c:201
#, c-format
msgid "Failed to set IV for decryption."
msgstr "Ustawienie IV do odszyfrowania się nie powiodło."

#: ../libnm-core/crypto_nss.c:159 ../libnm-util/crypto_nss.c:209
#, c-format
msgid "Failed to initialize the decryption context."
msgstr "Zainicjowanie kontekstu odszyfrowania się nie powiodło."

#: ../libnm-core/crypto_nss.c:172 ../libnm-util/crypto_nss.c:222
#, c-format
msgid "Failed to decrypt the private key: %d."
msgstr "Odszyfrowanie klucza prywatnego się nie powiodło: %d."

#: ../libnm-core/crypto_nss.c:180 ../libnm-util/crypto_nss.c:230
#, c-format
msgid "Failed to decrypt the private key: decrypted data too large."
msgstr ""
"Odszyfrowanie klucza prywatnego się nie powiodło: odszyfrowane dane są za "
"duże."

#: ../libnm-core/crypto_nss.c:191 ../libnm-util/crypto_nss.c:241
#, c-format
msgid "Failed to finalize decryption of the private key: %d."
msgstr "Zakończenie odszyfrowania klucza prywatnego się nie powiodło: %d."

#: ../libnm-core/crypto_nss.c:299 ../libnm-util/crypto_nss.c:345
#, c-format
msgid "Failed to initialize the encryption cipher slot."
msgstr "Zainicjowanie gniazda szyfru do szyfrowania się nie powiodło."

#: ../libnm-core/crypto_nss.c:307 ../libnm-util/crypto_nss.c:353
#, c-format
msgid "Failed to set symmetric key for encryption."
msgstr "Ustawienie klucza symetrycznego do szyfrowania się nie powiodło."

#: ../libnm-core/crypto_nss.c:315 ../libnm-util/crypto_nss.c:361
#, c-format
msgid "Failed to set IV for encryption."
msgstr "Ustawienie IV do szyfrowania się nie powiodło."

#: ../libnm-core/crypto_nss.c:323 ../libnm-util/crypto_nss.c:369
#, c-format
msgid "Failed to initialize the encryption context."
msgstr "Zainicjowanie kontekstu szyfrowania się nie powiodło."

#: ../libnm-core/crypto_nss.c:331 ../libnm-util/crypto_nss.c:377
#, c-format
msgid "Failed to encrypt: %d."
msgstr "Zaszyfrowanie się nie powiodło: %d."

#: ../libnm-core/crypto_nss.c:339 ../libnm-util/crypto_nss.c:385
#, c-format
msgid "Unexpected amount of data after encrypting."
msgstr "Nieoczekiwana ilość danych po zaszyfrowaniu."

#: ../libnm-core/crypto_nss.c:382 ../libnm-util/crypto_nss.c:425
#, c-format
msgid "Couldn't decode certificate: %d"
msgstr "Nie można zdekodować certyfikatu: %d"

#: ../libnm-core/crypto_nss.c:420
#, c-format
msgid "Password must be UTF-8"
msgstr "Hasło musi być tekstem UTF-8"

#: ../libnm-core/crypto_nss.c:450 ../libnm-util/crypto_nss.c:488
#, c-format
msgid "Couldn't initialize PKCS#12 decoder: %d"
msgstr "Nie można zainicjować dekodera PKCS#12: %d"

#: ../libnm-core/crypto_nss.c:459 ../libnm-util/crypto_nss.c:497
#, c-format
msgid "Couldn't decode PKCS#12 file: %d"
msgstr "Nie można odszyfrować pliku PKCS#12: %d"

#: ../libnm-core/crypto_nss.c:468 ../libnm-util/crypto_nss.c:506
#, c-format
msgid "Couldn't verify PKCS#12 file: %d"
msgstr "Nie można zweryfikować pliku PKCS#12: %d"

#: ../libnm-core/crypto_nss.c:519 ../libnm-util/crypto_nss.c:550
msgid "Could not generate random data."
msgstr "Nie można utworzyć losowych danych."

#: ../libnm-core/nm-connection.c:249
msgid "wrong type; should be a list of strings."
msgstr "błędny typ; powinien być listą ciągów."

#: ../libnm-core/nm-connection.c:319
msgid "unknown setting name"
msgstr "nieznana nazwa ustawienia"

#: ../libnm-core/nm-connection.c:331
msgid "duplicate setting name"
msgstr "podwójna nazwa ustawienia"

#: ../libnm-core/nm-connection.c:1233
msgid "setting not found"
msgstr "nie odnaleziono ustawienia"

#: ../libnm-core/nm-connection.c:1300
msgid "setting not allowed in slave connection"
msgstr "ustawienie nie jest dozwolone w połączeniu podrzędnym"

#: ../libnm-core/nm-connection.c:1316
msgid "setting is required for non-slave connections"
msgstr "wymagane jest ustawienie dla niepodrzędnych połączeń"

#: ../libnm-core/nm-connection.c:1412
msgid "Unexpected failure to verify the connection"
msgstr "Sprawdzenie połączenia niespodziewanie się nie powiodło"

#: ../libnm-core/nm-connection.c:1454
msgid "Unexpected failure to normalize the connection"
msgstr "Znormalizowanie połączenia niespodziewanie się nie powiodło"

#: ../libnm-core/nm-connection.c:1973 ../libnm-core/nm-setting-8021x.c:2881
#: ../libnm-core/nm-setting-8021x.c:2898 ../libnm-core/nm-setting-8021x.c:2929
#: ../libnm-core/nm-setting-8021x.c:2946 ../libnm-core/nm-setting-8021x.c:2988
#: ../libnm-core/nm-setting-8021x.c:3000 ../libnm-core/nm-setting-8021x.c:3018
#: ../libnm-core/nm-setting-8021x.c:3030 ../libnm-core/nm-setting-8021x.c:3054
#: ../libnm-core/nm-setting-8021x.c:3235 ../libnm-core/nm-setting-adsl.c:189
#: ../libnm-core/nm-setting-bluetooth.c:138
#: ../libnm-core/nm-setting-bluetooth.c:196
#: ../libnm-core/nm-setting-bluetooth.c:210 ../libnm-core/nm-setting-cdma.c:159
#: ../libnm-core/nm-setting-connection.c:894
#: ../libnm-core/nm-setting-connection.c:937
#: ../libnm-core/nm-setting-connection.c:1066
#: ../libnm-core/nm-setting-ip-config.c:2513
#: ../libnm-core/nm-setting-ip-tunnel.c:352
#: ../libnm-core/nm-setting-olpc-mesh.c:120
#: ../libnm-core/nm-setting-ovs-patch.c:95 ../libnm-core/nm-setting-pppoe.c:161
#: ../libnm-core/nm-setting-vpn.c:419 ../libnm-core/nm-setting-vxlan.c:360
#: ../libnm-core/nm-setting-wimax.c:126
#: ../libnm-core/nm-setting-wireless-security.c:900
#: ../libnm-core/nm-setting-wireless.c:750 ../libnm-util/nm-setting.c:1357
#: ../libnm-util/nm-setting.c:1376 ../libnm-util/nm-setting.c:1394
#: ../libnm-util/nm-setting-8021x.c:2325 ../libnm-util/nm-setting-8021x.c:2342
#: ../libnm-util/nm-setting-8021x.c:2383 ../libnm-util/nm-setting-8021x.c:2400
#: ../libnm-util/nm-setting-8021x.c:2452 ../libnm-util/nm-setting-8021x.c:2464
#: ../libnm-util/nm-setting-8021x.c:2482 ../libnm-util/nm-setting-8021x.c:2494
#: ../libnm-util/nm-setting-8021x.c:2518 ../libnm-util/nm-setting-8021x.c:2680
#: ../libnm-util/nm-setting-adsl.c:209 ../libnm-util/nm-setting-bluetooth.c:142
#: ../libnm-util/nm-setting-bluetooth.c:160 ../libnm-util/nm-setting-cdma.c:162
#: ../libnm-util/nm-setting-connection.c:768
#: ../libnm-util/nm-setting-connection.c:784
#: ../libnm-util/nm-setting-connection.c:845
#: ../libnm-util/nm-setting-ip4-config.c:869
#: ../libnm-util/nm-setting-ip6-config.c:833
#: ../libnm-util/nm-setting-ip6-config.c:899
#: ../libnm-util/nm-setting-olpc-mesh.c:123
#: ../libnm-util/nm-setting-pppoe.c:163 ../libnm-util/nm-setting-vpn.c:423
#: ../libnm-util/nm-setting-wimax.c:150
#: ../libnm-util/nm-setting-wireless-security.c:891
#: ../libnm-util/nm-setting-wireless.c:769
msgid "property is missing"
msgstr "brak właściwości"

#: ../libnm-core/nm-connection.c:2117
msgid "IP Tunnel"
msgstr "Tunel IP"

#: ../libnm-core/nm-dbus-utils.c:188
#, c-format
msgid "Method returned type '%s', but expected '%s'"
msgstr "Metoda zwróciła typ „%s”, ale oczekiwano „%s”"

#: ../libnm-core/nm-keyfile-reader.c:143
msgid "ignoring missing number"
msgstr "ignorowanie brakującej liczby"

#: ../libnm-core/nm-keyfile-reader.c:151
#, c-format
msgid "ignoring invalid number '%s'"
msgstr "ignorowanie nieprawidłowej liczby „%s”"

#: ../libnm-core/nm-keyfile-reader.c:172
#, c-format
msgid "ignoring invalid %s address: %s"
msgstr "ignorowanie nieprawidłowego adresu %s: %s"

#: ../libnm-core/nm-keyfile-reader.c:214
#, c-format
msgid "ignoring invalid gateway '%s' for %s route"
msgstr "ignorowanie nieprawidłowej bramy „%s” dla trasy %s"

#: ../libnm-core/nm-keyfile-reader.c:235
#, c-format
msgid "ignoring invalid %s route: %s"
msgstr "ignorowanie nieprawidłowej trasy %s: %s"

#: ../libnm-core/nm-keyfile-reader.c:361
#, c-format
msgid "unexpected character '%c' for address %s: '%s' (position %td)"
msgstr "nieoczekiwany znak „%c” dla adresu %s: „%s” (położenie %td)"

#: ../libnm-core/nm-keyfile-reader.c:371
#, c-format
msgid "unexpected character '%c' for %s: '%s' (position %td)"
msgstr "nieoczekiwany znak „%c” dla %s: „%s” (położenie %td)"

#: ../libnm-core/nm-keyfile-reader.c:380
#, c-format
msgid "unexpected character '%c' in prefix length for %s: '%s' (position %td)"
msgstr ""
"nieoczekiwany znak „%c” w długości przedrostka dla %s: „%s” (położenie %td)"

#: ../libnm-core/nm-keyfile-reader.c:391
#, c-format
msgid "garbage at the end of value %s: '%s'"
msgstr "śmiecie na końcu wartości %s: „%s”"

#: ../libnm-core/nm-keyfile-reader.c:397
#, c-format
msgid "deprecated semicolon at the end of value %s: '%s'"
msgstr "przestarzały średnik na końcu wartości %s: „%s”"

#: ../libnm-core/nm-keyfile-reader.c:412
#, c-format
msgid "invalid prefix length for %s '%s', defaulting to %d"
msgstr "nieprawidłowa długość przedrostka dla %s „%s”, domyślnie %d"

#: ../libnm-core/nm-keyfile-reader.c:419
#, c-format
msgid "missing prefix length for %s '%s', defaulting to %d"
msgstr "brak długości przedrostka dla %s „%s”, domyślnie %d"

#: ../libnm-core/nm-keyfile-reader.c:553
#, c-format
msgid "ignoring invalid DNS server IPv4 address '%s'"
msgstr "ignorowanie nieprawidłowego adresu IPv4 serwera DNS „%s”"

#: ../libnm-core/nm-keyfile-reader.c:592
#, c-format
msgid "ignoring invalid DNS server IPv6 address '%s'"
msgstr "ignorowanie nieprawidłowego adresu IPv6 serwera DNS „%s”"

#: ../libnm-core/nm-keyfile-reader.c:686 ../libnm-core/nm-keyfile-reader.c:1613
#, c-format
msgid "ignoring invalid byte element '%d' (not between 0 and 255 inclusive)"
msgstr ""
"ignorowanie nieprawidłowego elementu bajtu „%d” (nie jest między 0 a 255, "
"włącznie)"

#: ../libnm-core/nm-keyfile-reader.c:697
msgid "ignoring invalid MAC address"
msgstr "ignorowanie nieprawidłowego adresu MAC"

#: ../libnm-core/nm-keyfile-reader.c:934
msgid "ignoring invalid SSID"
msgstr "ignorowanie nieprawidłowego SSID"

#: ../libnm-core/nm-keyfile-reader.c:950
msgid "ignoring invalid raw password"
msgstr "ignorowanie nieprawidłowego surowego hasła"

#: ../libnm-core/nm-keyfile-reader.c:1025
#: ../libnm-core/nm-keyfile-reader.c:1201
#, c-format
msgid "certificate or key file '%s' does not exist"
msgstr "certyfikat lub plik klucza „%s” nie istnieje"

#: ../libnm-core/nm-keyfile-reader.c:1030
#, c-format
msgid "invalid key/cert value path \"%s\""
msgstr "nieprawidłowa ścieżka wartości klucz/certyfikat „%s”"

#: ../libnm-core/nm-keyfile-reader.c:1040
#, c-format
msgid "invalid PKCS#11 URI \"%s\""
msgstr "nieprawidłowy adres URI PKCS#11 „%s”"

#: ../libnm-core/nm-keyfile-reader.c:1078
msgid "invalid key/cert value data:;base64, is not base64"
msgstr "nieprawidłowe dane wartości klucz/certyfikat:;base64, nie jest base64"

#: ../libnm-core/nm-keyfile-reader.c:1091
msgid "invalid key/cert value data:;base64,file://"
msgstr "nieprawidłowe dane wartości klucz/certyfikat:;base64,file://"

#: ../libnm-core/nm-keyfile-reader.c:1238
msgid "invalid key/cert value is not a valid blob"
msgstr ""
"nieprawidłowa wartość klucz/certyfikat nie jest prawidłowymi danymi typu blob"

#: ../libnm-core/nm-keyfile-reader.c:1243
msgid "invalid key/cert value"
msgstr "nieprawidłowa wartość klucz/certyfikat"

#: ../libnm-core/nm-keyfile-reader.c:1290
#, c-format
msgid "invalid parity value '%s'"
msgstr "nieprawidłowa wartość parzystości „%s”"

#: ../libnm-core/nm-keyfile-reader.c:1308
#, c-format
msgid "ignoring invalid team configuration: %s"
msgstr "ignorowanie nieprawidłowej konfiguracji zespołu: %s"

#: ../libnm-core/nm-keyfile-reader.c:1514
#, c-format
msgid "error loading setting value: %s"
msgstr "błąd podczas wczytywania wartości ustawienia: %s"

#: ../libnm-core/nm-keyfile-reader.c:1546
#, c-format
msgid "invalid negative value (%i)"
msgstr "nieprawidłowa wartość ujemna (%i)"

#: ../libnm-core/nm-keyfile-reader.c:1567
#, c-format
msgid "invalid char value (%i)"
msgstr "nieprawidłowa wartość znaku (%i)"

#: ../libnm-core/nm-keyfile-reader.c:1590
#, c-format
msgid "invalid int64 value (%s)"
msgstr "nieprawidłowa wartość int64 (%s)"

#: ../libnm-core/nm-keyfile-reader.c:1649
#, c-format
msgid "too large FLAGS property '%s' (%llu)"
msgstr "za duża właściwość FLAGS „%s” (%llu)"

#: ../libnm-core/nm-keyfile-reader.c:1662
#, c-format
msgid "unhandled setting property type '%s'"
msgstr "nieobsłużony typ właściwości ustawienia „%s”"

#: ../libnm-core/nm-keyfile-reader.c:1693
#, c-format
msgid "invalid setting name '%s'"
msgstr "nieprawidłowa nazwa ustawienia „%s”"

#: ../libnm-core/nm-setting-8021x.c:436
msgid "data missing"
msgstr "brak danych"

#: ../libnm-core/nm-setting-8021x.c:472
msgid "binary data missing"
msgstr "brak danych binarnych"

#: ../libnm-core/nm-setting-8021x.c:500
msgid "URI not NUL terminated"
msgstr "adres URI nie kończy się NUL"

#: ../libnm-core/nm-setting-8021x.c:509
msgid "URI is empty"
msgstr "adres URI jest pusty"

#: ../libnm-core/nm-setting-8021x.c:517
msgid "URI is not valid UTF-8"
msgstr "adres URI nie jest prawidłowym tekstem UTF-8"

#: ../libnm-core/nm-setting-8021x.c:753 ../libnm-util/nm-setting-8021x.c:639
msgid "CA certificate must be in X.509 format"
msgstr "Certyfikat CA musi być w formacie X.509"

#: ../libnm-core/nm-setting-8021x.c:1158 ../libnm-core/nm-setting-8021x.c:1512
#: ../libnm-core/nm-setting-8021x.c:1923 ../libnm-util/nm-setting-8021x.c:957
#: ../libnm-util/nm-setting-8021x.c:1220 ../libnm-util/nm-setting-8021x.c:1543
msgid "invalid certificate format"
msgstr "nieprawidłowy format certyfikatu"

#: ../libnm-core/nm-setting-8021x.c:2275 ../libnm-util/nm-setting-8021x.c:1812
msgid "invalid private key"
msgstr "nieprawidłowy klucz prywatny"

#: ../libnm-core/nm-setting-8021x.c:2622 ../libnm-util/nm-setting-8021x.c:2123
msgid "invalid phase2 private key"
msgstr "nieprawidłowy klucz prywatny drugiego etapu"

#: ../libnm-core/nm-setting-8021x.c:2888 ../libnm-core/nm-setting-8021x.c:2905
#: ../libnm-core/nm-setting-8021x.c:2936 ../libnm-core/nm-setting-8021x.c:2953
#: ../libnm-core/nm-setting-8021x.c:2994 ../libnm-core/nm-setting-8021x.c:3006
#: ../libnm-core/nm-setting-8021x.c:3024 ../libnm-core/nm-setting-8021x.c:3036
#: ../libnm-core/nm-setting-8021x.c:3061 ../libnm-core/nm-setting-adsl.c:196
#: ../libnm-core/nm-setting-cdma.c:166 ../libnm-core/nm-setting-cdma.c:175
#: ../libnm-core/nm-setting-connection.c:901
#: ../libnm-core/nm-setting-connection.c:949 ../libnm-core/nm-setting-gsm.c:299
#: ../libnm-core/nm-setting-gsm.c:356 ../libnm-core/nm-setting-gsm.c:393
#: ../libnm-core/nm-setting-gsm.c:402 ../libnm-core/nm-setting-ip-config.c:2520
#: ../libnm-core/nm-setting-ip4-config.c:198
#: ../libnm-core/nm-setting-ip4-config.c:205
#: ../libnm-core/nm-setting-pppoe.c:168 ../libnm-core/nm-setting-pppoe.c:177
#: ../libnm-core/nm-setting-vpn.c:428 ../libnm-core/nm-setting-vpn.c:438
#: ../libnm-core/nm-setting-wimax.c:135
#: ../libnm-core/nm-setting-wireless-security.c:930
#: ../libnm-core/nm-setting-wireless-security.c:954
#: ../libnm-core/nm-setting.c:1118 ../libnm-util/nm-setting-8021x.c:2332
#: ../libnm-util/nm-setting-8021x.c:2349 ../libnm-util/nm-setting-8021x.c:2390
#: ../libnm-util/nm-setting-8021x.c:2407 ../libnm-util/nm-setting-8021x.c:2458
#: ../libnm-util/nm-setting-8021x.c:2470 ../libnm-util/nm-setting-8021x.c:2488
#: ../libnm-util/nm-setting-8021x.c:2500 ../libnm-util/nm-setting-8021x.c:2525
#: ../libnm-util/nm-setting-adsl.c:216 ../libnm-util/nm-setting-cdma.c:169
#: ../libnm-util/nm-setting-cdma.c:178
#: ../libnm-util/nm-setting-connection.c:775
#: ../libnm-util/nm-setting-connection.c:852 ../libnm-util/nm-setting-gsm.c:282
#: ../libnm-util/nm-setting-gsm.c:339 ../libnm-util/nm-setting-ip4-config.c:934
#: ../libnm-util/nm-setting-ip4-config.c:943
#: ../libnm-util/nm-setting-pppoe.c:170 ../libnm-util/nm-setting-pppoe.c:179
#: ../libnm-util/nm-setting-vpn.c:432 ../libnm-util/nm-setting-vpn.c:442
#: ../libnm-util/nm-setting-wimax.c:159
#: ../libnm-util/nm-setting-wireless-security.c:921
#: ../libnm-util/nm-setting-wireless-security.c:945
msgid "property is empty"
msgstr "właściwość jest pusta"

#: ../libnm-core/nm-setting-8021x.c:2918 ../libnm-core/nm-setting-8021x.c:2966
#: ../libnm-util/nm-setting-8021x.c:2360 ../libnm-util/nm-setting-8021x.c:2372
#: ../libnm-util/nm-setting-8021x.c:2418 ../libnm-util/nm-setting-8021x.c:2430
#, c-format
msgid "has to match '%s' property for PKCS#12"
msgstr "musi pasować do właściwości „%s” dla PKCS#12"

#: ../libnm-core/nm-setting-8021x.c:3197
#, c-format
msgid "certificate is invalid: %s"
msgstr "certyfikat jest nieprawidłowy: %s"

#: ../libnm-core/nm-setting-8021x.c:3207
#, c-format
msgid "password is not supported when certificate is not on a PKCS#11 token"
msgstr "hasło nie jest obsługiwane, kiedy certyfikat nie jest tokenem PKCS#11"

#: ../libnm-core/nm-setting-8021x.c:3244
#: ../libnm-core/nm-setting-bluetooth.c:123
#: ../libnm-core/nm-setting-infiniband.c:192
#: ../libnm-core/nm-setting-infiniband.c:207
#: ../libnm-core/nm-setting-ip4-config.c:189
#: ../libnm-core/nm-setting-ip6-config.c:215
#: ../libnm-core/nm-setting-ip6-config.c:226
#: ../libnm-core/nm-setting-olpc-mesh.c:149
#: ../libnm-core/nm-setting-wimax.c:144 ../libnm-core/nm-setting-wired.c:678
#: ../libnm-core/nm-setting-wired.c:688
#: ../libnm-core/nm-setting-wireless-security.c:973
#: ../libnm-core/nm-setting-wireless-security.c:982
#: ../libnm-core/nm-setting-wireless-security.c:991
#: ../libnm-core/nm-setting-wireless-security.c:1027
#: ../libnm-core/nm-setting-wireless-security.c:1037
#: ../libnm-core/nm-setting-wireless-security.c:1060
#: ../libnm-core/nm-setting-wireless-security.c:1085
#: ../libnm-core/nm-setting-wireless-security.c:1112
#: ../libnm-core/nm-setting-wireless-security.c:1151
#: ../libnm-core/nm-setting-wireless.c:811
#: ../libnm-core/nm-setting-wireless.c:820
#: ../libnm-core/nm-setting-wireless.c:831 ../libnm-util/nm-setting.c:1367
#: ../libnm-util/nm-setting.c:1385 ../libnm-util/nm-setting.c:1404
#: ../libnm-util/nm-setting-8021x.c:2655 ../libnm-util/nm-setting-8021x.c:2689
#: ../libnm-util/nm-setting-bluetooth.c:151
#: ../libnm-util/nm-setting-infiniband.c:205
#: ../libnm-util/nm-setting-infiniband.c:221
#: ../libnm-util/nm-setting-ip4-config.c:925
#: ../libnm-util/nm-setting-ip6-config.c:890
#: ../libnm-util/nm-setting-olpc-mesh.c:151
#: ../libnm-util/nm-setting-wimax.c:168 ../libnm-util/nm-setting-wired.c:658
#: ../libnm-util/nm-setting-wired.c:667
#: ../libnm-util/nm-setting-wireless-security.c:964
#: ../libnm-util/nm-setting-wireless-security.c:973
#: ../libnm-util/nm-setting-wireless-security.c:982
#: ../libnm-util/nm-setting-wireless-security.c:1018
#: ../libnm-util/nm-setting-wireless-security.c:1028
#: ../libnm-util/nm-setting-wireless.c:829
#: ../libnm-util/nm-setting-wireless.c:838
#: ../libnm-util/nm-setting-wireless.c:847
msgid "property is invalid"
msgstr "właściwość jest nieprawidłowa"

#: ../libnm-core/nm-setting-8021x.c:3269 ../libnm-core/nm-setting-8021x.c:3279
#: ../libnm-core/nm-setting-8021x.c:3289 ../libnm-core/nm-setting-8021x.c:3308
#: ../libnm-core/nm-setting-8021x.c:3318 ../libnm-core/nm-setting-adsl.c:208
#: ../libnm-core/nm-setting-adsl.c:220 ../libnm-core/nm-setting-bluetooth.c:151
#: ../libnm-core/nm-setting-wireless-security.c:909
#: ../libnm-util/nm-setting-8021x.c:2714 ../libnm-util/nm-setting-8021x.c:2724
#: ../libnm-util/nm-setting-8021x.c:2734 ../libnm-util/nm-setting-8021x.c:2744
#: ../libnm-util/nm-setting-8021x.c:2754 ../libnm-util/nm-setting-adsl.c:228
#: ../libnm-util/nm-setting-adsl.c:240 ../libnm-util/nm-setting-bluetooth.c:168
#: ../libnm-util/nm-setting-wireless-security.c:900
#, c-format
msgid "'%s' is not a valid value for the property"
msgstr "„%s” nie jest prawidłową wartością dla właściwości"

#: ../libnm-core/nm-setting-8021x.c:3299
msgid "invalid auth flags"
msgstr "nieprawidłowe flagi uwierzytelniania"

#: ../libnm-core/nm-setting-bluetooth.c:173
#, c-format
msgid "'%s' connection requires '%s' or '%s' setting"
msgstr "połączenie „%s” wymaga ustawienia „%s” lub „%s”"

#: ../libnm-core/nm-setting-bluetooth.c:219
#, c-format
msgid "'%s' connection requires '%s' setting"
msgstr "połączenie „%s” wymaga ustawienia „%s”"

#: ../libnm-core/nm-setting-bond.c:568 ../libnm-util/nm-setting-bond.c:517
#, c-format
msgid "invalid option '%s' or its value '%s'"
msgstr "nieprawidłowa opcja „%s” lub jej wartość „%s”"

#: ../libnm-core/nm-setting-bond.c:593 ../libnm-util/nm-setting-bond.c:536
#, c-format
msgid "only one of '%s' and '%s' can be set"
msgstr "tylko jedno z „%s” lub „%s” może być ustawione"

#: ../libnm-core/nm-setting-bond.c:606 ../libnm-util/nm-setting-bond.c:547
#, c-format
msgid "mandatory option '%s' is missing"
msgstr "brak wymaganej opcji „%s”"

#: ../libnm-core/nm-setting-bond.c:616 ../libnm-util/nm-setting-bond.c:556
#, c-format
msgid "'%s' is not a valid value for '%s'"
msgstr "„%s” nie jest prawidłową wartością dla „%s”"

#: ../libnm-core/nm-setting-bond.c:630 ../libnm-util/nm-setting-bond.c:569
#, c-format
msgid "'%s=%s' is incompatible with '%s > 0'"
msgstr "„%s=%s” nie jest zgodne z „%s > 0”"

#: ../libnm-core/nm-setting-bond.c:645
#, c-format
msgid "'%s' is not valid for the '%s' option: %s"
msgstr "„%s” nie jest prawidłowe dla opcji „%s”: %s"

#: ../libnm-core/nm-setting-bond.c:656 ../libnm-util/nm-setting-bond.c:592
#, c-format
msgid "'%s' option is only valid for '%s=%s'"
msgstr "opcja „%s” jest prawidłowa tylko dla „%s=%s”"

#: ../libnm-core/nm-setting-bond.c:669 ../libnm-util/nm-setting-bond.c:605
#, c-format
msgid "'%s=%s' is not a valid configuration for '%s'"
msgstr "„%s=%s” nie jest prawidłową konfiguracją dla „%s”"

#: ../libnm-core/nm-setting-bond.c:682 ../libnm-core/nm-setting-bond.c:691
#: ../libnm-core/nm-setting-bond.c:711 ../libnm-core/nm-setting-bond.c:747
#: ../libnm-util/nm-setting-bond.c:618 ../libnm-util/nm-setting-bond.c:627
#: ../libnm-util/nm-setting-bond.c:647 ../libnm-util/nm-setting-bond.c:683
#, c-format
msgid "'%s' option requires '%s' option to be set"
msgstr "opcja „%s” wymaga ustawienia opcji „%s”"

#: ../libnm-core/nm-setting-bond.c:722 ../libnm-util/nm-setting-bond.c:658
#, c-format
msgid "'%s' option is empty"
msgstr "opcja „%s” jest pusta"

#: ../libnm-core/nm-setting-bond.c:734 ../libnm-util/nm-setting-bond.c:670
#, c-format
msgid "'%s' is not a valid IPv4 address for '%s' option"
msgstr "„%s” nie jest prawidłowym adresem IPv4 dla opcji „%s”"

#: ../libnm-core/nm-setting-bond.c:762 ../libnm-util/nm-setting-bond.c:697
#, c-format
msgid "'%s' option is only valid with mode '%s'"
msgstr "opcja „%s” jest prawidłowa tylko z trybem „%s”"

#: ../libnm-core/nm-setting-bond.c:773
#, c-format
msgid "'%s' and '%s' cannot have different values"
msgstr "„%s” i „%s” nie mogą mieć różnych wartości"

#: ../libnm-core/nm-setting-bond.c:789
#, c-format
msgid "'%s' option should be string"
msgstr "opcja „%s” powinna być ciągiem"

#: ../libnm-core/nm-setting-bond.c:805
#, c-format
msgid "'%s' option is not valid with mode '%s'"
msgstr "opcja „%s” nie jest prawidłowa z trybem „%s”"

#: ../libnm-core/nm-setting-bridge-port.c:127
#: ../libnm-core/nm-setting-ovs-interface.c:262
#: ../libnm-core/nm-setting-ovs-port.c:189
#: ../libnm-core/nm-setting-ovs-bridge.c:152
#: ../libnm-core/nm-setting-team-port.c:99
#, c-format
msgid "missing setting"
msgstr "brak ustawienia"

#: ../libnm-core/nm-setting-bridge-port.c:138
#: ../libnm-core/nm-setting-ovs-interface.c:283
#: ../libnm-core/nm-setting-ovs-port.c:210
#: ../libnm-core/nm-setting-team-port.c:110
#, c-format
msgid ""
"A connection with a '%s' setting must have the slave-type set to '%s'. "
"Instead it is '%s'"
msgstr ""
"Połączenie z ustawieniem „%s” musi mieć slave-type ustawiony na „%s”. "
"Zamiast tego jest „%s”"

#: ../libnm-core/nm-setting-bridge.c:245 ../libnm-util/nm-setting-bridge.c:269
#, c-format
msgid "value '%d' is out of range <%d-%d>"
msgstr "wartość „%d” jest poza zakresem <%d-%d>"

#: ../libnm-core/nm-setting-bridge.c:262 ../libnm-core/nm-setting-wired.c:652
#: ../libnm-core/nm-setting-wired.c:714 ../libnm-core/nm-setting-wired.c:756
#: ../libnm-util/nm-setting-bridge.c:286 ../libnm-util/nm-setting-wired.c:633
#: ../libnm-util/nm-setting-wired.c:691
msgid "is not a valid MAC address"
msgstr "nie jest prawidłowym adresem MAC"

#: ../libnm-core/nm-setting-bridge.c:303
msgid "the mask can't contain bits 0 (STP), 1 (MAC) or 2 (LACP)"
msgstr "maska nie może zawierać bitów 0 (STP), 1 (MAC) lub 2 (LACP)"

#: ../libnm-core/nm-setting-connection.c:871
#, c-format
msgid "setting required for connection of type '%s'"
msgstr "wymagane jest ustawienie dla połączenia typu „%s”."

#: ../libnm-core/nm-setting-connection.c:910
#: ../libnm-util/nm-setting-connection.c:791
#, c-format
msgid "'%s' is not a valid UUID"
msgstr "„%s” nie jest prawidłowym UUID"

#: ../libnm-core/nm-setting-connection.c:960
#, c-format
msgid "connection type '%s' is not valid"
msgstr "typ połączenia „%s” jest nieprawidłowy"

#: ../libnm-core/nm-setting-connection.c:996
#: ../libnm-util/nm-setting-connection.c:877
#, c-format
msgid "Unknown slave type '%s'"
msgstr "Nieznany typ podrzędny „%s”"

#: ../libnm-core/nm-setting-connection.c:1007
#: ../libnm-util/nm-setting-connection.c:887
#, c-format
msgid "Slave connections need a valid '%s' property"
msgstr "Połączenia podrzędne wymagają prawidłowej właściwości „%s”"

#: ../libnm-core/nm-setting-connection.c:1028
#: ../libnm-util/nm-setting-connection.c:897
#, c-format
msgid "Cannot set '%s' without '%s'"
msgstr "Nie można ustawić „%s” bez „%s”"

#: ../libnm-core/nm-setting-connection.c:1041
#, c-format
msgid "Only '%s' connections can be enslaved to '%s'"
msgstr "Tylko połączenia „%s” mogą być podrzędne względem „%s”"

#: ../libnm-core/nm-setting-connection.c:1054
#, c-format
msgid "metered value %d is not valid"
msgstr "mierzona wartość %d jest nieprawidłowa"

#: ../libnm-core/nm-setting-connection.c:1075
#, c-format
msgid "property type should be set to '%s'"
msgstr "typ właściwości powinien zostać ustawiony na „%s”"

#: ../libnm-core/nm-setting-connection.c:1090
#, c-format
msgid "slave-type '%s' requires a '%s' setting in the connection"
msgstr "slave-type „%s” wymaga ustawienia „%s” w połączeniu"

#: ../libnm-core/nm-setting-connection.c:1100
#, c-format
msgid ""
"Detect a slave connection with '%s' set and a port type '%s'. '%s' should be "
"set to '%s'"
msgstr ""
"Wykryto połączenie podrzędne z ustawionym „%s” i typem portu „%s”. „%s” "
"powinno zostać ustawione na „%s”"

#: ../libnm-core/nm-setting-connection.c:1117
#, c-format
msgid "A slave connection with '%s' set to '%s' cannot have a '%s' setting"
msgstr ""
"Połączenie podrzędne z „%s” ustawionym na „%s” nie może mieć ustawienia „%s”"

#: ../libnm-core/nm-setting-dcb.c:522 ../libnm-util/nm-setting-dcb.c:594
msgid "flags invalid"
msgstr "flagi są nieprawidłowe"

#: ../libnm-core/nm-setting-dcb.c:531 ../libnm-util/nm-setting-dcb.c:603
msgid "flags invalid - disabled"
msgstr "flagi są nieprawidłowe — wyłączone"

#: ../libnm-core/nm-setting-dcb.c:557 ../libnm-core/nm-setting-dcb.c:606
#: ../libnm-util/nm-setting-dcb.c:629 ../libnm-util/nm-setting-dcb.c:678
msgid "property invalid (not enabled)"
msgstr "właściwość jest nieprawidłowa (niewłączone)"

#: ../libnm-core/nm-setting-dcb.c:566 ../libnm-util/nm-setting-dcb.c:638
msgid "element invalid"
msgstr "element jest nieprawidłowy"

#: ../libnm-core/nm-setting-dcb.c:581 ../libnm-util/nm-setting-dcb.c:653
msgid "sum not 100%"
msgstr "suma nie wynosi 100%"

#: ../libnm-core/nm-setting-dcb.c:615 ../libnm-core/nm-setting-dcb.c:647
#: ../libnm-util/nm-setting-dcb.c:687 ../libnm-util/nm-setting-dcb.c:719
msgid "property invalid"
msgstr "właściwość jest nieprawidłowa"

#: ../libnm-core/nm-setting-dcb.c:637 ../libnm-util/nm-setting-dcb.c:709
msgid "property missing"
msgstr "brak właściwości"

#: ../libnm-core/nm-setting-gsm.c:312 ../libnm-util/nm-setting-gsm.c:295
#, c-format
msgid "property value '%s' is empty or too long (>64)"
msgstr "wartość właściwości „%s” jest pusta lub za długa (>64)"

#: ../libnm-core/nm-setting-gsm.c:344 ../libnm-util/nm-setting-gsm.c:327
#, c-format
msgid "'%s' contains invalid char(s) (use [A-Za-z._-])"
msgstr "„%s” zawiera nieprawidłowe znaki (należy używać [A-Za-z._-])"

#: ../libnm-core/nm-setting-gsm.c:370 ../libnm-util/nm-setting-gsm.c:353
#, c-format
msgid "'%s' length is invalid (should be 5 or 6 digits)"
msgstr "długość „%s” jest nieprawidłowa (powinna mieć 5 lub 6 cyfr)"

#: ../libnm-core/nm-setting-gsm.c:415
msgid "property is empty or wrong size"
msgstr "właściwość jest pusta lub ma błędny rozmiar"

#: ../libnm-core/nm-setting-gsm.c:425
msgid "property must contain only digits"
msgstr "właściwość może zawierać tylko cyfry"

#: ../libnm-core/nm-setting-infiniband.c:228
#: ../libnm-util/nm-setting-infiniband.c:239
msgid "Must specify a P_Key if specifying parent"
msgstr "Należy podać P_Key, jeśli podawane jest nadrzędne"

#: ../libnm-core/nm-setting-infiniband.c:238
#: ../libnm-util/nm-setting-infiniband.c:249
msgid "InfiniBand P_Key connection did not specify parent interface name"
msgstr "Połączenie P_Key InfiniBand nie podało nazwy interfejsu nadrzędnego"

#: ../libnm-core/nm-setting-infiniband.c:276
#: ../libnm-util/nm-setting-infiniband.c:285
#, c-format
msgid ""
"interface name of software infiniband device must be '%s' or unset (instead "
"it is '%s')"
msgstr ""
"nazwa interfejsu programowego urządzenia InfiniBand musi być „%s” lub nie "
"być ustawiona (zamiast tego jest „%s”)"

#: ../libnm-core/nm-setting-infiniband.c:291
#, c-format
msgid "mtu for transport mode '%s' can be at most %d but it is %d"
msgstr ""
"MTU dla trybu przesyłania „%s” może wynosić co najwyżej %d, ale wynosi %d"

#: ../libnm-core/nm-setting-ip-config.c:133
#, c-format
msgid "Missing IPv4 address"
msgstr "Brak adresu IPv4"

#: ../libnm-core/nm-setting-ip-config.c:133
#, c-format
msgid "Missing IPv6 address"
msgstr "Brak adresu IPv6"

#: ../libnm-core/nm-setting-ip-config.c:138
#, c-format
msgid "Invalid IPv4 address '%s'"
msgstr "Nieprawidłowy adres IPv4 „%s”"

#: ../libnm-core/nm-setting-ip-config.c:138
#, c-format
msgid "Invalid IPv6 address '%s'"
msgstr "Nieprawidłowy adres IPv6 „%s”"

#: ../libnm-core/nm-setting-ip-config.c:153
#, c-format
msgid "Invalid IPv4 address prefix '%u'"
msgstr "Nieprawidłowy przedrostek adresu IPv4 „%u”"

#: ../libnm-core/nm-setting-ip-config.c:153
#, c-format
msgid "Invalid IPv6 address prefix '%u'"
msgstr "Nieprawidłowy przedrostek adresu IPv6 „%u”"

#: ../libnm-core/nm-setting-ip-config.c:168
#, c-format
msgid "Invalid routing metric '%s'"
msgstr "Nieprawidłowe parametry trasy „%s”"

#: ../libnm-core/nm-setting-ip-config.c:1316
msgid "unknown attribute"
msgstr "nieznany atrybut"

#: ../libnm-core/nm-setting-ip-config.c:1326
#, c-format
msgid "invalid attribute type '%s'"
msgstr "nieprawidłowy typ atrybutu „%s”"

#: ../libnm-core/nm-setting-ip-config.c:1337
#, c-format
msgid "attribute is not valid for a IPv4 route"
msgstr "atrybut nie jest prawidłowy dla trasy IPv4"

#: ../libnm-core/nm-setting-ip-config.c:1338
#, c-format
msgid "attribute is not valid for a IPv6 route"
msgstr "atrybut nie jest prawidłowy dla trasy IPv6"

#: ../libnm-core/nm-setting-ip-config.c:1354
#: ../libnm-core/nm-setting-ip-config.c:1378
#, c-format
msgid "'%s' is not a valid IPv4 address"
msgstr "„%s” nie jest prawidłowym adresem IPv4"

#: ../libnm-core/nm-setting-ip-config.c:1355
#: ../libnm-core/nm-setting-ip-config.c:1379
#, c-format
msgid "'%s' is not a valid IPv6 address"
msgstr "„%s” nie jest prawidłowym adresem IPv6"

#: ../libnm-core/nm-setting-ip-config.c:1369
#, c-format
msgid "invalid prefix %s"
msgstr "nieprawidłowy przedrostek %s"

#: ../libnm-core/nm-setting-ip-config.c:2533
#, c-format
msgid "%d. DNS server address is invalid"
msgstr "%d. adres serwera DNS jest nieprawidłowy"

#: ../libnm-core/nm-setting-ip-config.c:2549
#, c-format
msgid "%d. IP address is invalid"
msgstr "%d. adres IP jest nieprawidłowy"

#: ../libnm-core/nm-setting-ip-config.c:2561
#, c-format
msgid "%d. IP address has 'label' property with invalid type"
msgstr "%d. adres IP ma właściwość „label” z nieprawidłowym typem"

#: ../libnm-core/nm-setting-ip-config.c:2570
#, c-format
msgid "%d. IP address has invalid label '%s'"
msgstr "%d. adres IP ma nieprawidłową etykietę „%s”"

#: ../libnm-core/nm-setting-ip-config.c:2584
msgid "gateway cannot be set if there are no addresses configured"
msgstr "brama nie może być ustawiona, jeśli nie skonfigurowano żadnych adresów"

#: ../libnm-core/nm-setting-ip-config.c:2593
msgid "gateway is invalid"
msgstr "brama jest nieprawidłowa"

#: ../libnm-core/nm-setting-ip-config.c:2607
#, c-format
msgid "%d. route is invalid"
msgstr "%d. trasa jest nieprawidłowa"

#: ../libnm-core/nm-setting-ip-config.c:2616
#, c-format
msgid "%d. route cannot be a default route"
msgstr "%d. trasa nie może być domyślną trasą"

#: ../libnm-core/nm-setting-ip-config.c:2627
#, c-format
msgid "a gateway is incompatible with '%s'"
msgstr "brama jest niezgodna z „%s”"

#: ../libnm-core/nm-setting-ip4-config.c:143
#: ../libnm-core/nm-setting-ip6-config.c:167
#: ../libnm-util/nm-setting-ip4-config.c:879
#: ../libnm-util/nm-setting-ip6-config.c:843
#, c-format
msgid "this property cannot be empty for '%s=%s'"
msgstr "ta właściwość nie może być pusta dla „%s=%s”"

#: ../libnm-core/nm-setting-ip4-config.c:155
#: ../libnm-core/nm-setting-ip4-config.c:165
#: ../libnm-core/nm-setting-ip4-config.c:177
#: ../libnm-core/nm-setting-ip6-config.c:182
#: ../libnm-core/nm-setting-ip6-config.c:192
#: ../libnm-core/nm-setting-ip6-config.c:202
#: ../libnm-util/nm-setting-ip4-config.c:891
#: ../libnm-util/nm-setting-ip4-config.c:901
#: ../libnm-util/nm-setting-ip4-config.c:913
#: ../libnm-util/nm-setting-ip6-config.c:855
#: ../libnm-util/nm-setting-ip6-config.c:865
#: ../libnm-util/nm-setting-ip6-config.c:877
#, c-format
msgid "this property is not allowed for '%s=%s'"
msgstr "ta właściwość nie jest dozwolona dla „%s=%s”"

#: ../libnm-core/nm-setting-ip4-config.c:214
#, c-format
msgid "'%s' is not a valid FQDN"
msgstr "„%s” nie jest prawidłowym FQDN"

#: ../libnm-core/nm-setting-ip4-config.c:223
msgid "property cannot be set when dhcp-hostname is also set"
msgstr ""
"nie można ustawić właściwości, kiedy ustawiona jest także właściwość „dhcp-"
"hostname”"

#: ../libnm-core/nm-setting-ip4-config.c:235
#, c-format
msgid "multiple addresses are not allowed for '%s=%s'"
msgstr "wiele adresów nie jest dozwolonych dla „%s=%s”"

#: ../libnm-core/nm-setting-ip4-config.c:249
msgid "property should be TRUE when method is set to disabled"
msgstr ""
"właściwość powinna wynosić „TRUE”, kiedy metoda jest ustawiona na wyłączenie"

#: ../libnm-core/nm-setting-ip6-config.c:241
msgid "value is not a valid token"
msgstr "wartość nie jest prawidłowym tokenem"

#: ../libnm-core/nm-setting-ip6-config.c:252
msgid "only makes sense with EUI64 address generation mode"
msgstr "ma sens tylko w trybie tworzenia adresów EUI64"

#: ../libnm-core/nm-setting-ip6-config.c:264
msgid "token is not in canonical form"
msgstr "token nie jest w formie kanonicznej"

#: ../libnm-core/nm-setting-ip6-config.c:276
msgid "property should be TRUE when method is set to ignore"
msgstr ""
"właściwość powinna wynosić „TRUE”, kiedy metoda jest ustawiona na ignorowanie"

#: ../libnm-core/nm-setting-ip-tunnel.c:318
#, c-format
msgid "'%d' is not a valid tunnel mode"
msgstr "„%d” nie jest prawidłowym trybem tunelu"

#: ../libnm-core/nm-setting-ip-tunnel.c:330
#: ../libnm-core/nm-setting-macsec.c:302 ../libnm-core/nm-setting-macvlan.c:167
#: ../libnm-core/nm-setting-vlan.c:645 ../libnm-core/nm-setting-vxlan.c:403
#: ../libnm-util/nm-setting-vlan.c:567
#, c-format
msgid "'%s' is neither an UUID nor an interface name"
msgstr "„%s” nie jest UUID ani nazwą interfejsu"

#: ../libnm-core/nm-setting-ip-tunnel.c:341
#: ../libnm-core/nm-setting-ip-tunnel.c:361
#, c-format
msgid "'%s' is not a valid IPv%c address"
msgstr "„%s” nie jest prawidłowym adresem IPv%c"

#: ../libnm-core/nm-setting-ip-tunnel.c:375
msgid "tunnel keys can only be specified for GRE tunnels"
msgstr "klucze tunelu mogą być podawane tylko dla tuneli GRE"

#: ../libnm-core/nm-setting-ip-tunnel.c:388
#: ../libnm-core/nm-setting-ip-tunnel.c:404
#, c-format
msgid "'%s' is not a valid tunnel key"
msgstr "„%s” nie jest prawidłowym kluczem tunelu"

#: ../libnm-core/nm-setting-ip-tunnel.c:416
msgid "a fixed TTL is allowed only when path MTU discovery is enabled"
msgstr ""
"stałe TTL jest dozwolone tylko, kiedy wykrywanie MTU ścieżki jest włączone"

#: ../libnm-core/nm-setting-macsec.c:235
msgid "the key is empty"
msgstr "klucz jest pusty"

#: ../libnm-core/nm-setting-macsec.c:246
#, c-format
msgid "the key must be %d characters"
msgstr "klucz musi mieć %d znaków"

#: ../libnm-core/nm-setting-macsec.c:254
msgid "the key contains non-hexadecimal characters"
msgstr "klucz zawiera nieszesnastkowe znaki"

#: ../libnm-core/nm-setting-macsec.c:291 ../libnm-core/nm-setting-vlan.c:634
#: ../libnm-util/nm-setting-vlan.c:556
#, c-format
msgid "'%s' value doesn't match '%s=%s'"
msgstr "wartość „%s” nie pasuje do „%s=%s”"

#: ../libnm-core/nm-setting-macsec.c:316 ../libnm-core/nm-setting-macvlan.c:181
#: ../libnm-core/nm-setting-vlan.c:659 ../libnm-util/nm-setting-vlan.c:580
#, c-format
msgid "property is not specified and neither is '%s:%s'"
msgstr "właściwość nie została podana, tak jak i „%s:%s”"

#: ../libnm-core/nm-setting-macsec.c:333
#, c-format
msgid "EAP key management requires '%s' setting presence"
msgstr "zarządzanie kluczem EAP wymaga obecności ustawienia „%s”"

#: ../libnm-core/nm-setting-macsec.c:344
#, c-format
msgid "invalid port %d"
msgstr "nieprawidłowy port %d"

#: ../libnm-core/nm-setting-macvlan.c:192
msgid "non promiscuous operation is allowed only in passthru mode"
msgstr "nierozwiązłe działanie jest dozwolone tylko w trybie przejścia"

#: ../libnm-core/nm-setting-olpc-mesh.c:130
#: ../libnm-core/nm-setting-wireless.c:760
#: ../libnm-util/nm-setting-olpc-mesh.c:132
#: ../libnm-util/nm-setting-wireless.c:778
msgid "SSID length is out of range <1-32> bytes"
msgstr "długość SSID jest poza zakresem <1-32> bajtów"

#: ../libnm-core/nm-setting-olpc-mesh.c:139
#: ../libnm-core/nm-setting-wireless.c:800
#: ../libnm-util/nm-setting-olpc-mesh.c:141
#: ../libnm-util/nm-setting-wireless.c:818
#, c-format
msgid "'%d' is not a valid channel"
msgstr "„%d” nie jest prawidłowym kanałem"

#: ../libnm-core/nm-setting-ovs-interface.c:113
#, c-format
msgid "'%s' is not a valid interface type"
msgstr "„%s” nie jest prawidłowym typem interfejsu"

#: ../libnm-core/nm-setting-ovs-interface.c:135
#, c-format
msgid "A connection with a '%s' setting needs connection.type explicitly set"
msgstr "Połączenie z ustawieniem „%s” musi mieć ustawione connection.type"

#: ../libnm-core/nm-setting-ovs-interface.c:147
#, c-format
msgid "A connection of type '%s' cannot have ovs-interface.type \"system\""
msgstr "Połączenie typu „%s” nie może mieć ovs-interface.type „system”"

#: ../libnm-core/nm-setting-ovs-interface.c:159
#, c-format
msgid "A connection of type '%s' cannot have an ovs-interface.type \"%s\""
msgstr "Połączenie typu „%s” nie może mieć ovs-interface.type „%s”"

#: ../libnm-core/nm-setting-ovs-interface.c:175
#, c-format
msgid ""
"A connection with '%s' setting must be of connection.type \"ovs-interface\" "
"but is \"%s\""
msgstr ""
"Połączenie z ustawieniem „%s” musi mieć connection.type „ovs-interface”, ale "
"ma „%s”"

#: ../libnm-core/nm-setting-ovs-interface.c:186
#, c-format
msgid ""
"A connection with '%s' setting needs to be of 'patch' interface type, not "
"'%s'"
msgstr ""
"Połączenie z ustawieniem „%s” musi być typem interfejsu „patch”, nie „%s”"

#: ../libnm-core/nm-setting-ovs-interface.c:201
#, c-format
msgid "A connection with ovs-interface.type '%s' setting a 'ovs-patch' setting"
msgstr ""
"Połączenie z ustawieniem ovs-interface.type „%s” musi mieć ustawienie „ovs-"
"patch”"

#: ../libnm-core/nm-setting-ovs-interface.c:221
#, c-format
msgid "Missing ovs interface setting"
msgstr "Brak ustawienia interfejsu ovs"

#: ../libnm-core/nm-setting-ovs-interface.c:227
#, c-format
msgid "Missing ovs interface type"
msgstr "Brak typu interfejsu ovs"

#: ../libnm-core/nm-setting-ovs-interface.c:271
#: ../libnm-core/nm-setting-ovs-port.c:198
#, c-format
msgid "A connection with a '%s' setting must have a master."
msgstr "Połączenie z ustawieniem „%s” musi mieć połączenie nadrzędne."

#: ../libnm-core/nm-setting-ovs-patch.c:110
#: ../libnm-core/nm-setting-vxlan.c:375
#, c-format
msgid "'%s' is not a valid IP address"
msgstr "„%s” nie jest prawidłowym adresem IP"

#: ../libnm-core/nm-setting-ovs-port.c:223
#, c-format
msgid "'%s' is not allowed in vlan_mode"
msgstr "„%s” nie jest dozwolone w vlan_mode"

#: ../libnm-core/nm-setting-ovs-port.c:233
#, c-format
msgid "the tag id must be in range 0-4094 but is %u"
msgstr "identyfikator etykiety musi być w zakresie 0-4094, ale wynosi %u"

#: ../libnm-core/nm-setting-ovs-port.c:243
#, c-format
msgid "'%s' is not allowed in lacp"
msgstr "„%s” nie jest dozwolone w lacp"

#: ../libnm-core/nm-setting-ovs-port.c:253
#, c-format
msgid "'%s' is not allowed in bond_mode"
msgstr "„%s” nie jest dozwolone w bond_mode"

#: ../libnm-core/nm-setting-ovs-bridge.c:161
#, c-format
msgid "A connection with a '%s' setting must not have a master."
msgstr "Połączenie z ustawieniem „%s” nie może mieć połączenia nadrzędnego."

#: ../libnm-core/nm-setting-ovs-bridge.c:172
#, c-format
msgid "'%s' is not allowed in fail_mode"
msgstr "„%s” nie jest dozwolone w fail_mode"

#: ../libnm-core/nm-setting-ppp.c:365 ../libnm-util/nm-setting-ppp.c:387
#, c-format
msgid "'%d' is out of valid range <128-16384>"
msgstr "„%d” jest poza prawidłowym zakresem <128-16384>"

#: ../libnm-core/nm-setting-ppp.c:378 ../libnm-util/nm-setting-ppp.c:400
#, c-format
msgid "setting this property requires non-zero '%s' property"
msgstr "ustawienie tej właściwości wymaga niezerowej właściwości „%s”"

#: ../libnm-core/nm-setting-proxy.c:163
#, c-format
msgid "invalid proxy method"
msgstr "nieprawidłowa metoda pośrednika"

#: ../libnm-core/nm-setting-proxy.c:173 ../libnm-core/nm-setting-proxy.c:182
#, c-format
msgid "this property is not allowed for method none"
msgstr "ta właściwość nie jest dozwolona dla metody „none”"

#: ../libnm-core/nm-setting-proxy.c:193
#, c-format
msgid "the script is too large"
msgstr "skrypt jest za duży"

#: ../libnm-core/nm-setting-proxy.c:201
#, c-format
msgid "the script is not valid utf8"
msgstr "skrypt nie jest prawidłowym tekstem UTF-8"

#: ../libnm-core/nm-setting-proxy.c:209
#, c-format
msgid "the script lacks FindProxyForURL function"
msgstr "skrypt nie ma funkcji FindProxyForURL"

#: ../libnm-core/nm-setting-team.c:93 ../libnm-core/nm-setting-team-port.c:122
#, c-format
msgid "team config exceeds size limit"
msgstr "konfiguracja zespołu przekracza ograniczenie rozmiaru"

#: ../libnm-core/nm-setting-tun.c:187
#, c-format
msgid "'%u': invalid mode"
msgstr "„%u”: nieprawidłowy tryb"

#: ../libnm-core/nm-setting-tun.c:197
#, c-format
msgid "'%s': invalid user ID"
msgstr "„%s”: nieprawidłowy identyfikator użytkownika"

#: ../libnm-core/nm-setting-tun.c:208
#, c-format
msgid "'%s': invalid group ID"
msgstr "„%s”: nieprawidłowy identyfikator grupy"

#: ../libnm-core/nm-setting-user.c:111
msgid "missing key"
msgstr "brak klucza"

#: ../libnm-core/nm-setting-user.c:117
msgid "key is too long"
msgstr "klucz jest za długi"

#: ../libnm-core/nm-setting-user.c:122
msgid "key must be UTF8"
msgstr "klucz musi być tekstem UTF-8"

#: ../libnm-core/nm-setting-user.c:145
msgid "key requires a '.' for a namespace"
msgstr "klucz wymaga przestrzeni nazw „.”"

#: ../libnm-core/nm-setting-user.c:158
msgid "key cannot contain \"..\""
msgstr "klucz nie może zawierać „..”"

#: ../libnm-core/nm-setting-user.c:163
msgid "key contains invalid characters"
msgstr "klucz zawiera nieprawidłowe znaki"

#: ../libnm-core/nm-setting-user.c:188
msgid "value is missing"
msgstr "brak wartości"

#: ../libnm-core/nm-setting-user.c:195
msgid "value is too large"
msgstr "wartość jest za duża"

#: ../libnm-core/nm-setting-user.c:201
msgid "value is not valid UTF8"
msgstr "wartość nie jest prawidłowym tekstem UTF-8"

#: ../libnm-core/nm-setting-user.c:338
msgid "maximum number of user data entries reached"
msgstr "osiągnięto maksymalną liczbę wpisów danych użytkownika"

#: ../libnm-core/nm-setting-user.c:379
#, c-format
msgid "invalid key \"%s\": %s"
msgstr "nieprawidłowy klucz „%s”: %s"

#: ../libnm-core/nm-setting-user.c:383
#, c-format
msgid "invalid value for \"%s\": %s"
msgstr "nieprawidłowa wartość dla „%s”: %s"

#: ../libnm-core/nm-setting-user.c:398
#, c-format
msgid "maximum number of user data entries reached (%u instead of %u)"
msgstr "osiągnięto maksymalną liczbę wpisów danych użytkownika (%u zamiast %u)"

#: ../libnm-core/nm-setting-vlan.c:670 ../libnm-util/nm-setting-vlan.c:600
#, c-format
msgid "the vlan id must be in range 0-4094 but is %u"
msgstr "identyfikator VLAN musi być w zakresie 0-4094, ale wynosi %u"

#: ../libnm-core/nm-setting-vlan.c:680 ../libnm-util/nm-setting-vlan.c:591
msgid "flags are invalid"
msgstr "flagi są nieprawidłowe"

#: ../libnm-core/nm-setting-vlan.c:692
msgid "vlan setting should have a ethernet setting as well"
msgstr "ustawienie VLAN powinno mieć także ustawienie Ethernet"

#: ../libnm-core/nm-setting-vpn.c:460
#, c-format
msgid "secret was empty"
msgstr "hasło jest puste"

#: ../libnm-core/nm-setting-vpn.c:490
msgid "setting contained a secret with an empty name"
msgstr "ustawienie zawierało hasło o pustej nazwie"

#: ../libnm-core/nm-setting-vpn.c:498
#, c-format
msgid "secret value was empty"
msgstr "wartość hasła jest pusta"

#: ../libnm-core/nm-setting-vpn.c:545 ../libnm-core/nm-setting.c:1788
msgid "not a secret property"
msgstr "nie jest właściwością hasła"

#: ../libnm-core/nm-setting-vpn.c:551
msgid "secret is not of correct type"
msgstr "hasło nie jest poprawnego typu"

#: ../libnm-core/nm-setting-vpn.c:582
#, c-format
msgid "failed to convert value '%s' to uint"
msgstr "konwersja wartości „%s” na uint się nie powiodła"

#: ../libnm-core/nm-setting-vxlan.c:388
#, c-format
msgid "'%s' is not a valid IP%c address"
msgstr "„%s” nie jest prawidłowym adresem IP%c"

#: ../libnm-core/nm-setting-vxlan.c:415
#, c-format
msgid "%d is greater than local port max %d"
msgstr "%d jest większe niż maksymalny port lokalny %d"

#: ../libnm-core/nm-setting-wired.c:632 ../libnm-util/nm-setting-wired.c:613
#, c-format
msgid "'%s' is not a valid Ethernet port value"
msgstr "„%s” nie jest prawidłową wartością portu Ethernet"

#: ../libnm-core/nm-setting-wired.c:642 ../libnm-util/nm-setting-wired.c:623
#, c-format
msgid "'%s' is not a valid duplex value"
msgstr "„%s” nie jest prawidłową wartością dupleksu"

#: ../libnm-core/nm-setting-wired.c:701 ../libnm-util/nm-setting-wired.c:680
#, c-format
msgid "invalid '%s' or its value '%s'"
msgstr "nieprawidłowe „%s” lub jego wartość „%s”"

#: ../libnm-core/nm-setting-wired.c:738
msgid "Wake-on-LAN mode 'default' and 'ignore' are exclusive flags"
msgstr ""
"Tryby „Wake-on-LAN” „default” i „ignore” są wzajemnie się wykluczającymi "
"flagami"

#: ../libnm-core/nm-setting-wired.c:747
msgid "Wake-on-LAN password can only be used with magic packet mode"
msgstr ""
"Hasło „Wake-on-LAN” może być używane tylko za pomocą trybu magicznego pakietu"

#: ../libnm-core/nm-setting-wired.c:770
msgid "when link autonegotiation is enabled no duplex value is accepted"
msgstr ""
"kiedy automatyczna negocjacja łącza jest włączona, żadna wartość dupleksu "
"nie jest przyjmowana"

#: ../libnm-core/nm-setting-wired.c:778
msgid "when link autonegotiation is enabled speed should be 0"
msgstr ""
"kiedy automatyczna negocjacja łącza jest włączona, prędkość powinna wynosić 0"

#: ../libnm-core/nm-setting-wired.c:788
msgid "both speed and duplex are required for static link configuration"
msgstr "prędkość i dupleks są wymagane dla konfiguracji statycznego łącza"

#: ../libnm-core/nm-setting-wireless-security.c:921
#: ../libnm-util/nm-setting-wireless-security.c:912
#, c-format
msgid "'%s' security requires '%s=%s'"
msgstr "zabezpieczenie „%s” wymaga „%s=%s”"

#: ../libnm-core/nm-setting-wireless-security.c:942
#: ../libnm-util/nm-setting-wireless-security.c:933
#, c-format
msgid "'%s' security requires '%s' setting presence"
msgstr "zabezpieczenie „%s” wymaga obecności ustawienia „%s”"

#: ../libnm-core/nm-setting-wireless-security.c:963
#: ../libnm-util/nm-setting-wireless-security.c:954
#, c-format
msgid "'%d' value is out of range <0-3>"
msgstr "wartość „%d” jest poza zakresem <0-3>"

#: ../libnm-core/nm-setting-wireless-security.c:1018
#: ../libnm-util/nm-setting-wireless-security.c:1009
#, c-format
msgid "'%s' connections require '%s' in this property"
msgstr "połączenia „%s” wymagają „%s” w tej właściwości"

#: ../libnm-core/nm-setting-wireless-security.c:1048
#: ../libnm-util/nm-setting-wireless-security.c:1039
#, c-format
msgid "'%s' can only be used with '%s=%s' (WEP)"
msgstr "„%s” może być używane tylko z „%s=%s” (WEP)"

#: ../libnm-core/nm-setting-wireless-security.c:1072
#, c-format
msgid "'%s' can only be used with '%s=%s' or '%s=%s'"
msgstr "„%s” może być używane tylko z „%s=%s” lub „%s=%s”"

#: ../libnm-core/nm-setting-wireless-security.c:1094
msgid "can't be simultaneously disabled and enabled"
msgstr "nie może być jednocześnie wyłączone i włączone"

#: ../libnm-core/nm-setting-wireless.c:769
#: ../libnm-util/nm-setting-wireless.c:787
#, c-format
msgid "'%s' is not a valid Wi-Fi mode"
msgstr "„%s” nie jest prawidłowym trybem Wi-Fi"

#: ../libnm-core/nm-setting-wireless.c:779
#: ../libnm-util/nm-setting-wireless.c:797
#, c-format
msgid "'%s' is not a valid band"
msgstr "„%s” nie jest prawidłowym pasmem"

#: ../libnm-core/nm-setting-wireless.c:789
#, c-format
msgid "'%s' requires setting '%s' property"
msgstr "„%s” wymaga ustawienia właściwości „%s”"

#: ../libnm-core/nm-setting-wireless.c:883
#, c-format
msgid "invalid value"
msgstr "nieprawidłowa wartość"

#: ../libnm-core/nm-setting-wireless.c:904
#, c-format
msgid "conflicting value of mac-address-randomization and cloned-mac-address"
msgstr ""
"wartości mac-address-randomization i cloned-mac-address są w konflikcie"

#: ../libnm-core/nm-setting.c:821
#, c-format
msgid "duplicate property"
msgstr "podwójna właściwość"

#: ../libnm-core/nm-setting.c:849 ../libnm-core/nm-setting.c:896
#, c-format
msgid "can't set property of type '%s' from value of type '%s'"
msgstr "nie można ustawić właściwości typu „%s” z wartości typu „%s”"

#: ../libnm-core/nm-setting.c:868 ../libnm-core/nm-setting.c:882
#, c-format
msgid "failed to set property: %s"
msgstr "ustawienie właściwości się nie powiodło: %s"

#: ../libnm-core/nm-setting.c:910
#, c-format
msgid "can not set property: %s"
msgstr "nie można ustawić właściwości: %s"

#: ../libnm-core/nm-setting.c:926
#, c-format
msgid "unknown property"
msgstr "nieznana właściwość"

#: ../libnm-core/nm-setting.c:1686
msgid "secret not found"
msgstr "nie odnaleziono hasła"

#: ../libnm-core/nm-setting.c:1778
msgid "secret is not set"
msgstr "nie ustawiono hasła"

#: ../libnm-core/nm-utils.c:2412
#, c-format
msgid "failed stat file %s: %s"
msgstr "wykonanie „stat” na pliku %s się nie powiodło: %s"

#: ../libnm-core/nm-utils.c:2421
#, c-format
msgid "not a file (%s)"
msgstr "nie jest plikiem (%s)"

#: ../libnm-core/nm-utils.c:2432
#, c-format
msgid "invalid file owner %d for %s"
msgstr "nieprawidłowy właściciel pliku %d dla %s"

#: ../libnm-core/nm-utils.c:2443
#, c-format
msgid "file permissions for %s"
msgstr "uprawnienia pliku dla %s"

#: ../libnm-core/nm-utils.c:2453
#, c-format
msgid "reject %s"
msgstr "odrzucenie %s"

#: ../libnm-core/nm-utils.c:2473
#, c-format
msgid "path is not absolute (%s)"
msgstr "ścieżka nie jest bezwzględna (%s)"

#: ../libnm-core/nm-utils.c:2487
#, c-format
msgid "Plugin file does not exist (%s)"
msgstr "Plik wtyczki nie istnieje (%s)"

#: ../libnm-core/nm-utils.c:2495
#, c-format
msgid "Plugin is not a valid file (%s)"
msgstr "Wtyczka nie jest prawidłowym plikiem (%s)"

#: ../libnm-core/nm-utils.c:2505
#, c-format
msgid "libtool archives are not supported (%s)"
msgstr "Archiwa biblioteki libtool nie są obsługiwane (%s)"

#: ../libnm-core/nm-utils.c:2587 ../libnm-util/nm-utils.c:1798
#, c-format
msgid "Could not find \"%s\" binary"
msgstr "Nie można odnaleźć pliku binarnego „%s”"

#: ../libnm-core/nm-utils.c:3633
#, c-format
msgid "not a valid ethernet MAC address for mask at position %lld"
msgstr "nieprawidłowy adres MAC Ethernetu dla maski w miejscu %lld"

#: ../libnm-core/nm-utils.c:3648
#, c-format
msgid "not a valid ethernet MAC address #%u at position %lld"
msgstr "nieprawidłowy adres MAC Ethernetu #%u w miejscu %lld"

#: ../libnm-core/nm-utils.c:3684
msgid "interface name is too short"
msgstr "nazwa interfejsu jest za krótka"

#: ../libnm-core/nm-utils.c:3693
msgid "interface name is reserved"
msgstr "nazwa interfejsu jest zastrzeżona"

#: ../libnm-core/nm-utils.c:3705
msgid "interface name contains an invalid character"
msgstr "nazwa interfejsu zawiera nieprawidłowy znak"

#: ../libnm-core/nm-utils.c:3711
msgid "interface name is longer than 15 characters"
msgstr "nazwa interfejsu jest dłuższa niż 15 znaków"

#: ../libnm-core/nm-utils.c:4319 ../libnm-core/nm-utils.c:4464
msgid "value is NULL"
msgstr "wartość wynosi NULL"

#: ../libnm-core/nm-utils.c:4319 ../libnm-core/nm-utils.c:4464
msgid "value is empty"
msgstr "wartość jest pusta"

#: ../libnm-core/nm-utils.c:4328
#, c-format
msgid "invalid JSON at position %d (%s)"
msgstr "nieprawidłowy kod JSON w miejscu %d (%s)"

#: ../libnm-core/nm-utils.c:4340 ../libnm-core/nm-utils.c:4483
msgid "is not a JSON object"
msgstr "nie jest obiektem JSON"

#: ../libnm-core/nm-utils.c:4453
msgid "not valid utf-8"
msgstr "nieprawidłowy tekst UTF-8"

#: ../libnm-core/nm-utils.c:4578 ../libnm-core/nm-utils.c:4596
#, c-format
msgid "unterminated escape sequence"
msgstr "niezakończona sekwencja sterująca"

#: ../libnm-core/nm-utils.c:4606
#, c-format
msgid "missing key-value separator '%c'"
msgstr "brak separatora klucz-wartość „%c”"

#: ../libnm-core/nm-utils.c:4623
#, c-format
msgid "unknown attribute '%s'"
msgstr "nieznany atrybut „%s”"

#: ../libnm-core/nm-utils.c:4633
#, c-format
msgid "invalid uint32 value '%s' for attribute '%s'"
msgstr "nieprawidłowa wartość uint32 „%s” dla atrybutu „%s”"

#: ../libnm-core/nm-utils.c:4642
#, c-format
msgid "invalid uint8 value '%s' for attribute '%s'"
msgstr "nieprawidłowa wartość uint8 „%s” dla atrybutu „%s”"

#: ../libnm-core/nm-utils.c:4655
#, c-format
msgid "invalid boolean value '%s' for attribute '%s'"
msgstr "nieprawidłowa wartość logiczna „%s” dla atrybutu „%s”"

#: ../libnm-core/nm-utils.c:4663
#, c-format
msgid "unsupported attribute '%s' of type '%s'"
msgstr "nieobsługiwany atrybut „%s” typu „%s”"

#: ../libnm-core/nm-vpn-editor-plugin.c:296
#, c-format
msgid "cannot load plugin \"%s\": %s"
msgstr "nie można wczytać wtyczki „%s”: %s"

#: ../libnm-core/nm-vpn-editor-plugin.c:307
#, c-format
msgid "failed to load nm_vpn_editor_plugin_factory() from %s (%s)"
msgstr "wczytanie „nm_vpn_editor_plugin_factory()” z %s się nie powiodło (%s)"

#: ../libnm-core/nm-vpn-editor-plugin.c:332
#, c-format
msgid "unknown error initializing plugin %s"
msgstr "nieznany błąd podczas inicjowania wtyczki %s"

#: ../libnm-core/nm-vpn-editor-plugin.c:349
#, c-format
msgid "cannot load VPN plugin in '%s': missing plugin name"
msgstr "nie można wczytać wtyczki VPN w „%s”: brak nazwy wtyczki"

#: ../libnm-core/nm-vpn-editor-plugin.c:358
#, c-format
msgid "cannot load VPN plugin in '%s': invalid service name"
msgstr "nie można wczytać wtyczki VPN w „%s”: nieprawidłowa nazwa usługi"

#: ../libnm-core/nm-vpn-editor-plugin.c:501
#, c-format
msgid "the plugin does not support import capability"
msgstr "wtyczka nie obsługuje importowania"

#: ../libnm-core/nm-vpn-editor-plugin.c:521
#, c-format
msgid "the plugin does not support export capability"
msgstr "wtyczka nie obsługuje eksportowania"

#: ../libnm-core/nm-vpn-plugin-info.c:110
#, c-format
msgid "missing filename"
msgstr "brak nazwy pliku"

#: ../libnm-core/nm-vpn-plugin-info.c:118
#, c-format
msgid "filename must be an absolute path (%s)"
msgstr "nazwa pliku musi być ścieżką bezwzględną (%s)"

#: ../libnm-core/nm-vpn-plugin-info.c:127
#, c-format
msgid "filename has invalid format (%s)"
msgstr "nazwa pliku ma nieprawidłowy format (%s)"

#: ../libnm-core/nm-vpn-plugin-info.c:450
#, c-format
msgid "there exists a conflicting plugin (%s) that has the same %s.%s value"
msgstr "istnieje wtyczka w konflikcie (%s) mająca tą samą wartość %s.%s"

#: ../libnm-core/nm-vpn-plugin-info.c:488
#, c-format
msgid "there exists a conflicting plugin with the same name (%s)"
msgstr "istnieje wtyczka w konflikcie o tej samej nazwie (%s)"

#: ../libnm-core/nm-vpn-plugin-info.c:1071
#, c-format
msgid "missing \"plugin\" setting"
msgstr "brak ustawienia „plugin”"

#: ../libnm-core/nm-vpn-plugin-info.c:1081
#, c-format
msgid "%s: don't retry loading plugin which already failed previously"
msgstr ""
"%s: bez ponownego wczytywania wtyczki, która się nie powiodła poprzednio"

#: ../libnm-core/nm-vpn-plugin-info.c:1175
msgid "missing filename to load VPN plugin info"
msgstr "brak nazwy pliku do wczytania informacji o wtyczce VPN"

#: ../libnm-core/nm-vpn-plugin-info.c:1187
msgid "missing name for VPN plugin info"
msgstr "brak nazwy dla informacji o wtyczce VPN"

#: ../libnm-core/nm-vpn-plugin-info.c:1196
msgid "missing service for VPN plugin info"
msgstr "brak usługi dla informacji o wtyczce VPN"

#: ../libnm-glib/nm-device.c:1825 ../libnm/nm-device.c:1525
msgid "Bluetooth"
msgstr "Bluetooth"

#: ../libnm-glib/nm-device.c:1827 ../libnm/nm-device.c:1527
msgid "OLPC Mesh"
msgstr "Kratowe OLPC"

#: ../libnm-glib/nm-device.c:1829 ../libnm/nm-device.c:1535
msgid "WiMAX"
msgstr "WiMAX"

#: ../libnm-glib/nm-device.c:1843 ../libnm/nm-device.c:1549
msgid "ADSL"
msgstr "ADSL"

#: ../libnm-glib/nm-device.c:1845 ../libnm/nm-device.c:1551
msgid "MACVLAN"
msgstr "MACVLAN"

#: ../libnm-glib/nm-device.c:1847 ../libnm/nm-device.c:1553
msgid "VXLAN"
msgstr "VXLAN"

#: ../libnm-glib/nm-device.c:1849 ../libnm/nm-device.c:1555
msgid "IPTunnel"
msgstr "Tunel IP"

#: ../libnm-glib/nm-device.c:1851 ../libnm/nm-device.c:1557
msgid "Tun"
msgstr "TUN"

#: ../libnm-glib/nm-device.c:1853 ../libnm/nm-device.c:1559
msgid "Veth"
msgstr "Veth"

#: ../libnm-glib/nm-device.c:1885 ../libnm/nm-device.c:1597
msgid "Wired"
msgstr "Przewodowe"

#: ../libnm-glib/nm-device.c:1916 ../libnm/nm-device.c:1628
msgid "PCI"
msgstr "PCI"

#: ../libnm-glib/nm-device.c:1918 ../libnm/nm-device.c:1630
msgid "USB"
msgstr "USB"

#. Translators: the first %s is a bus name (eg, "USB") or
#. * product name, the second is a device type (eg,
#. * "Ethernet"). You can change this to something like
#. * "%2$s (%1$s)" if there's no grammatical way to combine
#. * the strings otherwise.
#.
#: ../libnm-glib/nm-device.c:2015 ../libnm-glib/nm-device.c:2034
#: ../libnm/nm-device.c:1725 ../libnm/nm-device.c:1744
#, c-format
msgctxt "long device name"
msgid "%s %s"
msgstr "%2$s (%1$s)"

#: ../libnm-glib/nm-remote-connection.c:149
msgid "Disconnected by D-Bus"
msgstr "Rozłączono przez D-Bus"

#: ../libnm-util/crypto_gnutls.c:84
#, c-format
msgid "Hash length too long (%d > %d)."
msgstr "Suma kontrolna jest za długa (%d > %d)."

#: ../libnm-util/crypto_gnutls.c:115
#, c-format
msgid "Failed to initialize the MD5 engine: %s (%s)"
msgstr "Zainicjowanie mechanizmu MD5 się nie powiodło: %s (%s)"

#: ../libnm-util/crypto_nss.c:99
#, c-format
msgid "Failed to initialize the MD5 context: %d."
msgstr "Zainicjowanie kontekstu MD5 się nie powiodło: %d."

#: ../libnm-util/crypto_nss.c:460
#, c-format
msgid "Couldn't convert password to UCS2: %d"
msgstr "Nie można konwertować hasła do UCS2: %d"

#: ../libnm-util/nm-setting-bluetooth.c:186
#, c-format
msgid "requires '%s' or '%s' setting"
msgstr "wymaga ustawienia „%s” lub „%s”"

#: ../libnm-util/nm-setting-bond.c:582
#, c-format
msgid "'%s' is not a valid interface name for '%s' option"
msgstr "„%s” nie jest prawidłową nazwą interfejsu dla opcji „%s”"

#: ../libnm-util/nm-setting-connection.c:834
#: ../libnm-util/nm-setting-infiniband.c:269
#, c-format
msgid "'%s' is not a valid interface name"
msgstr "„%s” nie jest prawidłową nazwą interfejsu"

#: ../libnm-util/nm-setting-connection.c:862
#, c-format
msgid "requires presence of '%s' setting in the connection"
msgstr "wymaga obecności ustawienia „%s” w połączeniu"

#: ../libnm-util/nm-setting-infiniband.c:231
msgid "not a valid interface name"
msgstr "nieprawidłowa nazwa interfejsu"

#: ../libnm-util/nm-setting-ip4-config.c:957
#, c-format
msgid "%d. IPv4 address is invalid"
msgstr "%d. adres IPv4 jest nieprawidłowy"

#: ../libnm-util/nm-setting-ip4-config.c:967
#, c-format
msgid "%d. IPv4 address has invalid prefix"
msgstr "%d. adres IPv4 ma nieprawidłowy przedrostek"

#: ../libnm-util/nm-setting-ip4-config.c:983
#: ../libnm-util/nm-setting-ip6-config.c:939
#, c-format
msgid "%d. route has invalid prefix"
msgstr "%d. trasa ma nieprawidłowy przedrostek"

#: ../libnm-util/nm-setting-ip6-config.c:913
#, c-format
msgid "%d. IPv6 address is invalid"
msgstr "%d. adres IPv6 jest nieprawidłowy"

#: ../libnm-util/nm-setting-ip6-config.c:923
#, c-format
msgid "%d. IPv6 address has invalid prefix"
msgstr "%d. adres IPv6 ma nieprawidłowy przedrostek"

#: ../libnm-util/nm-setting-vpn.c:582
#, c-format
msgid "Failed to convert '%s' value '%s' to uint"
msgstr "Konwersja „%s” wartości „%s” na uint się nie powiodła"

#: ../libnm-util/nm-setting-vpn.c:589
#, c-format
msgid "Secret flags property '%s' not found"
msgstr "Nie odnaleziono właściwości flag hasła „%s”"

#: ../libnm-util/nm-setting-wireless.c:807
#, c-format
msgid "requires setting '%s' property"
msgstr "wymaga ustawienia właściwości „%s”"

#: ../libnm/nm-device-adsl.c:73
msgid "The connection was not an ADSL connection."
msgstr "Połączenie nie jest połączeniem ADSL."

#: ../libnm/nm-device-bond.c:111
msgid "The connection was not a bond connection."
msgstr "Połączenie nie jest połączeniem wiązanym."

#: ../libnm/nm-device-bridge.c:115
msgid "The connection was not a bridge connection."
msgstr "Połączenie nie jest połączeniem mostkowanym."

#: ../libnm/nm-device-bt.c:137
#, c-format
msgid "The connection was not a Bluetooth connection."
msgstr "Połączenie nie jest połączeniem Bluetooth."

#: ../libnm/nm-device-bt.c:143
#, c-format
msgid "The connection is of Bluetooth NAP type."
msgstr "Połączenie jest typu NAP Bluetooth."

#: ../libnm/nm-device-bt.c:152
msgid "Invalid device Bluetooth address."
msgstr "Nieprawidłowy adres urządzenia Bluetooth."

#: ../libnm/nm-device-bt.c:158
msgid "The Bluetooth addresses of the device and the connection didn't match."
msgstr "Adresy Bluetooth urządzenia i połączenia się nie zgadzają."

#: ../libnm/nm-device-bt.c:167
msgid ""
"The device is lacking Bluetooth capabilities required by the connection."
msgstr "Urządzenie nie ma możliwości Bluetooth wymaganych przez połączenie."

#: ../libnm/nm-device-dummy.c:76
msgid "The connection was not a dummy connection."
msgstr "Połączenie nie jest atrapą połączenia."

#: ../libnm/nm-device-dummy.c:83 ../libnm/nm-device-generic.c:97
#: ../libnm/nm-device-ovs-bridge.c:68 ../libnm/nm-device-ovs-interface.c:68
#: ../libnm/nm-device-ovs-port.c:67
msgid "The connection did not specify an interface name."
msgstr "Połączenie nie podało nazwy interfejsu."

#: ../libnm/nm-device-ethernet.c:206
msgid "The connection was not an Ethernet or PPPoE connection."
msgstr "Połączenie nie było połączeniem ethernetowym ani PPPoE."

#: ../libnm/nm-device-ethernet.c:221
msgid "The connection and device differ in S390 subchannels."
msgstr "Połączenie i urządzenie mają różne podkanały S390."

#: ../libnm/nm-device-ethernet.c:236
#, c-format
msgid "Invalid device MAC address %s."
msgstr "Nieprawidłowy adres MAC urządzenia %s."

#: ../libnm/nm-device-ethernet.c:241
msgid "The MACs of the device and the connection do not match."
msgstr "Adresy MAC urządzenia i połączenia się nie zgadzają."

#: ../libnm/nm-device-ethernet.c:251
#, c-format
msgid "Invalid MAC in the blacklist: %s."
msgstr "Nieprawidłowy adres MAC na czarnej liście: %s."

#: ../libnm/nm-device-ethernet.c:257
#, c-format
msgid "Device MAC (%s) is blacklisted by the connection."
msgstr "Adres MAC urządzenia (%s) jest na czarnej liście połączenia."

#: ../libnm/nm-device-generic.c:90
msgid "The connection was not a generic connection."
msgstr "Połączenie nie jest ogólnym połączeniem."

#: ../libnm/nm-device-tun.c:208
msgid "The connection was not a tun connection."
msgstr "Połączenie nie jest połączeniem TUN."

#: ../libnm/nm-device-tun.c:217
msgid "The mode of the device and the connection didn't match"
msgstr "Tryby urządzenia i połączenia się nie zgadzają"

#: ../libnm/nm-device-infiniband.c:93
msgid "The connection was not an InfiniBand connection."
msgstr "Połączenie nie jest połączeniem InfiniBand."

#: ../libnm/nm-device-infiniband.c:101 ../libnm/nm-device-wifi.c:599
#: ../libnm/nm-device-wimax.c:324
msgid "Invalid device MAC address."
msgstr "Nieprawidłowy adres MAC urządzenia."

#: ../libnm/nm-device-infiniband.c:109 ../libnm/nm-device-wifi.c:606
#: ../libnm/nm-device-wimax.c:331
msgid "The MACs of the device and the connection didn't match."
msgstr "Adresy MAC urządzenia i połączenia się nie zgadzają."

#: ../libnm/nm-device-ip-tunnel.c:253
msgid "The connection was not an IP tunnel connection."
msgstr "Połączenie nie jest połączeniem tunelu IP."

#: ../libnm/nm-device-macvlan.c:158
msgid "The connection was not a MAC-VLAN connection."
msgstr "Połączenie nie jest połączeniem MAC-VLAN."

#: ../libnm/nm-device-modem.c:119
msgid "The connection was not a modem connection."
msgstr "Połączenie nie jest połączeniem modemowym."

#: ../libnm/nm-device-modem.c:127
msgid "The connection was not a valid modem connection."
msgstr "Połączenie nie jest prawidłowym połączeniem modemowym."

#: ../libnm/nm-device-modem.c:134
msgid "The device is lacking capabilities required by the connection."
msgstr "Urządzenie nie ma możliwości wymaganych przez połączenie."

#: ../libnm/nm-device-olpc-mesh.c:114
msgid "The connection was not an OLPC Mesh connection."
msgstr "Połączenie nie jest połączeniem kratowym OLPC."

#: ../libnm/nm-device-ovs-bridge.c:61
msgid "The connection was not a ovs_bridge connection."
msgstr "Połączenie nie jest połączeniem „ovs_bridge”."

#: ../libnm/nm-device-ovs-interface.c:61
msgid "The connection was not a ovs_interface connection."
msgstr "Połączenie nie jest połączeniem „ovs_interface”."

#: ../libnm/nm-device-ovs-port.c:60
msgid "The connection was not a ovs_port connection."
msgstr "Połączenie nie jest połączeniem „ovs_port”."

#: ../libnm/nm-device-team.c:138
msgid "The connection was not a team connection."
msgstr "Połączenie nie jest połączeniem zespołowym."

#: ../libnm/nm-device-vlan.c:128
msgid "The connection was not a VLAN connection."
msgstr "Połączenie nie jest połączeniem VLAN."

#: ../libnm/nm-device-vlan.c:135
msgid "The VLAN identifiers of the device and the connection didn't match."
msgstr "Identyfikatory VLAN urządzenia i połączenia się nie zgadzają."

#: ../libnm/nm-device-vlan.c:150
msgid "The hardware address of the device and the connection didn't match."
msgstr "Adres sprzętowy urządzenia i połączenia się nie zgadza."

#: ../libnm/nm-device-vxlan.c:386
msgid "The connection was not a VXLAN connection."
msgstr "Połączenie nie jest połączeniem VXLAN."

#: ../libnm/nm-device-vxlan.c:393
msgid "The VXLAN identifiers of the device and the connection didn't match."
msgstr "Identyfikatory VXLAN urządzenia i połączenia się nie zgadzają."

#: ../libnm/nm-device-wifi.c:590
msgid "The connection was not a Wi-Fi connection."
msgstr "Połączenie nie jest połączeniem Wi-Fi."

#: ../libnm/nm-device-wifi.c:626
msgid "The device is lacking WPA capabilities required by the connection."
msgstr "Urządzenie nie ma możliwości WPA wymaganych przez połączenie."

#: ../libnm/nm-device-wifi.c:633
msgid "The device is lacking WPA2/RSN capabilities required by the connection."
msgstr "Urządzenie nie ma możliwości WPA2/RSN wymaganych przez połączenie."

#: ../libnm/nm-device-wimax.c:315
msgid "The connection was not a WiMAX connection."
msgstr "Połączenie nie jest połączeniem WiMAX."

#: ../libnm/nm-device.c:1529
msgid "OpenVSwitch Interface"
msgstr "Interfejs OpenVSwitch"

#: ../libnm/nm-device.c:1531
msgid "OpenVSwitch Port"
msgstr "Port OpenVSwitch"

#: ../libnm/nm-device.c:1533
msgid "OpenVSwitch Bridge"
msgstr "Mostek OpenVSwitch"

#: ../libnm/nm-device.c:1561
msgid "MACsec"
msgstr "MACsec"

#: ../libnm/nm-device.c:1563
msgid "Dummy"
msgstr "Atrapa"

#: ../libnm/nm-device.c:1565
msgid "PPP"
msgstr "PPP"

#: ../libnm/nm-device.c:2456
#, c-format
msgid "The connection was not valid: %s"
msgstr "Połączenie jest nieprawidłowe: %s"

#: ../libnm/nm-device.c:2465
#, c-format
msgid "The interface names of the device and the connection didn't match."
msgstr "Nazwy interfejsu urządzenia i połączenia się nie zgadzają."

#: ../libnm/nm-manager.c:870
msgid "Active connection removed before it was initialized"
msgstr "Usunięto aktywne połączenie przed jego inicjacją"

#: ../libnm/nm-remote-settings.c:256
msgid "Connection removed before it was initialized"
msgstr "Usunięto połączenie przed jego zainicjowaniem"

#: ../libnm/nm-vpn-plugin-old.c:957 ../libnm/nm-vpn-service-plugin.c:979
msgid "No service name specified"
msgstr "Nie podano nazwy usługi"

#: ../data/org.freedesktop.NetworkManager.policy.in.in.h:1
msgid "Enable or disable system networking"
msgstr "Włączenie lub wyłączenie sieci systemowej"

#: ../data/org.freedesktop.NetworkManager.policy.in.in.h:2
msgid "System policy prevents enabling or disabling system networking"
msgstr ""
"Ustawienia systemu uniemożliwiają włączanie lub wyłączanie sieci systemowej"

#: ../data/org.freedesktop.NetworkManager.policy.in.in.h:3
msgid "Reload NetworkManager configuration"
msgstr "Ponowne wczytanie konfiguracji usługi NetworkManager"

#: ../data/org.freedesktop.NetworkManager.policy.in.in.h:4
msgid "System policy prevents reloading NetworkManager"
msgstr ""
"Ustawienia systemu uniemożliwiają ponowne wczytanie usługi NetworkManager"

#: ../data/org.freedesktop.NetworkManager.policy.in.in.h:5
msgid ""
"Put NetworkManager to sleep or wake it up (should only be used by system "
"power management)"
msgstr ""
"Umieszczenie usługi NetworkManager w stanie uśpienia lub przebudzenie jej "
"(powinno być używane tylko przez systemowe zarządzanie zasilaniem)"

#: ../data/org.freedesktop.NetworkManager.policy.in.in.h:6
msgid "System policy prevents putting NetworkManager to sleep or waking it up"
msgstr ""
"Ustawienia systemu uniemożliwiają umieszczenie usługi NetworkManager "
"w stanie uśpienia lub przebudzenie jej"

#: ../data/org.freedesktop.NetworkManager.policy.in.in.h:7
msgid "Enable or disable WiFi devices"
msgstr "Włączenie lub wyłączenie urządzeń Wi-Fi"

#: ../data/org.freedesktop.NetworkManager.policy.in.in.h:8
msgid "System policy prevents enabling or disabling WiFi devices"
msgstr ""
"Ustawienia systemu uniemożliwiają włączanie lub wyłączanie urządzeń Wi-Fi"

#: ../data/org.freedesktop.NetworkManager.policy.in.in.h:9
msgid "Enable or disable mobile broadband devices"
msgstr "Włączenie lub wyłączenie urządzeń komórkowych"

#: ../data/org.freedesktop.NetworkManager.policy.in.in.h:10
msgid "System policy prevents enabling or disabling mobile broadband devices"
msgstr ""
"Ustawienia systemu uniemożliwiają włączanie lub wyłączanie urządzeń "
"komórkowych"

#: ../data/org.freedesktop.NetworkManager.policy.in.in.h:11
msgid "Enable or disable WiMAX mobile broadband devices"
msgstr "Włączenie lub wyłączenie urządzeń komórkowych WiMAX"

#: ../data/org.freedesktop.NetworkManager.policy.in.in.h:12
msgid ""
"System policy prevents enabling or disabling WiMAX mobile broadband devices"
msgstr ""
"Ustawienia systemu uniemożliwiają włączanie lub wyłączanie urządzeń "
"komórkowych WiMAX"

#: ../data/org.freedesktop.NetworkManager.policy.in.in.h:13
msgid "Allow control of network connections"
msgstr "Umożliwienie sterowania połączeniami sieciowymi"

#: ../data/org.freedesktop.NetworkManager.policy.in.in.h:14
msgid "System policy prevents control of network connections"
msgstr "Ustawienia systemu uniemożliwiają sterowanie połączeniami sieciowymi"

#: ../data/org.freedesktop.NetworkManager.policy.in.in.h:15
msgid "Connection sharing via a protected WiFi network"
msgstr "Udostępnianie połączenia przez chronioną sieć Wi-Fi"

#: ../data/org.freedesktop.NetworkManager.policy.in.in.h:16
msgid "System policy prevents sharing connections via a protected WiFi network"
msgstr ""
"Ustawienia systemu uniemożliwiają udostępnianie połączeń przez chronioną "
"sieć Wi-Fi"

#: ../data/org.freedesktop.NetworkManager.policy.in.in.h:17
msgid "Connection sharing via an open WiFi network"
msgstr "Udostępnianie połączenia przez otwartą sieć Wi-Fi"

#: ../data/org.freedesktop.NetworkManager.policy.in.in.h:18
msgid "System policy prevents sharing connections via an open WiFi network"
msgstr ""
"Ustawienia systemu uniemożliwiają udostępnianie połączeń przez otwartą sieć "
"Wi-Fi"

#: ../data/org.freedesktop.NetworkManager.policy.in.in.h:19
msgid "Modify personal network connections"
msgstr "Modyfikacja osobistych połączeń sieciowych"

#: ../data/org.freedesktop.NetworkManager.policy.in.in.h:20
msgid "System policy prevents modification of personal network settings"
msgstr ""
"Ustawienia systemu uniemożliwiają modyfikację osobistych ustawień systemowych"

#: ../data/org.freedesktop.NetworkManager.policy.in.in.h:21
msgid "Modify network connections for all users"
msgstr "Modyfikacja połączeń sieciowych dla wszystkich użytkowników"

#: ../data/org.freedesktop.NetworkManager.policy.in.in.h:22
msgid "System policy prevents modification of network settings for all users"
msgstr ""
"Ustawienia systemu uniemożliwiają modyfikację ustawień sieciowych dla "
"wszystkich użytkowników"

#: ../data/org.freedesktop.NetworkManager.policy.in.in.h:23
msgid "Modify persistent system hostname"
msgstr "Modyfikacja trwałej systemowej nazwy komputera"

#: ../data/org.freedesktop.NetworkManager.policy.in.in.h:24
msgid "System policy prevents modification of the persistent system hostname"
msgstr ""
"Ustawienia systemu uniemożliwiają modyfikację trwałej systemowej nazwy "
"komputera"

#: ../data/org.freedesktop.NetworkManager.policy.in.in.h:25
msgid "Modify persistent global DNS configuration"
msgstr "Modyfikacja trwałej globalnej konfiguracji DNS"

#: ../data/org.freedesktop.NetworkManager.policy.in.in.h:26
msgid ""
"System policy prevents modification of the persistent global DNS "
"configuration"
msgstr ""
"Ustawienia systemu uniemożliwiają modyfikację trwałej globalnej konfiguracji "
"DNS"

#: ../data/org.freedesktop.NetworkManager.policy.in.in.h:27
msgid "Perform a checkpoint or rollback of interfaces configuration"
msgstr "Wykonanie punktu kontrolnego lub przywrócenie konfiguracji interfejsów"

#: ../data/org.freedesktop.NetworkManager.policy.in.in.h:28
msgid "System policy prevents the creation of a checkpoint or its rollback"
msgstr ""
"Ustawienia systemu uniemożliwiają utworzenie punktu kontrolnego lub jego "
"przywrócenie"

#: ../data/org.freedesktop.NetworkManager.policy.in.in.h:29
msgid "Enable or disable device statistics"
msgstr "Włączenie lub wyłączenie statystyk urządzenia"

#: ../data/org.freedesktop.NetworkManager.policy.in.in.h:30
msgid "System policy prevents enabling or disabling device statistics"
msgstr ""
"Ustawienia systemu uniemożliwiają włączanie lub wyłączanie statystyk "
"urządzenia"

#: ../data/org.freedesktop.NetworkManager.policy.in.in.h:31
msgid "Enable or disable connectivity checking"
msgstr "Włączenie lub wyłączenie sprawdzania łączności"

#: ../data/org.freedesktop.NetworkManager.policy.in.in.h:32
msgid "System policy prevents enabling or disabling connectivity checking"
msgstr ""
"Ustawienia systemu uniemożliwiają włączanie lub wyłączanie sprawdzania "
"łączności"

#: ../shared/nm-utils/nm-shared-utils.c:794
#, c-format
msgid "object class '%s' has no property named '%s'"
msgstr "klasa obiektów „%s” nie ma właściwości o nazwie „%s”"

#: ../shared/nm-utils/nm-shared-utils.c:801
#, c-format
msgid "property '%s' of object class '%s' is not writable"
msgstr "właściwość „%s” klasy obiektów „%s” nie jest zapisywalna"

#: ../shared/nm-utils/nm-shared-utils.c:808
#, c-format
msgid ""
"construct property \"%s\" for object '%s' can't be set after construction"
msgstr ""
"właściwość konstruktu „%s” dla obiektu „%s” nie może zostać ustawiona po "
"konstrukcji"

#: ../shared/nm-utils/nm-shared-utils.c:816
#, c-format
msgid "'%s::%s' is not a valid property name; '%s' is not a GObject subtype"
msgstr ""
"„%s::%s” nie jest prawidłową nazwą właściwości; „%s” nie jest podtypem "
"GObject"

#: ../shared/nm-utils/nm-shared-utils.c:825
#, c-format
msgid "unable to set property '%s' of type '%s' from value of type '%s'"
msgstr "nie można ustawić właściwości „%s” typu „%s” z wartości typu „%s”"

#: ../shared/nm-utils/nm-shared-utils.c:836
#, c-format
msgid ""
"value \"%s\" of type '%s' is invalid or out of range for property '%s' of "
"type '%s'"
msgstr ""
"wartość „%s” typu „%s” jest nieprawidłowa lub spoza zakresu dla właściwości "
"„%s” typu „%s”"

#. Translators: the first %s is a prefix for the connection id, such
#. * as "Wired Connection" or "VPN Connection". The %d is a number
#. * that is combined with the first argument to create a unique
#. * connection id.
#: ../src/NetworkManagerUtils.c:112
#, c-format
msgctxt "connection id fallback"
msgid "%s %d"
msgstr "%s %d"

#: ../src/main.c:179 ../src/main.c:318
#, c-format
msgid "Failed to read configuration: %s\n"
msgstr "Odczytanie konfiguracji się nie powiodło: %s\n"

#. Logging/debugging
#: ../src/main.c:193 ../src/nm-iface-helper.c:292
msgid "Print NetworkManager version and exit"
msgstr "Wyświetla wersję usługi NetworkManager i kończy działanie"

#: ../src/main.c:194 ../src/nm-iface-helper.c:293
msgid "Don't become a daemon"
msgstr "Bez zmiany w usługę"

#: ../src/main.c:195 ../src/nm-iface-helper.c:295
#, c-format
msgid "Log level: one of [%s]"
msgstr "Poziom dziennika: jeden z [%s]"

#: ../src/main.c:197 ../src/nm-iface-helper.c:297
#, c-format
msgid "Log domains separated by ',': any combination of [%s]"
msgstr "Domeny dziennika oddzielone przez „,”: dowolne połączenie [%s]"

#: ../src/main.c:199 ../src/nm-iface-helper.c:299
msgid "Make all warnings fatal"
msgstr "Wszystkie ostrzeżenia jako krytyczne"

#: ../src/main.c:200
msgid "Specify the location of a PID file"
msgstr "Podaje położenie pliku PID"

#: ../src/main.c:202
msgid "Print NetworkManager configuration and exit"
msgstr "Wyświetla konfigurację usługi NetworkManager i kończy działanie"

#: ../src/main.c:212
msgid ""
"NetworkManager monitors all network connections and automatically\n"
"chooses the best connection to use.  It also allows the user to\n"
"specify wireless access points which wireless cards in the computer\n"
"should associate with."
msgstr ""
"Usługa NetworkManager monitoruje wszystkie połączenia sieciowe i\n"
"automatycznie wybiera najlepsze. Umożliwia użytkownikowi także\n"
"wybranie bezprzewodowych punktów dostępowych, z którymi karty\n"
"sieciowe w komputerze mają być powiązane."

#: ../src/main.c:303 ../src/main-utils.c:286 ../src/nm-iface-helper.c:398
#, c-format
msgid "%s.  Please use --help to see a list of valid options.\n"
msgstr "%s. Parametr --help wyświetli listę prawidłowych opcji.\n"

#: ../src/main.c:308 ../src/nm-iface-helper.c:403
#, c-format
msgid "Ignoring unrecognized log domain(s) '%s' passed on command line.\n"
msgstr ""
"Ignorowanie nieznanych domen dziennika „%s” przekazanych w wierszu poleceń.\n"

#: ../src/main.c:333
#, c-format
msgid "Error in configuration file: %s.\n"
msgstr "Błąd w pliku konfiguracji: %s.\n"

#: ../src/main.c:338
#, c-format
msgid "Ignoring unrecognized log domain(s) '%s' from config files.\n"
msgstr "Ignorowanie nieznanych domen dziennika „%s” z plików konfiguracji.\n"

#: ../src/main.c:349 ../src/nm-iface-helper.c:413
#, c-format
msgid "Could not daemonize: %s [error %u]\n"
msgstr "Nie można zmienić w usługę: %s [błąd %u]\n"

#: ../src/main-utils.c:99
#, c-format
msgid "Opening %s failed: %s\n"
msgstr "Otwarcie %s się nie powiodło: %s\n"

#: ../src/main-utils.c:105
#, c-format
msgid "Writing to %s failed: %s\n"
msgstr "Zapisanie do %s się nie powiodło: %s\n"

#: ../src/main-utils.c:110
#, c-format
msgid "Closing %s failed: %s\n"
msgstr "Zamknięcie %s się nie powiodło: %s\n"

#: ../src/main-utils.c:148 ../src/main-utils.c:159
#, c-format
msgid "Cannot create '%s': %s"
msgstr "Nie można utworzyć „%s”: %s"

#: ../src/main-utils.c:212
#, c-format
msgid "%s is already running (pid %ld)\n"
msgstr "%s jest już uruchomione (PID %ld)\n"

#: ../src/main-utils.c:222
#, c-format
msgid "You must be root to run %s!\n"
msgstr "Tylko root może uruchamiać %s.\n"

#: ../src/dhcp/nm-dhcp-dhclient-utils.c:280
msgid "# Created by NetworkManager\n"
msgstr "# Utworzony przez usługę NetworkManager\n"

#: ../src/dhcp/nm-dhcp-dhclient-utils.c:290
#, c-format
msgid ""
"# Merged from %s\n"
"\n"
msgstr ""
"# Scalony od %s\n"
"\n"

#: ../src/devices/bluetooth/nm-bluez-device.c:211
#, c-format
msgid "%s Network"
msgstr "Sieć %s"

#: ../src/devices/bluetooth/nm-device-bt.c:264
msgid "PAN requested, but Bluetooth device does not support NAP"
msgstr "Zażądano PAN, ale urządzenie Bluetooth nie obsługuje NAP"

#: ../src/devices/bluetooth/nm-device-bt.c:274
msgid "PAN connections cannot specify GSM, CDMA, or serial settings"
msgstr "Połączenia PAN nie mogą podawać ustawień GSM, CDMA lub szeregowych"

#: ../src/devices/bluetooth/nm-device-bt.c:287
msgid "PAN connection"
msgstr "Połączenie PAN"

#: ../src/devices/bluetooth/nm-device-bt.c:294
msgid "DUN requested, but Bluetooth device does not support DUN"
msgstr "Zażądano DUN, ale urządzenie Bluetooth go nie obsługuje"

#: ../src/devices/bluetooth/nm-device-bt.c:304
msgid "DUN connection must include a GSM or CDMA setting"
msgstr "Połączenie DUN musi zawierać ustawienie GSM lub CDMA"

#: ../src/devices/bluetooth/nm-device-bt.c:314
#: ../src/devices/wwan/nm-modem-broadband.c:709
msgid "GSM connection"
msgstr "Połączenie GSM"

#: ../src/devices/bluetooth/nm-device-bt.c:318
#: ../src/devices/wwan/nm-modem-broadband.c:733
msgid "CDMA connection"
msgstr "Połączenie CDMA"

#: ../src/devices/bluetooth/nm-device-bt.c:326
msgid "Unknown/unhandled Bluetooth connection type"
msgstr "Nieznany/nieobsługiwany typ połączenia Bluetooth"

#: ../src/devices/bluetooth/nm-device-bt.c:347
#: ../src/devices/nm-device-ethernet.c:1408
#: ../src/devices/nm-device-infiniband.c:210
#: ../src/devices/wifi/nm-device-wifi.c:952
msgid "connection does not match device"
msgstr "połączenie nie pasuje do urządzenia"

#: ../src/devices/nm-device-bond.c:91
msgid "Bond connection"
msgstr "Połączenie wiązane"

#: ../src/devices/nm-device-bridge.c:130
msgid "Bridge connection"
msgstr "Połączenie mostkowane"

#: ../src/devices/nm-device-dummy.c:70
msgid "Dummy connection"
msgstr "Atrapa połączenia"

#: ../src/devices/nm-device-ethernet.c:1389
msgid "PPPoE connection"
msgstr "Połączenie PPPoE"

#: ../src/devices/nm-device-ethernet.c:1389
msgid "Wired connection"
msgstr "Połączenie przewodowe"

#: ../src/devices/nm-device-ethernet-utils.c:36
#, c-format
msgid "Wired connection %d"
msgstr "Połączenie przewodowe %d"

#: ../src/devices/nm-device-ip-tunnel.c:340
msgid "IP tunnel connection"
msgstr "Połączenie tunelu IP"

#: ../src/devices/nm-device-macvlan.c:344
msgid "MACVLAN connection"
msgstr "Połączenie MACVLAN"

#: ../src/devices/nm-device-tun.c:146
msgid "TUN connection"
msgstr "Połączenie TUN"

#: ../src/devices/team/nm-device-team.c:119
msgid "Team connection"
msgstr "Połączenie zespołowe"

#: ../src/devices/wifi/nm-device-olpc-mesh.c:152
msgid "Mesh"
msgstr "Sieć kratowa"

#: ../src/devices/wifi/nm-device-wifi.c:919
msgid "WPA Ad-Hoc disabled due to kernel bugs"
msgstr "Wyłączono WPA Ad-Hoc z powodu błędów jądra"

#: ../src/devices/wifi/nm-wifi-utils.c:43
#, c-format
msgid "%s is incompatible with static WEP keys"
msgstr "„%s” nie jest zgodne ze statycznymi kluczami WEP"

#: ../src/devices/wifi/nm-wifi-utils.c:77
msgid "LEAP authentication requires a LEAP username"
msgstr "Uwierzytelnienie LEAP wymaga nazwy użytkownika LEAP"

#: ../src/devices/wifi/nm-wifi-utils.c:87
msgid "LEAP username requires 'leap' authentication"
msgstr "Nazwa użytkownika LEAP wymaga uwierzytelnienia „leap”"

#: ../src/devices/wifi/nm-wifi-utils.c:100
msgid "LEAP authentication requires IEEE 802.1x key management"
msgstr "Uwierzytelnienie LEAP wymaga zarządzania kluczami IEEE 802.1x"

#: ../src/devices/wifi/nm-wifi-utils.c:120
msgid "LEAP authentication is incompatible with Ad-Hoc mode"
msgstr "Uwierzytelnienie LEAP jest niezgodne z trybem Ad-Hoc"

#: ../src/devices/wifi/nm-wifi-utils.c:132
msgid "LEAP authentication is incompatible with 802.1x setting"
msgstr "Uwierzytelnienie LEAP jest niezgodne z ustawieniem 802.1x"

#: ../src/devices/wifi/nm-wifi-utils.c:154
#, c-format
msgid "a connection using '%s' authentication cannot use WPA key management"
msgstr ""
"połączenie używające uwierzytelniania „%s” nie może używać zarządzania "
"kluczami WPA"

#: ../src/devices/wifi/nm-wifi-utils.c:165
#, c-format
msgid "a connection using '%s' authentication cannot specify WPA protocols"
msgstr ""
"połączenie używające uwierzytelniania „%s” nie może podawać protokołów WPA"

#: ../src/devices/wifi/nm-wifi-utils.c:181
#: ../src/devices/wifi/nm-wifi-utils.c:198
#, c-format
msgid "a connection using '%s' authentication cannot specify WPA ciphers"
msgstr ""
"połączenie używające uwierzytelniania „%s” nie może podawać szyfrów WPA"

#: ../src/devices/wifi/nm-wifi-utils.c:210
#, c-format
msgid "a connection using '%s' authentication cannot specify a WPA password"
msgstr "połączenie używające uwierzytelniania „%s” nie może podawać hasła WPA"

#: ../src/devices/wifi/nm-wifi-utils.c:241
msgid "Dynamic WEP requires an 802.1x setting"
msgstr "Dynamiczne WEP wymaga ustawienia 802.1x"

#: ../src/devices/wifi/nm-wifi-utils.c:251
#: ../src/devices/wifi/nm-wifi-utils.c:279
msgid "Dynamic WEP requires 'open' authentication"
msgstr "Dynamiczne WEP wymaga uwierzytelnienia „open”"

#: ../src/devices/wifi/nm-wifi-utils.c:266
msgid "Dynamic WEP requires 'ieee8021x' key management"
msgstr "Dynamiczne WEP wymaga zarządzania kluczami „ieee8021x”"

#: ../src/devices/wifi/nm-wifi-utils.c:313
msgid "WPA-PSK authentication is incompatible with 802.1x"
msgstr "Uwierzytelnianie WPA-PSK jest niezgodne z 802.1x"

#: ../src/devices/wifi/nm-wifi-utils.c:323
msgid "WPA-PSK requires 'open' authentication"
msgstr "WPA-PSK wymaga uwierzytelnienia „open”"

#: ../src/devices/wifi/nm-wifi-utils.c:335
msgid "WPA Ad-Hoc authentication requires an Ad-Hoc mode AP"
msgstr "Uwierzytelnianie WPA Ad-Hoc wymaga punktu dostępowego w trybie Ad-Hoc"

#: ../src/devices/wifi/nm-wifi-utils.c:348
msgid "WPA Ad-Hoc authentication requires 'wpa' protocol"
msgstr "Uwierzytelnianie WPA Ad-Hoc wymaga protokołu „wpa”"

#: ../src/devices/wifi/nm-wifi-utils.c:360
msgid "WPA Ad-Hoc authentication requires 'none' pairwise cipher"
msgstr "Uwierzytelnienie WPA Ad-Hoc wymaga szyfru pairwise „none”"

#: ../src/devices/wifi/nm-wifi-utils.c:372
msgid "WPA Ad-Hoc requires 'tkip' group cipher"
msgstr "WPA Ad-Hoc wymaga szyfru grupowego „tkip”"

#: ../src/devices/wifi/nm-wifi-utils.c:386
msgid "Access point does not support PSK but setting requires it"
msgstr "Punkt dostępowy nie obsługuje PSK, ale ustawienie go wymaga"

#: ../src/devices/wifi/nm-wifi-utils.c:416
msgid "WPA-EAP authentication requires an 802.1x setting"
msgstr "Uwierzytelnienie WPA-EAP wymaga ustawienia 802.1x"

#: ../src/devices/wifi/nm-wifi-utils.c:426
msgid "WPA-EAP requires 'open' authentication"
msgstr "WPA-EAP wymaga uwierzytelnienia „open”"

#: ../src/devices/wifi/nm-wifi-utils.c:437
msgid "802.1x setting requires 'wpa-eap' key management"
msgstr "Ustawienie 802.1x wymaga zarządzania kluczami „wpa-eap”"

#: ../src/devices/wifi/nm-wifi-utils.c:450
msgid "Access point does not support 802.1x but setting requires it"
msgstr "Punkt dostępowy nie obsługuje 802.1x, ale ustawienie go wymaga"

#: ../src/devices/wifi/nm-wifi-utils.c:478
msgid ""
"Access point mode is Ad-Hoc but setting requires Infrastructure security"
msgstr ""
"Tryb punktu dostępowego to Ad-Hoc, ale ustawienie wymaga zabezpieczeń "
"Infrastruktury"

#: ../src/devices/wifi/nm-wifi-utils.c:488
msgid "Ad-Hoc mode is incompatible with 802.1x security"
msgstr "Tryb Ad-Hoc jest niezgodny z zabezpieczeniami 802.1x"

#: ../src/devices/wifi/nm-wifi-utils.c:497
msgid "Ad-Hoc mode is incompatible with LEAP security"
msgstr "Tryb Ad-Hoc jest niezgodny z zabezpieczeniami LEAP"

#: ../src/devices/wifi/nm-wifi-utils.c:507
msgid "Ad-Hoc mode requires 'open' authentication"
msgstr "Tryb Ad-Hoc wymaga uwierzytelniania „open”"

#: ../src/devices/wifi/nm-wifi-utils.c:517
msgid ""
"Access point mode is Infrastructure but setting requires Ad-Hoc security"
msgstr ""
"Tryb punktu dostępowego to Infrastruktura, ale ustawienie wymaga "
"zabezpieczeń Ad-Hoc"

#: ../src/devices/wifi/nm-wifi-utils.c:559
#: ../src/devices/wifi/nm-wifi-utils.c:589
#, c-format
msgid "connection does not match access point"
msgstr "połączenie nie pasuje do punktu dostępowego"

#: ../src/devices/wifi/nm-wifi-utils.c:613
msgid "Access point is unencrypted but setting specifies security"
msgstr ""
"Punkt dostępowy jest niezaszyfrowany, ale ustawienie podaje zabezpieczenia"

#: ../src/devices/wifi/nm-wifi-utils.c:702
msgid ""
"WPA authentication is incompatible with non-EAP (original) LEAP or Dynamic "
"WEP"
msgstr ""
"Uwierzytelnianie WPA jest niezgodne z LEAP niebędącym EAP (oryginalnym) "
"i dynamicznym WEP"

#: ../src/devices/wifi/nm-wifi-utils.c:712
msgid "WPA authentication is incompatible with Shared Key authentication"
msgstr ""
"Uwierzytelnianie WPA jest niezgodne z uwierzytelnianiem kluczem "
"współdzielonym"

#: ../src/devices/wifi/nm-wifi-utils.c:759
msgid "Failed to determine AP security information"
msgstr ""
"Ustalenie informacji o zabezpieczeniach punktu dostępowego się nie powiodło"

#: ../src/devices/wwan/nm-modem-broadband.c:695
msgid "GSM mobile broadband connection requires a 'gsm' setting"
msgstr "Połączenie komórkowe GSM wymaga ustawienia „gsm”"

#: ../src/nm-config.c:486
msgid "Config file location"
msgstr "Położenie pliku konfiguracji"

#: ../src/nm-config.c:487
msgid "Config directory location"
msgstr "Położenie katalogu konfiguracji"

#: ../src/nm-config.c:488
msgid "System config directory location"
msgstr "Położenie katalogu konfiguracji systemowej"

#: ../src/nm-config.c:489
msgid "Internal config file location"
msgstr "Położenie pliku konfiguracji wewnętrznej"

#: ../src/nm-config.c:490
msgid "State file location"
msgstr "Położenie pliku stanu"

#: ../src/nm-config.c:491
msgid "State file for no-auto-default devices"
msgstr "Plik stanu dla urządzeń „no-auto-default”"

#: ../src/nm-config.c:492
msgid "List of plugins separated by ','"
msgstr "Lista wtyczek oddzielonych „,”"

#: ../src/nm-config.c:493
msgid "Quit after initial configuration"
msgstr "Kończy działanie po początkowej konfiguracji"

#: ../src/nm-config.c:494 ../src/nm-iface-helper.c:294
msgid "Don't become a daemon, and log to stderr"
msgstr ""
"Bez zmiany w usługę i zapisywanie dziennika do standardowego wyjścia błędów"

#. These three are hidden for now, and should eventually just go away.
#: ../src/nm-config.c:497
msgid "An http(s) address for checking internet connectivity"
msgstr "Adres HTTP(S) do sprawdzania łączności internetowej"

#: ../src/nm-config.c:498
msgid "The interval between connectivity checks (in seconds)"
msgstr "Czas między sprawdzaniem łączności (w sekundach)"

#: ../src/nm-config.c:499
msgid "The expected start of the response"
msgstr "Oczekiwany początek odpowiedzi"

#. Interface/IP config
#: ../src/nm-iface-helper.c:274
msgid "The interface to manage"
msgstr "Interfejs do zarządzania"

#: ../src/nm-iface-helper.c:275
msgid "Connection UUID"
msgstr "UUID połączenia"

#: ../src/nm-iface-helper.c:276
msgid "Connection Token for Stable IDs"
msgstr "Token połączenia dla stabilnych identyfikatorów"

#: ../src/nm-iface-helper.c:277
msgid "Whether to manage IPv6 SLAAC"
msgstr "Czy zarządzać SLAAC IPv6"

#: ../src/nm-iface-helper.c:278
msgid "Whether SLAAC must be successful"
msgstr "Czy SLAAC musi się powieść"

#: ../src/nm-iface-helper.c:279
msgid "Use an IPv6 temporary privacy address"
msgstr "Użycie tymczasowego adresu prywatnego IPv6"

#: ../src/nm-iface-helper.c:280
msgid "Current DHCPv4 address"
msgstr "Bieżący adres DHCPv4"

#: ../src/nm-iface-helper.c:281
msgid "Whether DHCPv4 must be successful"
msgstr "Czy DHCPv4 musi się powieść"

#: ../src/nm-iface-helper.c:282
msgid "Hex-encoded DHCPv4 client ID"
msgstr "Identyfikator klienta DHCPv4 zakodowany szesnastkowo"

#: ../src/nm-iface-helper.c:283
msgid "Hostname to send to DHCP server"
msgstr "Nazwa komputera wysyłana do serwera DHCP"

#: ../src/nm-iface-helper.c:283
msgid "barbar"
msgstr "barbar"

#: ../src/nm-iface-helper.c:284
msgid "FQDN to send to DHCP server"
msgstr "FQDN wysyłane do serwera DHCP"

#: ../src/nm-iface-helper.c:284
msgid "host.domain.org"
msgstr "komputer.example.com"

#: ../src/nm-iface-helper.c:285
msgid "Route priority for IPv4"
msgstr "Priorytet trasy dla IPv4"

#: ../src/nm-iface-helper.c:285
msgid "0"
msgstr "0"

#: ../src/nm-iface-helper.c:286
msgid "Route priority for IPv6"
msgstr "Priorytet trasy dla IPv6"

#: ../src/nm-iface-helper.c:286
msgid "1024"
msgstr "1024"

#: ../src/nm-iface-helper.c:287
msgid "Hex-encoded Interface Identifier"
msgstr "Identyfikator interfejsu zakodowany szesnastkowo"

#: ../src/nm-iface-helper.c:288
msgid "IPv6 SLAAC address generation mode"
msgstr "Tryb tworzenia adresów SLAAC IPv6"

#: ../src/nm-iface-helper.c:289
msgid ""
"The logging backend configuration value. See logging.backend in "
"NetworkManager.conf"
msgstr ""
"Właściwość konfiguracji mechanizmu dziennika. Więcej informacji zawiera "
"„logging.backend” w pliku NetworkManager.conf"

#: ../src/nm-iface-helper.c:309
msgid ""
"nm-iface-helper is a small, standalone process that manages a single network "
"interface."
msgstr ""
"nm-iface-helper to mały, samodzielny proces zarządzający pojedynczym "
"interfejsem sieciowym."

#: ../src/nm-iface-helper.c:379
#, c-format
msgid "An interface name and UUID are required\n"
msgstr "Wymagana jest nazwa interfejsu i UUID\n"

#: ../src/nm-iface-helper.c:385
#, c-format
msgid "Failed to find interface index for %s (%s)\n"
msgstr "Odnalezienie indeksu interfejsu dla %s (%s) się nie powiodło\n"

#: ../src/nm-iface-helper.c:446
#, c-format
msgid "(%s): Invalid IID %s\n"
msgstr "(%s): nieprawidłowy IID %s\n"

#: ../src/nm-logging.c:267
#, c-format
msgid "Unknown log level '%s'"
msgstr "Nieznany poziom dziennika „%s”"

#: ../src/nm-logging.c:369
#, c-format
msgid "Unknown log domain '%s'"
msgstr "Nieznana domena dziennika „%s”"<|MERGE_RESOLUTION|>--- conflicted
+++ resolved
@@ -11,11 +11,7 @@
 msgstr ""
 "Project-Id-Version: NetworkManager\n"
 "Report-Msgid-Bugs-To: \n"
-<<<<<<< HEAD
-"POT-Creation-Date: 2017-11-10 15:29+0100\n"
-=======
 "POT-Creation-Date: 2017-11-03 17:54+0100\n"
->>>>>>> 1e02ee4d
 "PO-Revision-Date: 2017-11-03 17:55+0100\n"
 "Last-Translator: Piotr Drąg <piotrdrag@gmail.com>\n"
 "Language-Team: Polish <community-poland@mozilla.org>\n"
@@ -1530,850 +1526,6 @@
 "\n"
 "Przykład: nmcli ipv4> print all\n"
 
-<<<<<<< HEAD
-#: ../clients/cli/connections.c:390
-#, c-format
-msgid ""
-"Usage: nmcli connection modify { ARGUMENTS | help }\n"
-"\n"
-"ARGUMENTS := [id | uuid | path] <ID> ([+|-]<setting>.<property> <value>)+\n"
-"\n"
-"Modify one or more properties of the connection profile.\n"
-"The profile is identified by its name, UUID or D-Bus path. For multi-valued\n"
-"properties you can use optional '+' or '-' prefix to the property name.\n"
-"The '+' sign allows appending items instead of overwriting the whole value.\n"
-"The '-' sign allows removing selected items instead of the whole value.\n"
-"\n"
-"Examples:\n"
-"nmcli con mod home-wifi wifi.ssid rakosnicek\n"
-"nmcli con mod em1-1 ipv4.method manual ipv4.addr \"192.168.1.2/24, "
-"10.10.1.5/8\"\n"
-"nmcli con mod em1-1 +ipv4.dns 8.8.4.4\n"
-"nmcli con mod em1-1 -ipv4.dns 1\n"
-"nmcli con mod em1-1 -ipv6.addr \"abbe::cafe/56\"\n"
-"nmcli con mod bond0 +bond.options mii=500\n"
-"nmcli con mod bond0 -bond.options downdelay\n"
-"\n"
-msgstr ""
-"Użycie: nmcli connection modify { PARAMETRY | help }\n"
-"\n"
-"PARAMETRY := [id | uuid | path] <identyfikator> ([+|-]<ustawienie>."
-"<właściwość> <wartość>)+\n"
-"\n"
-"Modyfikuje jedną lub więcej właściwości profilu połączenia.\n"
-"Profil jest identyfikowany po swojej nazwie, UUID lub ścieżce D-Bus.\n"
-"Właściwości o wielu wartościach mogą używać opcjonalnych przedrostków „+”\n"
-"lub „-” przed nazwą właściwości. Znak „+” umożliwia dołączanie\n"
-"elementów zamiast zastępowania całego wartości. Znak „-” umożliwia\n"
-"usuwanie zaznaczonych elementów zamiast całej wartości.\n"
-"\n"
-"Przykłady:\n"
-"nmcli con mod home-wifi wifi.ssid rakosnicek\n"
-"nmcli con mod em1-1 ipv4.method manual ipv4.addr \"192.168.1.2/24, "
-"10.10.1.5/8\"\n"
-"nmcli con mod em1-1 +ipv4.dns 8.8.4.4\n"
-"nmcli con mod em1-1 -ipv4.dns 1\n"
-"nmcli con mod em1-1 -ipv6.addr \"abbe::cafe/56\"\n"
-"nmcli con mod bond0 +bond.options mii=500\n"
-"nmcli con mod bond0 -bond.options downdelay\n"
-"\n"
-
-#: ../clients/cli/connections.c:413
-#, c-format
-msgid ""
-"Usage: nmcli connection clone { ARGUMENTS | help }\n"
-"\n"
-"ARGUMENTS := [--temporary] [id | uuid | path] <ID> <new name>\n"
-"\n"
-"Clone an existing connection profile. The newly created connection will be\n"
-"the exact copy of the <ID>, except the uuid property (will be generated) "
-"and\n"
-"id (provided as <new name> argument).\n"
-"\n"
-msgstr ""
-"Użycie: nmcli connection clone { PARAMETRY | help }\n"
-"\n"
-"PARAMETRY := [--temporary] [id | uuid | path] <identyfikator> <nowa nazwa>\n"
-"\n"
-"Klonuje istniejący profil połączenia. Nowo utworzone połączenie będzie\n"
-"dokładną kopią <identyfikatora>, poza właściwością „uuid” (zostanie\n"
-"utworzona) oraz „id” (podana jako parametr <nowa nazwa>).\n"
-"\n"
-
-#: ../clients/cli/connections.c:425
-#, c-format
-msgid ""
-"Usage: nmcli connection edit { ARGUMENTS | help }\n"
-"\n"
-"ARGUMENTS := [id | uuid | path] <ID>\n"
-"\n"
-"Edit an existing connection profile in an interactive editor.\n"
-"The profile is identified by its name, UUID or D-Bus path\n"
-"\n"
-"ARGUMENTS := [type <new connection type>] [con-name <new connection name>]\n"
-"\n"
-"Add a new connection profile in an interactive editor.\n"
-"\n"
-msgstr ""
-"Użycie: nmcli connection edit { PARAMETRY | help }\n"
-"\n"
-"PARAMETRY := [id | uuid | path] <identyfikator>\n"
-"\n"
-"Modyfikuje istniejący profil połączenia w interaktywnym edytorze.\n"
-"Profil jest identyfikowany po swojej nazwie, UUID lub ścieżce D-Bus\n"
-"\n"
-"PARAMETRY := [type <typ nowego połączenia>] [con-name <nazwa nowego "
-"połączenia>]\n"
-"\n"
-"Dodaje nowy profil połączenia w interaktywnym edytorze.\n"
-"\n"
-
-#: ../clients/cli/connections.c:440
-#, c-format
-msgid ""
-"Usage: nmcli connection delete { ARGUMENTS | help }\n"
-"\n"
-"ARGUMENTS := [id | uuid | path] <ID>\n"
-"\n"
-"Delete a connection profile.\n"
-"The profile is identified by its name, UUID or D-Bus path.\n"
-"\n"
-msgstr ""
-"Użycie: nmcli connection delete { PARAMETRY | help }\n"
-"\n"
-"PARAMETRY := [id | uuid | path] <identyfikator>\n"
-"\n"
-"Usuwa profil połączenia.\n"
-"Profil jest identyfikowany po swojej nazwie, UUID lub ścieżce D-Bus.\n"
-"\n"
-
-#: ../clients/cli/connections.c:451
-#, c-format
-msgid ""
-"Usage: nmcli connection monitor { ARGUMENTS | help }\n"
-"\n"
-"ARGUMENTS := [id | uuid | path] <ID> ...\n"
-"\n"
-"Monitor connection profile activity.\n"
-"This command prints a line whenever the specified connection changes.\n"
-"Monitors all connection profiles in case none is specified.\n"
-"\n"
-msgstr ""
-"Użycie: nmcli connection monitor { PARAMETRY | help }\n"
-"\n"
-"PARAMETRY := [id | uuid | path] <identyfikator> …\n"
-"\n"
-"Monitoruje aktywność profilu połączenia.\n"
-"To polecenie wyświetla wiersz, kiedy podane połączenie ulega zmianie.\n"
-"Monitoruje wszystkie profile połączeń, jeśli żaden nie zostanie podany.\n"
-"\n"
-
-#: ../clients/cli/connections.c:463
-#, c-format
-msgid ""
-"Usage: nmcli connection reload { help }\n"
-"\n"
-"Reload all connection files from disk.\n"
-"\n"
-msgstr ""
-"Użycie: nmcli connection reload { help }\n"
-"\n"
-"Wczytuje ponownie wszystkie pliki połączeń z dysku.\n"
-"\n"
-
-#: ../clients/cli/connections.c:471
-#, c-format
-msgid ""
-"Usage: nmcli connection load { ARGUMENTS | help }\n"
-"\n"
-"ARGUMENTS := <filename> [<filename>...]\n"
-"\n"
-"Load/reload one or more connection files from disk. Use this after manually\n"
-"editing a connection file to ensure that NetworkManager is aware of its "
-"latest\n"
-"state.\n"
-"\n"
-msgstr ""
-"Użycie: nmcli connection load { PARAMETRY | help }\n"
-"\n"
-"PARAMETRY := <nazwa pliku> [<nazwa pliku>…]\n"
-"\n"
-"Wczytuje/wczytuje ponownie jeden lub więcej plików połączeń z dysku. Należy\n"
-"tego użyć po ręcznym modyfikowaniu pliku połączenia aby się upewnić, że\n"
-"usługa NetworkManager zna jego najnowszy stan.\n"
-"\n"
-
-#: ../clients/cli/connections.c:483
-#, c-format
-msgid ""
-"Usage: nmcli connection import { ARGUMENTS | help }\n"
-"\n"
-"ARGUMENTS := [--temporary] type <type> file <file to import>\n"
-"\n"
-"Import an external/foreign configuration as a NetworkManager connection "
-"profile.\n"
-"The type of the input file is specified by type option.\n"
-"Only VPN configurations are supported at the moment. The configuration\n"
-"is imported by NetworkManager VPN plugins.\n"
-"\n"
-msgstr ""
-"Użycie: nmcli connection import { PARAMETRY | help }\n"
-"\n"
-"PARAMETRY := [--temporary] type <typ> file <importowany plik>\n"
-"\n"
-"Importuje zewnętrzną/obcą konfigurację jako profil połączenia "
-"NetworkManager.\n"
-"Typ pliku wejściowego jest podawany przez opcję „type”.\n"
-"Obecnie obsługiwane są tylko konfiguracje VPN. Konfiguracja jest\n"
-"importowana przez wtyczki VPN usługi NetworkManager.\n"
-"\n"
-
-#: ../clients/cli/connections.c:496
-#, c-format
-msgid ""
-"Usage: nmcli connection export { ARGUMENTS | help }\n"
-"\n"
-"ARGUMENTS := [id | uuid | path] <ID> [<output file>]\n"
-"\n"
-"Export a connection. Only VPN connections are supported at the moment.\n"
-"The data are directed to standard output or to a file if a name is given.\n"
-"\n"
-msgstr ""
-"Użycie: nmcli connection export { PARAMETRY | help }\n"
-"\n"
-"PARAMETRY := [id | uuid | path] <identyfikator> [<plik wyjściowy>]\n"
-"\n"
-"Eksportuje połączenie. Obecnie obsługiwane są tylko połączenia VPN.\n"
-"Dane są przekazywane do standardowego wyjścia lub do pliku, jeśli podano "
-"nazwę.\n"
-"\n"
-
-#: ../clients/cli/connections.c:530
-msgid "activating"
-msgstr "aktywowanie"
-
-#: ../clients/cli/connections.c:532
-msgid "activated"
-msgstr "aktywowano"
-
-#: ../clients/cli/connections.c:534 ../clients/common/nm-client-utils.c:243
-msgid "deactivating"
-msgstr "dezaktywowanie"
-
-#: ../clients/cli/connections.c:536
-msgid "deactivated"
-msgstr "dezaktywowano"
-
-#: ../clients/cli/connections.c:539 ../clients/cli/connections.c:562
-#: ../clients/cli/devices.c:1210 ../clients/cli/devices.c:1254
-#: ../clients/cli/devices.c:1256 ../clients/cli/general.c:41
-#: ../clients/cli/general.c:79 ../clients/cli/general.c:146
-#: ../clients/cli/general.c:151 ../clients/common/nm-client-utils.c:247
-#: ../clients/common/nm-client-utils.c:250
-#: ../clients/common/nm-client-utils.c:266
-#: ../clients/common/nm-client-utils.c:269
-#: ../clients/common/nm-meta-setting-desc.c:1335
-#: ../clients/common/nm-meta-setting-desc.c:1403
-#: ../clients/common/nm-meta-setting-desc.c:2545
-#: ../clients/common/nm-meta-setting-desc.c:2599
-msgid "unknown"
-msgstr "nieznane"
-
-#: ../clients/cli/connections.c:548
-msgid "VPN connecting (prepare)"
-msgstr "Łączenie z VPN (przygotowanie)"
-
-#: ../clients/cli/connections.c:550
-msgid "VPN connecting (need authentication)"
-msgstr "Łączenie z VPN (wymaga uwierzytelnienia)"
-
-#: ../clients/cli/connections.c:552
-msgid "VPN connecting"
-msgstr "Łączenie z VPN"
-
-#: ../clients/cli/connections.c:554
-msgid "VPN connecting (getting IP configuration)"
-msgstr "Łączenie z VPN (pobieranie konfiguracji adresu IP)"
-
-#: ../clients/cli/connections.c:556
-msgid "VPN connected"
-msgstr "Połączono z VPN"
-
-#: ../clients/cli/connections.c:558
-msgid "VPN connection failed"
-msgstr "Połączenie z VPN się nie powiodło"
-
-#: ../clients/cli/connections.c:560
-msgid "VPN disconnected"
-msgstr "Rozłączono z VPN"
-
-#: ../clients/cli/connections.c:630
-#, c-format
-msgid "Error updating secrets for %s: %s\n"
-msgstr "Błąd podczas aktualizowania haseł dla %s: %s\n"
-
-#: ../clients/cli/connections.c:650
-msgid "Connection profile details"
-msgstr "Szczegóły profilu połączenia"
-
-#: ../clients/cli/connections.c:663 ../clients/cli/connections.c:1113
-#, c-format
-msgid "Error: 'connection show': %s"
-msgstr "Błąd: „connection show”: %s"
-
-#: ../clients/cli/connections.c:881
-msgid "never"
-msgstr "nigdy"
-
-#. "CAPABILITIES"
-#: ../clients/cli/connections.c:882 ../clients/cli/connections.c:884
-#: ../clients/cli/connections.c:886 ../clients/cli/connections.c:919
-#: ../clients/cli/connections.c:986 ../clients/cli/connections.c:987
-#: ../clients/cli/connections.c:989 ../clients/cli/connections.c:4432
-#: ../clients/cli/connections.c:6370 ../clients/cli/connections.c:6371
-#: ../clients/cli/devices.c:884 ../clients/cli/devices.c:1173
-#: ../clients/cli/devices.c:1174 ../clients/cli/devices.c:1175
-#: ../clients/cli/devices.c:1176 ../clients/cli/devices.c:1177
-#: ../clients/cli/devices.c:1214 ../clients/cli/devices.c:1216
-#: ../clients/cli/devices.c:1217 ../clients/cli/devices.c:1247
-#: ../clients/cli/devices.c:1248 ../clients/cli/devices.c:1249
-#: ../clients/cli/devices.c:1250 ../clients/cli/devices.c:1251
-#: ../clients/cli/devices.c:1252 ../clients/cli/devices.c:1253
-#: ../clients/cli/devices.c:1255 ../clients/cli/devices.c:1257
-#: ../clients/cli/general.c:152 ../clients/common/nm-client-utils.c:258
-#: ../clients/common/nm-meta-setting-desc.c:575
-#: ../clients/common/nm-meta-setting-desc.c:2538
-msgid "yes"
-msgstr "tak"
-
-#: ../clients/cli/connections.c:882 ../clients/cli/connections.c:884
-#: ../clients/cli/connections.c:886 ../clients/cli/connections.c:986
-#: ../clients/cli/connections.c:987 ../clients/cli/connections.c:989
-#: ../clients/cli/connections.c:4431 ../clients/cli/connections.c:6370
-#: ../clients/cli/connections.c:6371 ../clients/cli/devices.c:884
-#: ../clients/cli/devices.c:1173 ../clients/cli/devices.c:1174
-#: ../clients/cli/devices.c:1175 ../clients/cli/devices.c:1176
-#: ../clients/cli/devices.c:1177 ../clients/cli/devices.c:1214
-#: ../clients/cli/devices.c:1216 ../clients/cli/devices.c:1217
-#: ../clients/cli/devices.c:1247 ../clients/cli/devices.c:1248
-#: ../clients/cli/devices.c:1249 ../clients/cli/devices.c:1250
-#: ../clients/cli/devices.c:1251 ../clients/cli/devices.c:1252
-#: ../clients/cli/devices.c:1253 ../clients/cli/devices.c:1255
-#: ../clients/cli/devices.c:1257 ../clients/cli/general.c:153
-#: ../clients/common/nm-client-utils.c:260
-#: ../clients/common/nm-meta-setting-desc.c:575
-#: ../clients/common/nm-meta-setting-desc.c:2541
-msgid "no"
-msgstr "nie"
-
-#: ../clients/cli/connections.c:1103
-msgid "Activate connection details"
-msgstr "Szczegóły aktywowania połączenia"
-
-#: ../clients/cli/connections.c:1350
-#, c-format
-msgid "invalid field '%s'; allowed fields: %s and %s, or %s,%s"
-msgstr "nieprawidłowe pole „%s”; dozwolone pola: %s i %s, albo %s,%s"
-
-#: ../clients/cli/connections.c:1365 ../clients/cli/connections.c:1373
-#, c-format
-msgid "'%s' has to be alone"
-msgstr "„%s” musi być same"
-
-#: ../clients/cli/connections.c:1573
-#, c-format
-msgid "incorrect string '%s' of '--order' option"
-msgstr "niepoprawny ciąg „%s” opcji „--order”"
-
-#: ../clients/cli/connections.c:1599
-#, c-format
-msgid "incorrect item '%s' in '--order' option"
-msgstr "niepoprawny element „%s” w opcji „--order”"
-
-#: ../clients/cli/connections.c:1629
-msgid "No connection specified"
-msgstr "Nie podano połączenia"
-
-#: ../clients/cli/connections.c:1644
-#, c-format
-msgid "%s argument is missing"
-msgstr "Brak parametru %s"
-
-#: ../clients/cli/connections.c:1654
-#, c-format
-msgid "unknown connection '%s'"
-msgstr "nieznane połączenie „%s”"
-
-#: ../clients/cli/connections.c:1687
-msgid "'--order' argument is missing"
-msgstr "Brak parametru „--order”"
-
-#: ../clients/cli/connections.c:1742
-msgid "NetworkManager active profiles"
-msgstr "Aktywne profile usługi NetworkManager"
-
-#: ../clients/cli/connections.c:1743
-msgid "NetworkManager connection profiles"
-msgstr "Profile połączeń usługi NetworkManager"
-
-#: ../clients/cli/connections.c:1796 ../clients/cli/connections.c:2471
-#: ../clients/cli/connections.c:2483 ../clients/cli/connections.c:2495
-#: ../clients/cli/connections.c:2671 ../clients/cli/connections.c:8431
-#: ../clients/cli/connections.c:8448 ../clients/cli/devices.c:2681
-#: ../clients/cli/devices.c:2692 ../clients/cli/devices.c:2934
-#: ../clients/cli/devices.c:2945 ../clients/cli/devices.c:2963
-#: ../clients/cli/devices.c:2972 ../clients/cli/devices.c:2993
-#: ../clients/cli/devices.c:3004 ../clients/cli/devices.c:3022
-#: ../clients/cli/devices.c:3400 ../clients/cli/devices.c:3410
-#: ../clients/cli/devices.c:3418 ../clients/cli/devices.c:3430
-#: ../clients/cli/devices.c:3445 ../clients/cli/devices.c:3453
-#: ../clients/cli/devices.c:3627 ../clients/cli/devices.c:3638
-#: ../clients/cli/devices.c:3810
-#, c-format
-msgid "Error: %s argument is missing."
-msgstr "Błąd: brak parametru %s."
-
-#: ../clients/cli/connections.c:1815
-#, c-format
-msgid "Error: %s - no such connection profile."
-msgstr "Błąd: %s — nie ma takiego profilu połączenia."
-
-#: ../clients/cli/connections.c:1879 ../clients/cli/connections.c:2458
-#: ../clients/cli/connections.c:2522 ../clients/cli/connections.c:7941
-#: ../clients/cli/connections.c:8052 ../clients/cli/connections.c:8562
-#: ../clients/cli/devices.c:1582 ../clients/cli/devices.c:1868
-#: ../clients/cli/devices.c:2037 ../clients/cli/devices.c:2145
-#: ../clients/cli/devices.c:2334 ../clients/cli/devices.c:3590
-#: ../clients/cli/devices.c:3816 ../clients/cli/general.c:928
-#, c-format
-msgid "Error: %s."
-msgstr "Błąd: %s."
-
-#: ../clients/cli/connections.c:1977
-#, c-format
-msgid "no active connection on device '%s'"
-msgstr "brak aktywnych połączeń na urządzeniu „%s”"
-
-#: ../clients/cli/connections.c:1985
-msgid "no active connection or device"
-msgstr "brak aktywnych połączeń na urządzeń"
-
-#: ../clients/cli/connections.c:2005
-#, c-format
-msgid "device '%s' not compatible with connection '%s':"
-msgstr "urządzenie „%s” jest niezgodne z połączeniem „%s”:"
-
-#: ../clients/cli/connections.c:2041
-#, c-format
-msgid "device '%s' not compatible with connection '%s'"
-msgstr "urządzenie „%s” jest niezgodne z połączeniem „%s”"
-
-#: ../clients/cli/connections.c:2044
-#, c-format
-msgid "no device found for connection '%s'"
-msgstr "nie odnaleziono urządzenia dla połączenia „%s”"
-
-#: ../clients/cli/connections.c:2072
-#, c-format
-msgid "Connection successfully activated (%s) (D-Bus active path: %s)\n"
-msgstr "Pomyślnie aktywowano połączenie (%s) (ścieżka aktywacji D-Bus: %s)\n"
-
-#: ../clients/cli/connections.c:2076 ../clients/cli/connections.c:2224
-#: ../clients/cli/connections.c:6249
-#, c-format
-msgid "Connection successfully activated (D-Bus active path: %s)\n"
-msgstr "Pomyślnie aktywowano połączenie (ścieżka aktywacji D-Bus: %s)\n"
-
-#: ../clients/cli/connections.c:2083 ../clients/cli/connections.c:2204
-#, c-format
-msgid "Error: Connection activation failed: %s"
-msgstr "Błąd: aktywacja połączenia się nie powiodła: %s"
-
-#: ../clients/cli/connections.c:2119
-#, c-format
-msgid "Error: Timeout expired (%d seconds)"
-msgstr "Błąd: przekroczono czas oczekiwania (%d s)"
-
-#: ../clients/cli/connections.c:2285
-#, c-format
-msgid "failed to read passwd-file '%s': %s"
-msgstr "odczytanie passwd-file „%s” się nie powiodło: %s"
-
-#: ../clients/cli/connections.c:2297
-#, c-format
-msgid "missing colon in 'password' entry '%s'"
-msgstr "brak dwukropka we wpisie „password” „%s”"
-
-#: ../clients/cli/connections.c:2305
-#, c-format
-msgid "missing dot in 'password' entry '%s'"
-msgstr "brak kropki we wpisie „password” „%s”"
-
-#: ../clients/cli/connections.c:2318
-#, c-format
-msgid "invalid setting name in 'password' entry '%s'"
-msgstr "nieprawidłowa nazwa ustawienia we wpisie „password” „%s”"
-
-#: ../clients/cli/connections.c:2374
-#, c-format
-msgid "unknown device '%s'."
-msgstr "nieznane urządzenie „%s”."
-
-#: ../clients/cli/connections.c:2379
-msgid "neither a valid connection nor device given"
-msgstr "nie podano prawidłowego połączenia ani urządzenia"
-
-#: ../clients/cli/connections.c:2505 ../clients/cli/devices.c:1533
-#: ../clients/cli/devices.c:2699 ../clients/cli/devices.c:3035
-#: ../clients/cli/devices.c:3644
-#, c-format
-msgid "Unknown parameter: %s\n"
-msgstr "Nieznany parametr: %s\n"
-
-#: ../clients/cli/connections.c:2530
-msgid "preparing"
-msgstr "przygotowywanie"
-
-#: ../clients/cli/connections.c:2550
-#, c-format
-msgid "Connection '%s' (%s) successfully deleted.\n"
-msgstr "Pomyślnie usunięto połączenie „%s” (%s).\n"
-
-#: ../clients/cli/connections.c:2566
-#, c-format
-msgid "Connection '%s' successfully deactivated (D-Bus active path: %s)\n"
-msgstr ""
-"Pomyślnie dezaktywowano połączenie „%s” (ścieżka aktywacji D-Bus: %s)\n"
-
-#: ../clients/cli/connections.c:2647 ../clients/cli/connections.c:8167
-#: ../clients/cli/connections.c:8199 ../clients/cli/connections.c:8356
-#, c-format
-msgid "Error: No connection specified."
-msgstr "Błąd: nie podano połączenia."
-
-#: ../clients/cli/connections.c:2688
-#, c-format
-msgid "Error: '%s' is not an active connection.\n"
-msgstr "Błąd: „%s” nie jest aktywnym połączeniem.\n"
-
-#: ../clients/cli/connections.c:2689
-#, c-format
-msgid "Error: not all active connections found."
-msgstr "Błąd: nie odnaleziono wszystkich aktywnych połączeń."
-
-#: ../clients/cli/connections.c:2698
-#, c-format
-msgid "Error: no active connection provided."
-msgstr "Błąd: nie podano aktywnego połączenia."
-
-#: ../clients/cli/connections.c:2732
-#, c-format
-msgid "Connection '%s' deactivation failed: %s\n"
-msgstr "Dezaktywacja połączenia „%s” się nie powiodła: %s\n"
-
-#: ../clients/cli/connections.c:2988 ../clients/cli/connections.c:3045
-#: ../clients/common/nm-client-utils.c:169
-#, c-format
-msgid "'%s' not among [%s]"
-msgstr "„%s” nie jest w [%s]"
-
-#. We should not really come here
-#: ../clients/cli/connections.c:3008 ../clients/cli/connections.c:3068
-#: ../clients/common/nm-client-utils.c:279
-#, c-format
-msgid "Unknown error"
-msgstr "Nieznany błąd"
-
-#: ../clients/cli/connections.c:3202
-#, c-format
-msgid "Warning: master='%s' doesn't refer to any existing profile.\n"
-msgstr ""
-"Ostrzeżenie: master=„%s” nie odnosi się do żadnego istniejącego profilu.\n"
-
-#: ../clients/cli/connections.c:3539
-#, c-format
-msgid "Error: invalid property '%s': %s."
-msgstr "Błąd: nieprawidłowa właściwość „%s”: %s."
-
-#: ../clients/cli/connections.c:3556
-#, c-format
-msgid "Error: failed to modify %s.%s: %s."
-msgstr "Błąd: zmodyfikowanie %s.%s się nie powiodło: %s."
-
-#: ../clients/cli/connections.c:3575
-#, c-format
-msgid "Error: failed to remove a value from %s.%s: %s."
-msgstr "Błąd: usunięcie wartości z %s.%s się nie powiodło: %s."
-
-#: ../clients/cli/connections.c:3609
-#, c-format
-msgid "Error: '%s' is mandatory."
-msgstr "Błąd: „%s” jest wymagane."
-
-#: ../clients/cli/connections.c:3636
-#, c-format
-msgid "Error: invalid slave type; %s."
-msgstr "Błąd: nieznany typ podrzędnego; %s."
-
-#: ../clients/cli/connections.c:3644
-#, c-format
-msgid "Error: invalid connection type; %s."
-msgstr "Błąd: nieznany typ połączenia; %s."
-
-#: ../clients/cli/connections.c:3721
-#, c-format
-msgid "Error: bad connection type: %s"
-msgstr "Błąd: błędny typ połączenia: %s"
-
-#: ../clients/cli/connections.c:3767
-#, c-format
-msgid "Error: '%s': %s"
-msgstr "Błąd: „%s”: %s"
-
-#: ../clients/cli/connections.c:3788
-msgid "Error: master is required"
-msgstr "Błąd: „master” jest wymagane"
-
-#: ../clients/cli/connections.c:3847
-#, c-format
-msgid "Error: error adding bond option '%s=%s'."
-msgstr "Błąd: błąd podczas dodawania opcji wiązania „%s=%s”."
-
-#: ../clients/cli/connections.c:3878
-#, c-format
-msgid "Error: '%s' is not a valid monitoring mode; use '%s' or '%s'.\n"
-msgstr ""
-"Błąd: „%s” nie jest prawidłowym trybem monitorowania; należy użyć „%s” lub "
-"„%s”.\n"
-
-#: ../clients/cli/connections.c:3909
-#, c-format
-msgid "Error: 'bt-type': '%s' not valid; use [%s, %s, %s (%s), %s]."
-msgstr ""
-"Błąd: „bt-type”: „%s” jest nieprawidłowe; należy użyć [%s, %s, %s (%s), %s]."
-
-#: ../clients/cli/connections.c:4158
-#, c-format
-msgid "Error: value for '%s' is missing."
-msgstr "Błąd: brak wartości dla „%s”."
-
-#: ../clients/cli/connections.c:4204
-msgid "Error: <setting>.<property> argument is missing."
-msgstr "Błąd: brak parametru <ustawienie>.<właściwość>."
-
-#: ../clients/cli/connections.c:4227
-#, c-format
-msgid "Error: invalid or not allowed setting '%s': %s."
-msgstr "Błąd: nieprawidłowe lub niedozwolone ustawienie „%s”: %s."
-
-#: ../clients/cli/connections.c:4273 ../clients/cli/connections.c:4289
-#, c-format
-msgid "Error: '%s' is ambiguous (%s.%s or %s.%s)."
-msgstr "Błąd: „%s” jest niejednoznaczne (%s.%s lub %s.%s)."
-
-#: ../clients/cli/connections.c:4307
-#, c-format
-msgid "Error: invalid <setting>.<property> '%s'."
-msgstr "Błąd: nieprawidłowe <ustawienie>.<właściwość> „%s”."
-
-#: ../clients/cli/connections.c:4351 ../clients/cli/connections.c:7992
-#, c-format
-msgid "Error: Failed to add '%s' connection: %s"
-msgstr "Błąd: dodanie połączenia „%s” się nie powiodło: %s"
-
-#: ../clients/cli/connections.c:4369
-#, c-format
-msgid ""
-"Warning: There is another connection with the name '%1$s'. Reference the "
-"connection by its uuid '%2$s'\n"
-msgid_plural ""
-"Warning: There are %3$u other connections with the name '%1$s'. Reference "
-"the connection by its uuid '%2$s'\n"
-msgstr[0] ""
-"Ostrzeżenie: istnieje %3$u inne połączenie o nazwie „%1$s”. Należy odwoływać "
-"się do połączenia za pomocą UUID „%2$s”\n"
-msgstr[1] ""
-"Ostrzeżenie: istnieją %3$u inne połączenia o nazwie „%1$s”. Należy odwoływać "
-"się do połączenia za pomocą UUID „%2$s”\n"
-msgstr[2] ""
-"Ostrzeżenie: istnieje %3$u innych połączeń o nazwie „%1$s”. Należy odwoływać "
-"się do połączenia za pomocą UUID „%2$s”\n"
-
-#: ../clients/cli/connections.c:4378
-#, c-format
-msgid "Connection '%s' (%s) successfully added.\n"
-msgstr "Pomyślnie dodano połączenie „%s” (%s).\n"
-
-#: ../clients/cli/connections.c:4516
-#, c-format
-msgid ""
-"You can specify this option more than once. Press <Enter> when you're done.\n"
-msgstr ""
-"Można podać tę opcję więcej niż raz. Należy nacisnąć klawisz <Enter> po "
-"ukończeniu.\n"
-
-#. Ask for optional arguments.
-#: ../clients/cli/connections.c:4615
-#, c-format
-msgid "There is %d optional setting for %s.\n"
-msgid_plural "There are %d optional settings for %s.\n"
-msgstr[0] "Istnieje %d opcjonalne ustawienie dla %s.\n"
-msgstr[1] "Istnieją %d opcjonalne ustawienia dla %s.\n"
-msgstr[2] "Istnieje %d opcjonalnych ustawień dla %s.\n"
-
-#: ../clients/cli/connections.c:4618
-#, c-format
-msgid "Do you want to provide it? %s"
-msgid_plural "Do you want to provide them? %s"
-msgstr[0] "Podać go? %s"
-msgstr[1] "Podać je? %s"
-msgstr[2] "Podać je? %s"
-
-#: ../clients/cli/connections.c:4754 ../clients/cli/utils.c:303
-#, c-format
-msgid "Error: value for '%s' argument is required."
-msgstr "Błąd: wartość dla parametru „%s” jest wymagana."
-
-#: ../clients/cli/connections.c:4760
-#, c-format
-msgid "Error: 'save': %s."
-msgstr "Błąd: „save”: %s."
-
-#: ../clients/cli/connections.c:4848 ../clients/cli/connections.c:4859
-#, c-format
-msgid "Error: '%s' argument is required."
-msgstr "Błąd: parametr „%s” jest wymagany."
-
-#: ../clients/cli/connections.c:5837
-#, c-format
-msgid "['%s' setting values]\n"
-msgstr "[wartości ustawienia „%s”]\n"
-
-#. TRANSLATORS: do not translate command names and keywords before ::
-#. *              However, you should translate terms enclosed in <>.
-#.
-#: ../clients/cli/connections.c:5916
-#, c-format
-msgid ""
-"---[ Main menu ]---\n"
-"goto     [<setting> | <prop>]        :: go to a setting or property\n"
-"remove   <setting>[.<prop>] | <prop> :: remove setting or reset property "
-"value\n"
-"set      [<setting>.<prop> <value>]  :: set property value\n"
-"describe [<setting>.<prop>]          :: describe property\n"
-"print    [all | <setting>[.<prop>]]  :: print the connection\n"
-"verify   [all | fix]                 :: verify the connection\n"
-"save     [persistent|temporary]      :: save the connection\n"
-"activate [<ifname>] [/<ap>|<nsp>]    :: activate the connection\n"
-"back                                 :: go one level up (back)\n"
-"help/?   [<command>]                 :: print this help\n"
-"nmcli    <conf-option> <value>       :: nmcli configuration\n"
-"quit                                 :: exit nmcli\n"
-msgstr ""
-"---[ Menu główne ]---\n"
-"goto     [<ustawienie> | <właściwość>]         :: przechodzi do ustawienia\n"
-"                                                  lub właściwości\n"
-"remove   <ustawienie>[.<właściwość>] | <właściwość> :: usuwa ustawienie lub\n"
-"                                                 przywraca wartość "
-"właściwości\n"
-"set      [<ustawienie>.<właściwość> <wartość>] :: ustawia wartość "
-"właściwości\n"
-"describe [<ustawienie>.<właściwość>]           :: opisuje właściwość\n"
-"print    [all | <ustawienie>[.<właściwość>]]   :: wyświetla połączenie\n"
-"verify   [all | fix]                           :: sprawdza połączenie\n"
-"save     [persistent|temporary]                :: zapisuje połączenie\n"
-"activate [<nazwa interfejsu>] [/<ap>|<nsp>]    :: aktywuje połączenie\n"
-"back                                           :: przechodzi o poziom\n"
-"                                                  wyżej (wstecz)\n"
-"help/?   [<polecenie>]                         :: wyświetla tę pomoc\n"
-"nmcli    <opcja konfiguracji> <wartość>        :: konfiguracja nmcli\n"
-"quit                                           :: kończy działanie nmcli\n"
-
-#: ../clients/cli/connections.c:5943
-#, c-format
-msgid ""
-"goto <setting>[.<prop>] | <prop>  :: enter setting/property for editing\n"
-"\n"
-"This command enters into a setting or property for editing it.\n"
-"\n"
-"Examples: nmcli> goto connection\n"
-"          nmcli connection> goto secondaries\n"
-"          nmcli> goto ipv4.addresses\n"
-msgstr ""
-"goto <ustawienie>[.<właściwość>] | <właściwość>  :: przechodzi do\n"
-"                                      ustawienia/właściwości do modyfikacji\n"
-"\n"
-"To polecenie przechodzi do ustawienia lub właściwości w celu ich "
-"modyfikacji.\n"
-"\n"
-"Przykłady: nmcli> goto connection\n"
-"           nmcli connection> goto secondaries\n"
-"           nmcli> goto ipv4.addresses\n"
-
-#: ../clients/cli/connections.c:5950
-#, c-format
-msgid ""
-"remove <setting>[.<prop>]  :: remove setting or reset property value\n"
-"\n"
-"This command removes an entire setting from the connection, or if a "
-"property\n"
-"is given, resets that property to the default value.\n"
-"\n"
-"Examples: nmcli> remove wifi-sec\n"
-"          nmcli> remove eth.mtu\n"
-msgstr ""
-"remove <ustawienie>[.<właściwość>]  :: usuwa ustawienie lub przywraca\n"
-"                                       wartość właściwości\n"
-"\n"
-"To polecenie usuwa całe ustawienie z połączenia, lub jeśli podano\n"
-"właściwość, przywraca ją do domyślnej wartości.\n"
-"\n"
-"Przykłady: nmcli> remove wifi-sec\n"
-"           nmcli> remove eth.mtu\n"
-
-#: ../clients/cli/connections.c:5957
-#, c-format
-msgid ""
-"set [<setting>.<prop> <value>]  :: set property value\n"
-"\n"
-"This command sets property value.\n"
-"\n"
-"Example: nmcli> set con.id My connection\n"
-msgstr ""
-"set [<ustawienie>.<właściwość> <wartość>]  :: ustawia wartość właściwości\n"
-"\n"
-"To polecenie ustawia wartość właściwości.\n"
-"\n"
-"Przykład: nmcli> set con.id Moje połączenie\n"
-
-#: ../clients/cli/connections.c:5962
-#, c-format
-msgid ""
-"describe [<setting>.<prop>]  :: describe property\n"
-"\n"
-"Shows property description. You can consult nm-settings(5) manual page to "
-"see all NM settings and properties.\n"
-msgstr ""
-"describe [<ustawienie>.<właściwość>]  :: opisuje właściwość\n"
-"\n"
-"Wyświetla opis właściwości. Wszystkie ustawienia i właściwości usługi NM\n"
-"można znaleźć na stronie podręcznika nm-settings(5).\n"
-
-#: ../clients/cli/connections.c:5967
-#, c-format
-msgid ""
-"print [all]  :: print setting or connection values\n"
-"\n"
-"Shows current property or the whole connection.\n"
-"\n"
-"Example: nmcli ipv4> print all\n"
-msgstr ""
-"print [all]  :: wyświetla ustawienia lub wartości połączeń\n"
-"\n"
-"Wyświetla bieżącą właściwość lub całe połączenie.\n"
-"\n"
-"Przykład: nmcli ipv4> print all\n"
-
 #: ../clients/cli/connections.c:5972
 #, c-format
 msgid ""
@@ -6545,7 +5697,7 @@
 msgid "VLAN connection"
 msgstr "Połączenie VLAN"
 
-#: ../clients/common/nm-meta-setting-desc.c:6818 ../src/nm-manager.c:4191
+#: ../clients/common/nm-meta-setting-desc.c:6818 ../src/nm-manager.c:4213
 msgid "VPN connection"
 msgstr "Połączenie VPN"
 
@@ -6733,6227 +5885,6 @@
 #: ../clients/common/nm-vpn-helpers.c:141
 msgid "Gateway certificate hash"
 msgstr "Suma kontrolna certyfikatu bramy"
-
-#. Generated file. Do not edit.
-#: ../clients/common/settings-docs.c.in:3
-msgid "Channel on which the mesh network to join is located."
-msgstr ""
-
-#: ../clients/common/settings-docs.c.in:4
-msgid ""
-"Anycast DHCP MAC address used when requesting an IP address via DHCP. The "
-"specific anycast address used determines which DHCP server class answers the "
-"request."
-msgstr ""
-
-#: ../clients/common/settings-docs.c.in:5
-#: ../clients/common/settings-docs.c.in:18
-#: ../clients/common/settings-docs.c.in:30
-#: ../clients/common/settings-docs.c.in:57
-#: ../clients/common/settings-docs.c.in:96
-#: ../clients/common/settings-docs.c.in:105
-#: ../clients/common/settings-docs.c.in:113
-#: ../clients/common/settings-docs.c.in:115
-#: ../clients/common/settings-docs.c.in:124
-#: ../clients/common/settings-docs.c.in:128
-#: ../clients/common/settings-docs.c.in:132
-#: ../clients/common/settings-docs.c.in:148
-#: ../clients/common/settings-docs.c.in:165
-#: ../clients/common/settings-docs.c.in:174
-#: ../clients/common/settings-docs.c.in:175
-#: ../clients/common/settings-docs.c.in:180
-#: ../clients/common/settings-docs.c.in:192
-#: ../clients/common/settings-docs.c.in:202
-#: ../clients/common/settings-docs.c.in:225
-#: ../clients/common/settings-docs.c.in:246
-#: ../clients/common/settings-docs.c.in:257
-#: ../clients/common/settings-docs.c.in:262
-#: ../clients/common/settings-docs.c.in:268
-#: ../clients/common/settings-docs.c.in:271
-#: ../clients/common/settings-docs.c.in:273
-#: ../clients/common/settings-docs.c.in:279
-#: ../clients/common/settings-docs.c.in:289
-#: ../clients/common/settings-docs.c.in:301
-#: ../clients/common/settings-docs.c.in:309
-#: ../clients/common/settings-docs.c.in:314
-#: ../clients/common/settings-docs.c.in:319
-#: ../clients/common/settings-docs.c.in:321
-#: ../clients/common/settings-docs.c.in:325
-#: ../clients/common/settings-docs.c.in:330
-#: ../clients/common/settings-docs.c.in:335
-#: ../clients/common/settings-docs.c.in:338
-#: ../clients/common/settings-docs.c.in:352
-#: ../clients/common/settings-docs.c.in:362
-msgid ""
-"The setting's name, which uniquely identifies the setting within the "
-"connection.  Each setting type has a name unique to that type, for example "
-"\"ppp\" or \"wireless\" or \"wired\"."
-msgstr ""
-
-#: ../clients/common/settings-docs.c.in:6
-msgid "SSID of the mesh network to join."
-msgstr ""
-
-#: ../clients/common/settings-docs.c.in:7
-msgid ""
-"802.11 frequency band of the network.  One of \"a\" for 5GHz 802.11a or \"bg"
-"\" for 2.4GHz 802.11.  This will lock associations to the Wi-Fi network to "
-"the specific band, i.e. if \"a\" is specified, the device will not associate "
-"with the same network in the 2.4GHz band even if the network's settings are "
-"compatible.  This setting depends on specific driver capability and may not "
-"work with all drivers."
-msgstr ""
-
-#: ../clients/common/settings-docs.c.in:8
-msgid ""
-"If specified, directs the device to only associate with the given access "
-"point.  This capability is highly driver dependent and not supported by all "
-"devices.  Note: this property does not control the BSSID used when creating "
-"an Ad-Hoc network and is unlikely to in the future."
-msgstr ""
-=======
-#: ../clients/cli/connections.c:5972
-#, c-format
-msgid ""
-"verify [all | fix]  :: verify setting or connection validity\n"
-"\n"
-"Verifies whether the setting or connection is valid and can be saved later.\n"
-"It indicates invalid values on error. Some errors may be fixed "
-"automatically\n"
-"by 'fix' option.\n"
-"\n"
-"Examples: nmcli> verify\n"
-"          nmcli> verify fix\n"
-"          nmcli bond> verify\n"
-msgstr ""
-"verify [all | fix]  :: sprawdza ustawienie lub poprawność połączenia\n"
-"\n"
-"Sprawdza, czy ustawienie lub połączenie jest prawidłowe i może zostać\n"
-"później zapisane. Wskazuje nieprawidłowe wartości po napotkaniu błędu.\n"
-"Niektóre błędy mogą zostać naprawione automatycznie za pomocą opcji „fix”.\n"
-"\n"
-"Przykłady: nmcli> verify\n"
-"           nmcli> verify fix\n"
-"           nmcli bond> verify\n"
-
-#: ../clients/cli/connections.c:5981
-#, c-format
-msgid ""
-"save [persistent|temporary]  :: save the connection\n"
-"\n"
-"Sends the connection profile to NetworkManager that either will save it\n"
-"persistently, or will only keep it in memory. 'save' without an argument\n"
-"means 'save persistent'.\n"
-"Note that once you save the profile persistently those settings are saved\n"
-"across reboot or restart. Subsequent changes can also be temporary or\n"
-"persistent, but any temporary changes will not persist across reboot or\n"
-"restart. If you want to fully remove the persistent connection, the "
-"connection\n"
-"profile must be deleted.\n"
-msgstr ""
-"save [persistent|temporary]  :: zapisuje połączenie\n"
-"\n"
-"Wysyła profil połączenia do usługi NetworkManager, która zapisze go na\n"
-"stałe lub tylko przechowa w pamięci. „save” bez parametru oznacza „save "
-"persistent”.\n"
-"Proszę zauważyć, że po zapisaniu profilu na stałe te ustawienia są\n"
-"zachowywane między ponownymi uruchomieniami. Dalsze zmiany także mogą być\n"
-"tymczasowe lub stałe, ale wszystkie zmiany tymczasowe nie będą zachowywane\n"
-"między ponownymi uruchomieniami. Aby w pełni usunąć trwałe połączenie,\n"
-"należy usunąć profil połączenia.\n"
-
-#: ../clients/cli/connections.c:5992
-#, c-format
-msgid ""
-"activate [<ifname>] [/<ap>|<nsp>]  :: activate the connection\n"
-"\n"
-"Activates the connection.\n"
-"\n"
-"Available options:\n"
-"<ifname>    - device the connection will be activated on\n"
-"/<ap>|<nsp> - AP (Wi-Fi) or NSP (WiMAX) (prepend with / when <ifname> is not "
-"specified)\n"
-msgstr ""
-"activate [<nazwa interfejsu>] [/<ap>|<nsp>]  :: aktywuje połączenie\n"
-"\n"
-"Aktywuje połączenie.\n"
-"\n"
-"Dostępne opcje:\n"
-"<nazwa interfejsu> — urządzenie, na którym aktywowane będzie połączenie\n"
-"/<ap>|<nsp>        — punkt dostępowy (Wi-Fi) lub NSP (WiMAX) (należy\n"
-"                     poprzedzić znakiem /, kiedy nie podano\n"
-"                     <nazwy-interfejsu>)\n"
-
-#: ../clients/cli/connections.c:5999 ../clients/cli/connections.c:6158
-#, c-format
-msgid ""
-"back  :: go to upper menu level\n"
-"\n"
-msgstr ""
-"back  :: przechodzi do menu wyższego poziomu\n"
-"\n"
-
-#: ../clients/cli/connections.c:6002
-#, c-format
-msgid ""
-"help/? [<command>]  :: help for the nmcli commands\n"
-"\n"
-msgstr ""
-"help/? [<polecenie>]  :: pomoc dla poleceń nmcli\n"
-"\n"
-
-#: ../clients/cli/connections.c:6005
-#, c-format
-msgid ""
-"nmcli [<conf-option> <value>]  :: nmcli configuration\n"
-"\n"
-"Configures nmcli. The following options are available:\n"
-"status-line yes | no          [default: no]\n"
-"save-confirmation yes | no    [default: yes]\n"
-"show-secrets yes | no         [default: no]\n"
-"prompt-color <color> | <0-8>  [default: 0]\n"
-"%s\n"
-"Examples: nmcli> nmcli status-line yes\n"
-"          nmcli> nmcli save-confirmation no\n"
-"          nmcli> nmcli prompt-color 3\n"
-msgstr ""
-"nmcli [<opcja-konfiguracji> <wartość>]  :: konfiguracja nmcli\n"
-"\n"
-"Konfiguruje nmcli. Dostępne opcje:\n"
-"status-line yes | no         [domyślnie: no]\n"
-"save-confirmation yes | no   [domyślnie: yes]\n"
-"show-secrets yes | no        [domyślnie: no]\n"
-"prompt-color <kolor> | <0-8> [domyślnie: 0]\n"
-"%s\n"
-"Przykłady: nmcli> nmcli status-line yes\n"
-"           nmcli> nmcli save-confirmation no\n"
-"           nmcli> nmcli prompt-color 3\n"
-
-#: ../clients/cli/connections.c:6027 ../clients/cli/connections.c:6164
-#, c-format
-msgid ""
-"quit  :: exit nmcli\n"
-"\n"
-"This command exits nmcli. When the connection being edited is not saved, the "
-"user is asked to confirm the action.\n"
-msgstr ""
-"quit  :: kończy działanie nmcli\n"
-"\n"
-"To polecenie kończy działanie nmcli. Jeśli modyfikowane połączenie nie jest "
-"zapisane, użytkownik zostanie poproszony o potwierdzenie działania.\n"
-
-#: ../clients/cli/connections.c:6032 ../clients/cli/connections.c:6169
-#: ../clients/cli/connections.c:6605 ../clients/cli/connections.c:7562
-#, c-format
-msgid "Unknown command: '%s'\n"
-msgstr "Nieznane polecenie: „%s”\n"
-
-#. TRANSLATORS: do not translate command names and keywords before ::
-#. *              However, you should translate terms enclosed in <>.
-#.
-#: ../clients/cli/connections.c:6098
-#, c-format
-msgid ""
-"---[ Property menu ]---\n"
-"set      [<value>]               :: set new value\n"
-"add      [<value>]               :: add new option to the property\n"
-"change                           :: change current value\n"
-"remove   [<index> | <option>]    :: delete the value\n"
-"describe                         :: describe property\n"
-"print    [setting | connection]  :: print property (setting/connection) "
-"value(s)\n"
-"back                             :: go to upper level\n"
-"help/?   [<command>]             :: print this help or command description\n"
-"quit                             :: exit nmcli\n"
-msgstr ""
-"---[ Menu właściwości ]---\n"
-"set      [<wartość>]             :: ustawia nową wartość\n"
-"add      [<wartość>]             :: dodaje nową wartość do właściwości\n"
-"change                           :: zmienia bieżącą wartość\n"
-"remove   [<indeks> | <opcja>]    :: usuwa wartość\n"
-"describe                         :: opisuje wartość\n"
-"print    [setting | connection]  :: wyświetla wartości właściwości\n"
-"                                    (ustawienia/połączenia)\n"
-"back                             :: przechodzi do wyższego poziomu\n"
-"help/?   [<polecenie>]           :: wyświetla tę pomoc lub opis polecenia\n"
-"quit                             :: kończy działanie nmcli\n"
-
-#: ../clients/cli/connections.c:6123
-#, c-format
-msgid ""
-"set [<value>]  :: set new value\n"
-"\n"
-"This command sets provided <value> to this property\n"
-msgstr ""
-"set [<wartość>]  :: ustawia nową wartość\n"
-"\n"
-"To polecenie ustawia podaną <wartość> tej właściwości\n"
-
-#: ../clients/cli/connections.c:6127
-#, c-format
-msgid ""
-"add [<value>]  :: append new value to the property\n"
-"\n"
-"This command adds provided <value> to this property, if the property is of a "
-"container type. For single-valued properties the property value is replaced "
-"(same as 'set').\n"
-msgstr ""
-"add [<wartość>]  :: dodaje nową wartość do właściwości\n"
-"\n"
-"To polecenie dodaje podaną <wartość> do tej właściwości, jeśli właściwość "
-"jest typu kontener. W przypadku właściwości zawierających jedną wartość "
-"zastępuje tę wartość (podobnie jak „set”).\n"
-
-#: ../clients/cli/connections.c:6133
-#, c-format
-msgid ""
-"change  :: change current value\n"
-"\n"
-"Displays current value and allows editing it.\n"
-msgstr ""
-"change  :: zmienia bieżącą wartość\n"
-"\n"
-"Wyświetla bieżącą wartość i umożliwia jej modyfikację.\n"
-
-#: ../clients/cli/connections.c:6137
-#, c-format
-msgid ""
-"remove [<value>|<index>|<option name>]  :: delete the value\n"
-"\n"
-"Removes the property value. For single-valued properties, this sets the\n"
-"property back to its default value. For container-type properties, this "
-"removes\n"
-"all the values of that property, or you can specify an argument to remove "
-"just\n"
-"a single item or option. The argument is either a value or index of the item "
-"to\n"
-"remove, or an option name (for properties with named options).\n"
-"\n"
-"Examples: nmcli ipv4.dns> remove 8.8.8.8\n"
-"          nmcli ipv4.dns> remove 2\n"
-"          nmcli bond.options> remove downdelay\n"
-"\n"
-msgstr ""
-"remove [<wartość>|<indeks>|<nazwa opcji>]  :: usuwa wartość\n"
-"\n"
-"Usuwa wartość właściwości. W przypadku właściwości o pojedynczej wartości\n"
-"ustawiona zostanie jej domyślna wartość. W przypadku właściwości typu\n"
-"kontenera usunięte zostaną wszystkie wartości danej właściwości, jeśli nie\n"
-"zostanie ustawiony parametr usuwający tylko pojedynczy element lub opcję.\n"
-"Parametrem jest wartość lub indeks usuwanego elementu albo nazwa opcji\n"
-"(dla właściwości z nazwanymi opcjami).\n"
-"\n"
-"Przykłady: nmcli ipv4.dns> remove 8.8.8.8\n"
-"           nmcli ipv4.dns> remove 2\n"
-"           nmcli bond.options> remove downdelay\n"
-"\n"
-
-#: ../clients/cli/connections.c:6148
-#, c-format
-msgid ""
-"describe  :: describe property\n"
-"\n"
-"Shows property description. You can consult nm-settings(5) manual page to "
-"see all NM settings and properties.\n"
-msgstr ""
-"describe  :: opisuje właściwość\n"
-"\n"
-"Wyświetla opis właściwości. Wszystkie ustawienia i właściwości usługi NM "
-"można znaleźć na stronie podręcznika nm-settings(5).\n"
-
-#: ../clients/cli/connections.c:6153
-#, c-format
-msgid ""
-"print [property|setting|connection]  :: print property (setting, connection) "
-"value(s)\n"
-"\n"
-"Shows property value. Providing an argument you can also display values for "
-"the whole setting or connection.\n"
-msgstr ""
-"print [property|setting|connection]  :: wyświetla wartości właściwości\n"
-"                                        (ustawienia, połączenia)\n"
-"\n"
-"Wyświetla wartość właściwości. Podając parametr można także wyświetlić "
-"wartości dla całego ustawienia lub połączenia.\n"
-
-#: ../clients/cli/connections.c:6161
-#, c-format
-msgid ""
-"help/? [<command>]  :: help for nmcli commands\n"
-"\n"
-msgstr ""
-"help/? [<polecenie>]  :: pomoc dla poleceń nmcli\n"
-"\n"
-
-#: ../clients/cli/connections.c:6255
-#, c-format
-msgid "Error: Connection activation failed.\n"
-msgstr "Błąd: aktywacja połączenia się nie powiodła.\n"
-
-#: ../clients/cli/connections.c:6350
-#, c-format
-msgid "Error: setting '%s' is mandatory and cannot be removed.\n"
-msgstr "Błąd: ustawienie „%s” jest wymagane i nie może być usuwane.\n"
-
-#. TRANSLATORS: status line in nmcli connection editor
-#: ../clients/cli/connections.c:6368
-#, c-format
-msgid "[ Type: %s | Name: %s | UUID: %s | Dirty: %s | Temp: %s ]\n"
-msgstr "[ Typ: %s | nazwa: %s | UUID: %s | dirty: %s | tymczasowe: %s ]\n"
-
-#: ../clients/cli/connections.c:6404
-#, c-format
-msgid "The connection is not saved. Do you really want to quit? %s"
-msgstr "Połączenie nie jest zapisane. Na pewno zakończyć? %s"
-
-#: ../clients/cli/connections.c:6453
-#, c-format
-msgid ""
-"The connection profile has been removed from another client. You may type "
-"'save' in the main menu to restore it.\n"
-msgstr ""
-"Profil połączenia został usunięty z innego klienta. Można wpisać „save” "
-"w głównym oknie, aby go przywrócić.\n"
-
-#: ../clients/cli/connections.c:6483 ../clients/cli/connections.c:6897
-#: ../clients/cli/connections.c:6955
-#, c-format
-msgid "Allowed values for '%s' property: %s\n"
-msgstr "Dozwolone wartości dla właściwości „%s”: %s\n"
-
-#: ../clients/cli/connections.c:6486 ../clients/cli/connections.c:6900
-#: ../clients/cli/connections.c:6958
-#, c-format
-msgid "Enter '%s' value: "
-msgstr "Proszę podać wartość „%s”: "
-
-#: ../clients/cli/connections.c:6501 ../clients/cli/connections.c:6523
-#: ../clients/cli/connections.c:6904 ../clients/cli/connections.c:6963
-#, c-format
-msgid "Error: failed to set '%s' property: %s\n"
-msgstr "Błąd: ustawienie właściwości „%s” się nie powiodło: %s\n"
-
-#: ../clients/cli/connections.c:6517
-#, c-format
-msgid "Edit '%s' value: "
-msgstr "Modyfikacja wartości „%s”: "
-
-#: ../clients/cli/connections.c:6546 ../clients/cli/settings.c:388
-#, c-format
-msgid "Error: %s\n"
-msgstr "Błąd: %s\n"
-
-#: ../clients/cli/connections.c:6552 ../clients/cli/connections.c:7058
-#: ../clients/cli/connections.c:7109
-#, c-format
-msgid "Error: failed to remove value of '%s': %s\n"
-msgstr "Błąd: usunięcie wartości „%s” się nie powiodło: %s\n"
-
-#: ../clients/cli/connections.c:6573
-#, c-format
-msgid "Unknown command argument: '%s'\n"
-msgstr "Nieznany parametr polecenia: „%s”\n"
-
-#: ../clients/cli/connections.c:6676
-#, c-format
-msgid "Available settings: %s\n"
-msgstr "Dostępne ustawienia: %s\n"
-
-#: ../clients/cli/connections.c:6688
-#, c-format
-msgid "Error: invalid setting name; %s\n"
-msgstr "Błąd: nieprawidłowa nazwa ustawienia; %s\n"
-
-#: ../clients/cli/connections.c:6705
-#, c-format
-msgid "Available properties: %s\n"
-msgstr "Dostępne właściwości: %s\n"
-
-#: ../clients/cli/connections.c:6713
-#, c-format
-msgid "Error: property %s\n"
-msgstr "Błąd: właściwość %s\n"
-
-#: ../clients/cli/connections.c:6754
-#, c-format
-msgid ""
-"Saving the connection with 'autoconnect=yes'. That might result in an "
-"immediate activation of the connection.\n"
-"Do you still want to save? %s"
-msgstr ""
-"Zapisywanie połączenia za pomocą „autoconnect=yes”. Może to spowodować "
-"natychmiastową aktywację połączenia.\n"
-"Na pewno zapisać? %s"
-
-#: ../clients/cli/connections.c:6837
-#, c-format
-msgid "You may edit the following settings: %s\n"
-msgstr "Można modyfikować następujące ustawienia: %s\n"
-
-#: ../clients/cli/connections.c:6867
-#, c-format
-msgid ""
-"The connection profile has been removed from another client. You may type "
-"'save' to restore it.\n"
-msgstr ""
-"Profil połączenia został usunięty z innego klienta. Można wpisać „save”, aby "
-"go przywrócić.\n"
-
-#: ../clients/cli/connections.c:6908 ../clients/cli/connections.c:7153
-#: ../clients/cli/connections.c:7185
-#, c-format
-msgid "Error: no setting selected; valid are [%s]\n"
-msgstr "Błąd: nie wybrano ustawienia; prawidłowe to [%s]\n"
-
-#: ../clients/cli/connections.c:6909
-#, c-format
-msgid "use 'goto <setting>' first, or 'set <setting>.<property>'\n"
-msgstr ""
-"należy najpierw użyć „goto <ustawienie>” lub „set <ustawienie>."
-"<właściwość>”\n"
-
-#: ../clients/cli/connections.c:6924 ../clients/cli/connections.c:7085
-#: ../clients/cli/connections.c:7175
-#, c-format
-msgid "Error: invalid setting argument '%s'; valid are [%s]\n"
-msgstr "Błąd: nieprawidłowy parametr ustawienia „%s”; prawidłowe to [%s]\n"
-
-#: ../clients/cli/connections.c:6933
-#, c-format
-msgid "Error: missing setting for '%s' property\n"
-msgstr "Błąd: brak ustawienia dla właściwości „%s”\n"
-
-#: ../clients/cli/connections.c:6940
-#, c-format
-msgid "Error: invalid property: %s\n"
-msgstr "Błąd: nieprawidłowa właściwość: %s\n"
-
-#: ../clients/cli/connections.c:6994
-#, c-format
-msgid "Error: unknown setting '%s'\n"
-msgstr "Błąd: nieznane ustawienie „%s”\n"
-
-#: ../clients/cli/connections.c:7019
-#, c-format
-msgid "You may edit the following properties: %s\n"
-msgstr "Można modyfikować następujące właściwości: %s\n"
-
-#: ../clients/cli/connections.c:7063
-#, c-format
-msgid "Error: no argument given; valid are [%s]\n"
-msgstr "Błąd: nie podano żadnego parametru; prawidłowe to [%s]\n"
-
-#: ../clients/cli/connections.c:7082
-#, c-format
-msgid "Setting '%s' is not present in the connection.\n"
-msgstr "Ustawienie „%s” nie jest obecne w połączeniu.\n"
-
-#: ../clients/cli/connections.c:7130
-#, c-format
-msgid "Error: %s properties, nor it is a setting name.\n"
-msgstr "Błąd: właściwości %s, ani nie jest nazwą ustawiania.\n"
-
-#: ../clients/cli/connections.c:7154 ../clients/cli/connections.c:7186
-#, c-format
-msgid "use 'goto <setting>' first, or 'describe <setting>.<property>'\n"
-msgstr ""
-"należy najpierw użyć „goto <ustawienie>” lub „describe <ustawienie>."
-"<właściwość>”\n"
-
-#: ../clients/cli/connections.c:7209
-#, c-format
-msgid "Error: invalid property: %s, neither a valid setting name.\n"
-msgstr "Błąd: nieprawidłowa właściwość: %s: ani prawidłową nazwą ustawienia.\n"
-
-#: ../clients/cli/connections.c:7239
-#, c-format
-msgid "Error: unknown setting: '%s'\n"
-msgstr "Błąd: nieznane ustawienie: „%s”\n"
-
-#: ../clients/cli/connections.c:7244
-#, c-format
-msgid "Error: '%s' setting not present in the connection\n"
-msgstr "Błąd: ustawienie „%s” nie jest obecne w połączeniu\n"
-
-#: ../clients/cli/connections.c:7275
-#, c-format
-msgid "Error: invalid property: %s%s\n"
-msgstr "Błąd: nieprawidłowa właściwość: %s%s\n"
-
-#: ../clients/cli/connections.c:7277
-msgid ", neither a valid setting name"
-msgstr ", ani prawidłową nazwą ustawienia"
-
-#: ../clients/cli/connections.c:7293
-#, c-format
-msgid "Invalid verify option: %s\n"
-msgstr "Nieprawidłowa opcja sprawdzania: %s\n"
-
-#: ../clients/cli/connections.c:7301
-#, c-format
-msgid "Verify setting '%s': %s\n"
-msgstr "Sprawdzenie ustawienia „%s”: %s\n"
-
-#: ../clients/cli/connections.c:7316
-#, c-format
-msgid "Verify connection: %s\n"
-msgstr "Sprawdzenie połączenia: %s\n"
-
-#: ../clients/cli/connections.c:7319
-#, c-format
-msgid "The error cannot be fixed automatically.\n"
-msgstr "Nie można automatycznie naprawić błędu.\n"
-
-#: ../clients/cli/connections.c:7336
-#, c-format
-msgid "Error: invalid argument '%s'\n"
-msgstr "Błąd: nieprawidłowy parametr „%s”\n"
-
-#: ../clients/cli/connections.c:7368
-#, c-format
-msgid "Error: Failed to save '%s' (%s) connection: %s\n"
-msgstr "Błąd: zapisanie połączenia „%s” (%s) się nie powiodło: %s\n"
-
-#: ../clients/cli/connections.c:7375
-#, c-format
-msgid "Connection '%s' (%s) successfully saved.\n"
-msgstr "Pomyślnie zapisano połączenie „%s” (%s).\n"
-
-#: ../clients/cli/connections.c:7376
-#, c-format
-msgid "Connection '%s' (%s) successfully updated.\n"
-msgstr "Pomyślnie zaktualizowano połączenie „%s” (%s).\n"
-
-#: ../clients/cli/connections.c:7408
-#, c-format
-msgid "Error: connection verification failed: %s\n"
-msgstr "Błąd: sprawdzenie połączenia się nie powiodło: %s\n"
-
-#: ../clients/cli/connections.c:7409
-msgid "(unknown error)"
-msgstr "(nieznany błąd)"
-
-#: ../clients/cli/connections.c:7410
-#, c-format
-msgid "You may try running 'verify fix' to fix errors.\n"
-msgstr "Można spróbować wykonać „verify fix”, aby naprawić błędy.\n"
-
-#: ../clients/cli/connections.c:7432
-#, c-format
-msgid "Error: connection is not saved. Type 'save' first.\n"
-msgstr "Błąd: połączenie nie jest zapisane. Należy najpierw wpisać „save”.\n"
-
-#: ../clients/cli/connections.c:7436
-#, c-format
-msgid "Error: connection is not valid: %s\n"
-msgstr "Błąd: połączenie jest nieprawidłowe: %s\n"
-
-#: ../clients/cli/connections.c:7446
-#, c-format
-msgid "Error: Cannot activate connection: %s.\n"
-msgstr "Błąd: nie można aktywować połączenia: %s.\n"
-
-#: ../clients/cli/connections.c:7455
-#, c-format
-msgid "Error: Failed to activate '%s' (%s) connection: %s\n"
-msgstr "Błąd: aktywowanie połączenia „%s” (%s) się nie powiodło: %s\n"
-
-#: ../clients/cli/connections.c:7461
-msgid "Monitoring connection activation (press any key to continue)\n"
-msgstr ""
-"Aktywacja monitorowania połączenia (naciśnięcie dowolnego klawisza "
-"kontynuuje)\n"
-
-#: ../clients/cli/connections.c:7497
-#, c-format
-msgid "Error: status-line: %s\n"
-msgstr "Błąd: status-line: %s\n"
-
-#: ../clients/cli/connections.c:7505
-#, c-format
-msgid "Error: save-confirmation: %s\n"
-msgstr "Błąd: save-confirmation: %s\n"
-
-#: ../clients/cli/connections.c:7513
-#, c-format
-msgid "Error: show-secrets: %s\n"
-msgstr "Błąd: show-secrets: %s\n"
-
-#: ../clients/cli/connections.c:7522
-#, c-format
-msgid "Error: bad color: %s\n"
-msgstr "Błąd: błędny kolor: %s\n"
-
-#: ../clients/cli/connections.c:7537
-#, c-format
-msgid "Current nmcli configuration:\n"
-msgstr "Obecna konfiguracja nmcli:\n"
-
-#: ../clients/cli/connections.c:7547
-#, c-format
-msgid "Invalid configuration option '%s'; allowed [%s]\n"
-msgstr "Nieprawidłowa opcja konfiguracji „%s”; dozwolone [%s]\n"
-
-#: ../clients/cli/connections.c:7765
-#, c-format
-msgid "Error: only one of 'id', uuid, or 'path' can be provided."
-msgstr "Błąd: tylko jedno z „id”, UUID lub „path” może być podane."
-
-#: ../clients/cli/connections.c:7780 ../clients/cli/connections.c:7949
-#, c-format
-msgid "Error: Unknown connection '%s'."
-msgstr "Błąd: nieznane połączenie „%s”."
-
-#: ../clients/cli/connections.c:7798
-#, c-format
-msgid "Warning: editing existing connection '%s'; 'type' argument is ignored\n"
-msgstr ""
-"Ostrzeżenie: modyfikowanie istniejącego połączenia „%s”; parametr „type” "
-"jest ignorowany\n"
-
-#: ../clients/cli/connections.c:7801
-#, c-format
-msgid ""
-"Warning: editing existing connection '%s'; 'con-name' argument is ignored\n"
-msgstr ""
-"Ostrzeżenie: modyfikowanie istniejącego połączenia „%s”; parametr „con-name” "
-"jest ignorowany\n"
-
-#: ../clients/cli/connections.c:7823
-#, c-format
-msgid "Valid connection types: %s\n"
-msgstr "Prawidłowe typy połączeń: %s\n"
-
-#: ../clients/cli/connections.c:7825
-#, c-format
-msgid "Error: invalid connection type; %s\n"
-msgstr "Błąd: nieznany typ połączenia; %s\n"
-
-#: ../clients/cli/connections.c:7865
-#, c-format
-msgid "===| nmcli interactive connection editor |==="
-msgstr "===| interaktywny edytor połączeń nmcli |==="
-
-#: ../clients/cli/connections.c:7868
-#, c-format
-msgid "Editing existing '%s' connection: '%s'"
-msgstr "Modyfikowanie istniejącego połączenia „%s”: „%s”"
-
-#: ../clients/cli/connections.c:7870
-#, c-format
-msgid "Adding a new '%s' connection"
-msgstr "Dodawanie nowego połączenia „%s”"
-
-#: ../clients/cli/connections.c:7872
-#, c-format
-msgid "Type 'help' or '?' for available commands."
-msgstr "Wpisanie „help” lub „?” wyświetla dostępne polecenia."
-
-#: ../clients/cli/connections.c:7874
-#, c-format
-msgid "Type 'describe [<setting>.<prop>]' for detailed property description."
-msgstr ""
-"Wpisanie „describe [<ustawienie>.<właściwość>]” wyświetla szczegółowy opis "
-"właściwości."
-
-#: ../clients/cli/connections.c:7909
-#, c-format
-msgid "Error: Failed to modify connection '%s': %s"
-msgstr "Błąd: zmodyfikowanie połączenia „%s” się nie powiodło: %s"
-
-#: ../clients/cli/connections.c:7916
-#, c-format
-msgid "Connection '%s' (%s) successfully modified.\n"
-msgstr "Pomyślnie zmodyfikowano połączenie „%s” (%s).\n"
-
-#: ../clients/cli/connections.c:7997
-#, c-format
-msgid "%s (%s) cloned as %s (%s).\n"
-msgstr "Sklonowano %s (%s) jako %s (%s).\n"
-
-#: ../clients/cli/connections.c:8063
-msgid "New connection name: "
-msgstr "Nazwa nowego połączenia: "
-
-#: ../clients/cli/connections.c:8065
-#, c-format
-msgid "Error: <new name> argument is missing."
-msgstr "Błąd: brak parametru <nowa nazwa>."
-
-#: ../clients/cli/connections.c:8071 ../clients/cli/connections.c:8573
-#, c-format
-msgid "Error: unknown extra argument: '%s'."
-msgstr "Błąd: nieznany dodatkowy parametr: „%s”."
-
-#: ../clients/cli/connections.c:8122
-#, c-format
-msgid "Error: not all connections deleted."
-msgstr "Błąd: nie usunięto wszystkich połączeń."
-
-#: ../clients/cli/connections.c:8123
-#, c-format
-msgid "Error: Connection deletion failed: %s"
-msgstr "Błąd: usunięcie połączenia się nie powiodło: %s"
-
-#: ../clients/cli/connections.c:8184 ../clients/cli/connections.c:8309
-#, c-format
-msgid "Error: %s.\n"
-msgstr "Błąd: %s.\n"
-
-#: ../clients/cli/connections.c:8185 ../clients/cli/connections.c:8310
-#, c-format
-msgid "Error: not all connections found."
-msgstr "Błąd: nie odnaleziono wszystkich połączeń."
-
-#. truncate trailing ", "
-#: ../clients/cli/connections.c:8228
-#, c-format
-msgid "Error: cannot delete unknown connection(s): %s."
-msgstr "Błąd: nie można usunąć nieznanych połączeń: %s."
-
-#: ../clients/cli/connections.c:8240
-#, c-format
-msgid "%s: connection profile changed\n"
-msgstr "%s: zmieniono profil połączenia\n"
-
-#: ../clients/cli/connections.c:8266
-#, c-format
-msgid "%s: connection profile created\n"
-msgstr "%s: utworzono profil połączenia\n"
-
-#: ../clients/cli/connections.c:8275
-#, c-format
-msgid "%s: connection profile removed\n"
-msgstr "%s: usunięto profil połączenia\n"
-
-#: ../clients/cli/connections.c:8338
-#, c-format
-msgid "Error: failed to reload connections: %s."
-msgstr "Błąd: ponowne wczytanie połączeń się nie powiodło: %s."
-
-#: ../clients/cli/connections.c:8371
-#, c-format
-msgid "Error: failed to load connection: %s."
-msgstr "Błąd: wczytanie połączeń się nie powiodło: %s."
-
-#: ../clients/cli/connections.c:8379
-#, c-format
-msgid "Could not load file '%s'\n"
-msgstr "Nie można wczytać pliku „%s”\n"
-
-#: ../clients/cli/connections.c:8386
-msgid "File to import: "
-msgstr "Plik do zaimportowania: "
-
-#: ../clients/cli/connections.c:8417
-#, c-format
-msgid "Error: No arguments provided."
-msgstr "Błąd: nie podano żadnych parametrów."
-
-#: ../clients/cli/connections.c:8442
-#, c-format
-msgid "Warning: 'type' already specified, ignoring extra one.\n"
-msgstr "Ostrzeżenie: „type” zostało już podane, ignorowanie dodatkowego.\n"
-
-#: ../clients/cli/connections.c:8457
-#, c-format
-msgid "Warning: 'file' already specified, ignoring extra one.\n"
-msgstr "Ostrzeżenie: „file” zostało już podane, ignorowanie dodatkowego.\n"
-
-#: ../clients/cli/connections.c:8459
-#, c-format
-msgid "Unknown parameter: %s"
-msgstr "Nieznany parametr: %s"
-
-#: ../clients/cli/connections.c:8471
-#, c-format
-msgid "Error: 'type' argument is required."
-msgstr "Błąd: parametr „type” jest wymagany."
-
-#: ../clients/cli/connections.c:8476
-#, c-format
-msgid "Error: 'file' argument is required."
-msgstr "Błąd: parametr „file” jest wymagany."
-
-#: ../clients/cli/connections.c:8483
-#, c-format
-msgid "Error: failed to find VPN plugin for %s."
-msgstr "Błąd: odnalezienie wtyczki VPN dla %s się nie powiodło."
-
-#: ../clients/cli/connections.c:8491 ../clients/cli/connections.c:8592
-#, c-format
-msgid "Error: failed to load VPN plugin: %s."
-msgstr "Błąd: wczytanie wtyczki VPN się nie powiodło: %s."
-
-#: ../clients/cli/connections.c:8499
-#, c-format
-msgid "Error: failed to import '%s': %s."
-msgstr "Błąd: zaimportowanie „%s” się nie powiodło: %s."
-
-#: ../clients/cli/connections.c:8579
-msgid "Output file name: "
-msgstr "Nazwa pliku wyjściowego: "
-
-#: ../clients/cli/connections.c:8583
-#, c-format
-msgid "Error: the connection is not VPN."
-msgstr "Błąd: połączenie nie jest VPN."
-
-#: ../clients/cli/connections.c:8604
-#, c-format
-msgid "Error: failed to create temporary file %s."
-msgstr "Błąd: utworzenie pliku tymczasowego %s się nie powiodło."
-
-#: ../clients/cli/connections.c:8613
-#, c-format
-msgid "Error: failed to export '%s': %s."
-msgstr "Błąd: wyeksportowanie „%s” się nie powiodło: %s."
-
-#: ../clients/cli/connections.c:8624
-#, c-format
-msgid "Error: failed to read temporary file '%s': %s."
-msgstr "Błąd: odczytanie pliku tymczasowego „%s” się nie powiodło: %s."
-
-#. define some prompts
-#: ../clients/cli/devices.c:39
-msgid "Interface: "
-msgstr "Interfejs: "
-
-#: ../clients/cli/devices.c:40
-msgid "Interface(s): "
-msgstr "Interfejsy: "
-
-#: ../clients/cli/devices.c:254
-#, c-format
-msgid ""
-"Usage: nmcli device { COMMAND | help }\n"
-"\n"
-"COMMAND := { status | show | set | connect | reapply | modify | disconnect | "
-"delete | monitor | wifi | lldp }\n"
-"\n"
-"  status\n"
-"\n"
-"  show [<ifname>]\n"
-"\n"
-"  set [ifname] <ifname> [autoconnect yes|no] [managed yes|no]\n"
-"\n"
-"  connect <ifname>\n"
-"\n"
-"  reapply <ifname>\n"
-"\n"
-"  modify <ifname> ([+|-]<setting>.<property> <value>)+\n"
-"\n"
-"  disconnect <ifname> ...\n"
-"\n"
-"  delete <ifname> ...\n"
-"\n"
-"  monitor <ifname> ...\n"
-"\n"
-"  wifi [list [ifname <ifname>] [bssid <BSSID>]]\n"
-"\n"
-"  wifi connect <(B)SSID> [password <password>] [wep-key-type key|phrase] "
-"[ifname <ifname>]\n"
-"                         [bssid <BSSID>] [name <name>] [private yes|no] "
-"[hidden yes|no]\n"
-"\n"
-"  wifi hotspot [ifname <ifname>] [con-name <name>] [ssid <SSID>] [band a|bg] "
-"[channel <channel>] [password <password>]\n"
-"\n"
-"  wifi rescan [ifname <ifname>] [[ssid <SSID to scan>] ...]\n"
-"\n"
-"  lldp [list [ifname <ifname>]]\n"
-"\n"
-msgstr ""
-"Użycie: nmcli device { POLECENIE | help }\n"
-"\n"
-"POLECENIE := { status | show | set | connect | reapply | modify | disconnect "
-"| delete | monitor | wifi | lldp }\n"
-"\n"
-"  status\n"
-"\n"
-"  show [<nazwa interfejsu>]\n"
-"\n"
-"  set [ifname] <nazwa interfejsu> [autoconnect yes|no] [managed yes|no]\n"
-"\n"
-"  connect <nazwa interfejsu>\n"
-"\n"
-"  reapply <nazwa interfejsu>\n"
-"\n"
-"  modify <nazwa interfejsu> ([+|-]<ustawienie>.<właściwość> <wartość>)+\n"
-"\n"
-"  disconnect <nazwa interfejsu> …\n"
-"\n"
-"  delete <nazwa interfejsu> …\n"
-"\n"
-"  monitor <nazwa interfejsu> …\n"
-"\n"
-"  wifi [list [ifname <nazwa interfejsu>] [bssid <BSSID>]]\n"
-"\n"
-"  wifi connect <(B)SSID> [password <hasło>] [wep-key-type key|phrase]\n"
-"                         [ifname <nazwa interfejsu>] [bssid <BSSID>]\n"
-"                         [name <nazwa>] [private yes|no] [hidden yes|no]\n"
-"\n"
-"  wifi hotspot [ifname <nazwa interfejsu>] [con-name <nazwa>] [ssid <SSID>]\n"
-"                         [band a|bg] [channel <kanał>] [password <hasło>]\n"
-"\n"
-"  wifi rescan [ifname <nazwa interfejsu>] [[ssid <SSID do skanowania>] …]\n"
-"\n"
-"  lldp [list [ifname <nazwa interfejsu>]]\n"
-"\n"
-
-#: ../clients/cli/devices.c:277
-#, c-format
-msgid ""
-"Usage: nmcli device status { help }\n"
-"\n"
-"Show status for all devices.\n"
-"By default, the following columns are shown:\n"
-" DEVICE     - interface name\n"
-" TYPE       - device type\n"
-" STATE      - device state\n"
-" CONNECTION - connection activated on device (if any)\n"
-"Displayed columns can be changed using '--fields' global option. 'status' "
-"is\n"
-"the default command, which means 'nmcli device' calls 'nmcli device "
-"status'.\n"
-"\n"
-msgstr ""
-"Użycie: nmcli device status { help }\n"
-"\n"
-"Wyświetla stan wszystkich urządzeń.\n"
-"Domyślnie wyświetlane są następujące kolumny:\n"
-" URZĄDZENIE — nazwa interfejsu\n"
-" TYP        — typ urządzenia\n"
-" STAN       — stan urządzenia\n"
-" POŁĄCZENIE — połączenie aktywowane na urządzeniu (jeśli istnieje)\n"
-"Wyświetlane kolumny mogą być zmieniane za pomocą globalnej opcji\n"
-"„--fields”. „status” jest domyślnym poleceniem, co oznacza, że „nmcli\n"
-"device” wywołuje „nmcli device status”.\n"
-"\n"
-
-#: ../clients/cli/devices.c:292
-#, c-format
-msgid ""
-"Usage: nmcli device show { ARGUMENTS | help }\n"
-"\n"
-"ARGUMENTS := [<ifname>]\n"
-"\n"
-"Show details of device(s).\n"
-"The command lists details for all devices, or for a given device.\n"
-"\n"
-msgstr ""
-"Użycie: nmcli device show { PARAMETRY | help }\n"
-"\n"
-"PARAMETRY := [<nazwa interfejsu>]\n"
-"\n"
-"Wyświetla szczegóły urządzeń.\n"
-"Polecenie wyświetla szczegóły dla wszystkich urządzeń lub tylko podanego.\n"
-"\n"
-
-#: ../clients/cli/devices.c:303
-#, c-format
-msgid ""
-"Usage: nmcli device connect { ARGUMENTS | help }\n"
-"\n"
-"ARGUMENTS := <ifname>\n"
-"\n"
-"Connect the device.\n"
-"NetworkManager will try to find a suitable connection that will be "
-"activated.\n"
-"It will also consider connections that are not set to auto-connect.\n"
-"\n"
-msgstr ""
-"Użycie: nmcli device connect { PARAMETRY | help }\n"
-"\n"
-"PARAMETRY := <nazwa interfejsu>\n"
-"\n"
-"Łączy urządzenie.\n"
-"Usługa NetworkManager spróbuje odnaleźć pasujące połączenie do aktywowania.\n"
-"Weźmie pod uwagę także połączenia, które nie są ustawione na\n"
-"automatyczne łączenie.\n"
-"\n"
-
-#: ../clients/cli/devices.c:315
-#, c-format
-msgid ""
-"Usage: nmcli device reapply { ARGUMENTS | help }\n"
-"\n"
-"ARGUMENTS := <ifname>\n"
-"\n"
-"Attempts to update device with changes to the currently active connection\n"
-"made since it was last applied.\n"
-"\n"
-msgstr ""
-"Użycie: nmcli device reapply { PARAMETRY | help }\n"
-"\n"
-"PARAMETRY := <nazwa interfejsu>\n"
-"\n"
-"Próbuje zaktualizować urządzenie zmianami wprowadzonymi do obecnie aktywnego "
-"połączenia od ostatniego zastosowania zmian.\n"
-"\n"
-
-#: ../clients/cli/devices.c:326
-#, c-format
-msgid ""
-"Usage: nmcli device modify { ARGUMENTS | --help }\n"
-"\n"
-"ARGUMENTS := <ifname> ([+|-]<setting>.<property> <value>)+\n"
-"\n"
-"Modify one or more properties currently active on the device without "
-"modifying\n"
-"the connection profile. The changes have immediate effect. For multi-valued\n"
-"properties you can use optional '+' or '-' prefix to the property name.\n"
-"The '+' sign allows appending items instead of overwriting the whole value.\n"
-"The '-' sign allows removing selected items instead of the whole value.\n"
-"\n"
-"Examples:\n"
-"nmcli dev mod em1 ipv4.method manual ipv4.addr \"192.168.1.2/24, "
-"10.10.1.5/8\"\n"
-"nmcli dev mod em1 +ipv4.dns 8.8.4.4\n"
-"nmcli dev mod em1 -ipv4.dns 1\n"
-"nmcli dev mod em1 -ipv6.addr \"abbe::cafe/56\"\n"
-msgstr ""
-"Użycie: nmcli device modify { PARAMETRY | --help }\n"
-"\n"
-"PARAMETRY := <nazwa interfejsu> ([+|-]<ustawienie>.<właściwość> <wartość>)+\n"
-"\n"
-"Modyfikuje jedną lub więcej właściwości obecnie aktywnych na urządzeniu bez\n"
-"modyfikowania profilu połączenia. Zmiany są uwzględniane natychmiast.\n"
-"Właściwości o wielu wartościach mogą używać opcjonalnych przedrostków „+”\n"
-"lub „-” przed nazwą właściwości. Znak „+” umożliwia dołączanie\n"
-"elementów zamiast zastępowania całego wartości. Znak „-” umożliwia\n"
-"usuwanie zaznaczonych elementów zamiast całej wartości.\n"
-"\n"
-"Przykłady:\n"
-"nmcli dev mod em1 ipv4.method manual ipv4.addr \"192.168.1.2/24, "
-"10.10.1.5/8\"\n"
-"nmcli dev mod em1 +ipv4.dns 8.8.4.4\n"
-"nmcli dev mod em1 -ipv4.dns 1\n"
-"nmcli dev mod em1 -ipv6.addr \"abbe::cafe/56\"\n"
-
-#: ../clients/cli/devices.c:346
-#, c-format
-msgid ""
-"Usage: nmcli device disconnect { ARGUMENTS | help }\n"
-"\n"
-"ARGUMENTS := <ifname> ...\n"
-"\n"
-"Disconnect devices.\n"
-"The command disconnects the device and prevents it from auto-activating\n"
-"further connections without user/manual intervention.\n"
-"\n"
-msgstr ""
-"Użycie: nmcli device disconnect { PARAMETRY | help }\n"
-"\n"
-"PARAMETRY := <nazwa interfejsu> …\n"
-"\n"
-"Rozłącza urządzenie.\n"
-"Polecenie rozłącza urządzenie i uniemożliwia mu dalsze automatyczne\n"
-"aktywowanie połączeń bez działania użytkownika.\n"
-"\n"
-
-#: ../clients/cli/devices.c:358
-#, c-format
-msgid ""
-"Usage: nmcli device delete { ARGUMENTS | help }\n"
-"\n"
-"ARGUMENTS := <ifname> ...\n"
-"\n"
-"Delete the software devices.\n"
-"The command removes the interfaces. It only works for software devices\n"
-"(like bonds, bridges, etc.). Hardware devices cannot be deleted by the\n"
-"command.\n"
-"\n"
-msgstr ""
-"Użycie: nmcli device delete { PARAMETRY | help }\n"
-"\n"
-"PARAMETRY := <nazwa interfejsu> …\n"
-"\n"
-"Usuwa urządzenie programowe.\n"
-"Polecenie usuwa interfejs. Działa tylko dla urządzeń programowych (takich\n"
-"jak wiązanie, mostkowanie itp.). Urządzenia sprzętowe nie mogą być usuwane\n"
-"tym poleceniem.\n"
-"\n"
-
-#: ../clients/cli/devices.c:371
-#, c-format
-msgid ""
-"Usage: nmcli device set { ARGUMENTS | help }\n"
-"\n"
-"ARGUMENTS := DEVICE { PROPERTY [ PROPERTY ... ] }\n"
-"DEVICE    := [ifname] <ifname> \n"
-"PROPERTY  := { autoconnect { yes | no } |\n"
-"             { managed { yes | no }\n"
-"\n"
-"Modify device properties.\n"
-"\n"
-msgstr ""
-"Użycie: nmcli device set { PARAMETRY | help }\n"
-"\n"
-"PARAMETRY  := URZĄDZENIE { WŁAŚCIWOŚĆ [ WŁAŚCIWOŚĆ … ] }\n"
-"URZĄDZENIE := [ifname] <nazwa interfejsu> \n"
-"WŁAŚCIWOŚĆ := { autoconnect { yes | no } |\n"
-"              { managed { yes | no }\n"
-"\n"
-"Modyfikuje właściwości urządzenia.\n"
-"\n"
-
-#: ../clients/cli/devices.c:384
-#, c-format
-msgid ""
-"Usage: nmcli device monitor { ARGUMENTS | help }\n"
-"\n"
-"ARGUMENTS := [<ifname>] ...\n"
-"\n"
-"Monitor device activity.\n"
-"This command prints a line whenever the specified devices change state.\n"
-"Monitors all devices in case no interface is specified.\n"
-"\n"
-msgstr ""
-"Użycie: nmcli device monitor { PARAMETRY | help }\n"
-"\n"
-"PARAMETRY := [<nazwa interfejsu>] …\n"
-"\n"
-"Monitoruje aktywność urządzenia.\n"
-"Polecenie wyświetla wiersz, kiedy podane urządzenie ulegnie zmianie.\n"
-"Monitoruje wszystkie urządzenia, jeśli nie podano żadnego interfejsu.\n"
-"\n"
-
-#: ../clients/cli/devices.c:396
-#, c-format
-msgid ""
-"Usage: nmcli device wifi { ARGUMENTS | help }\n"
-"\n"
-"Perform operation on Wi-Fi devices.\n"
-"\n"
-"ARGUMENTS := [list [ifname <ifname>] [bssid <BSSID>]]\n"
-"\n"
-"List available Wi-Fi access points. The 'ifname' and 'bssid' options can be\n"
-"used to list APs for a particular interface, or with a specific BSSID.\n"
-"\n"
-"ARGUMENTS := connect <(B)SSID> [password <password>] [wep-key-type key|"
-"phrase] [ifname <ifname>]\n"
-"                     [bssid <BSSID>] [name <name>] [private yes|no] [hidden "
-"yes|no]\n"
-"\n"
-"Connect to a Wi-Fi network specified by SSID or BSSID. The command creates\n"
-"a new connection and then activates it on a device. This is a command-line\n"
-"counterpart of clicking an SSID in a GUI client. The command always creates\n"
-"a new connection and thus it is mainly useful for connecting to new Wi-Fi\n"
-"networks. If a connection for the network already exists, it is better to\n"
-"bring up the existing profile as follows: nmcli con up id <name>. Note that\n"
-"only open, WEP and WPA-PSK networks are supported at the moment. It is also\n"
-"assumed that IP configuration is obtained via DHCP.\n"
-"\n"
-"ARGUMENTS := hotspot [ifname <ifname>] [con-name <name>] [ssid <SSID>]\n"
-"                     [band a|bg] [channel <channel>] [password <password>]\n"
-"\n"
-"Create a Wi-Fi hotspot. Use 'connection down' or 'device disconnect'\n"
-"to stop the hotspot.\n"
-"Parameters of the hotspot can be influenced by the optional parameters:\n"
-"ifname - Wi-Fi device to use\n"
-"con-name - name of the created hotspot connection profile\n"
-"ssid - SSID of the hotspot\n"
-"band - Wi-Fi band to use\n"
-"channel - Wi-Fi channel to use\n"
-"password - password to use for the hotspot\n"
-"\n"
-"ARGUMENTS := rescan [ifname <ifname>] [[ssid <SSID to scan>] ...]\n"
-"\n"
-"Request that NetworkManager immediately re-scan for available access "
-"points.\n"
-"NetworkManager scans Wi-Fi networks periodically, but in some cases it "
-"might\n"
-"be useful to start scanning manually. 'ssid' allows scanning for a specific\n"
-"SSID, which is useful for APs with hidden SSIDs. More 'ssid' parameters can "
-"be\n"
-"given. Note that this command does not show the APs,\n"
-"use 'nmcli device wifi list' for that.\n"
-"\n"
-msgstr ""
-"Użycie: nmcli device wifi { PARAMETRY | help }\n"
-"\n"
-"Wykonuje działanie na urządzeniach Wi-Fi.\n"
-"\n"
-"PARAMETRY := [list [ifname <nazwa interfejsu>] [bssid <BSSID>]]\n"
-"\n"
-"Wyświetla listę dostępnych punktów dostępowych Wi-Fi. Opcje „ifname” i\n"
-"„bssid” mogą być używane do wyświetlenia listy punktów dostępowych dla\n"
-"konkretnego interfejsu lub o podanym BSSID.\n"
-"\n"
-"PARAMETRY := connect <(B)SSID> [password <hasło>] [wep-key-type key|phrase] "
-"[ifname <nazwa interfejsu>]\n"
-"                    [bssid <BSSID>] [name <nazwa>] [private yes|no] [hidden "
-"yes|no]\n"
-"\n"
-"Łączy z siecią Wi-Fi podaną jako SSID lub BSSID. Polecenie tworzy nowe\n"
-"połączenia, a następnie aktywuje je na urządzeniu. Jest to odpowiednik\n"
-"kliknięcia SSID w kliencie graficznym dla wiersza poleceń. Polecenie zawsze\n"
-"tworzy nowe połączenie, jest więc przydatne głównie do łączenia z nowymi\n"
-"sieciami Wi-Fi. Jeśli połączenie dla sieci już istnieje, to lepiej jest\n"
-"aktywować istniejący profil w ten sposób: nmcli con up id <nazwa>. Proszę\n"
-"zauważyć, że w tej chwili obsługiwane są tylko sieci otwarte oraz\n"
-"zabezpieczone za pomocą WEP i WPA-PSK. Przyjmowane jest także, że\n"
-"konfiguracja IP jest uzyskiwana przez DHCP.\n"
-"\n"
-"PARAMETRY := hotspot [ifname <nazwa interfejsu>] [con-name <nazwa>] [ssid "
-"<SSID>]\n"
-"                          [band a|bg] [channel <kanał>] [password <hasło>]\n"
-"\n"
-"Tworzy hotspot Wi-Fi. Należy użyć „connection down” lub „device "
-"disconnect”,\n"
-"aby zatrzymać hotspot.\n"
-"Parametry hotspotu mogą być zmieniane opcjonalnymi parametrami:\n"
-"ifname — używane urządzenie Wi-Fi\n"
-"con-name — nazwa profilu połączenia tworzonego hotspotu\n"
-"ssid — SSID hotspotu\n"
-"band — używane pasmo Wi-Fi\n"
-"channel — używany kanał Wi-Fi\n"
-"password — hasło hotspotu\n"
-"\n"
-"PARAMETRY := rescan [ifname <nazwa interfejsu>] [[ssid <SSID do skanowania>] "
-"…]\n"
-"\n"
-"Żąda, aby usługa NetworkManager natychmiastowo ponownie przeskanowała "
-"dostępne punkty dostępowe.\n"
-"Usługa NetworkManager okresowo skanuje sieci Wi-Fi, ale w niektórych\n"
-"przypadkach ręczne rozpoczęcie skanowania może być przydatne. „ssid”\n"
-"umożliwia skanowanie podanego SSID, co jest przydatne dla punktów\n"
-"dostępowych z ukrytym SSID. Można podać więcej parametrów „ssid”. Proszę\n"
-"zauważyć, że to polecenie nie wyświetla punktów dostępowych, i w tym celu\n"
-"należy użyć „nmcli device wifi list”.\n"
-"\n"
-
-#: ../clients/cli/devices.c:443
-#, c-format
-msgid ""
-"Usage: nmcli device lldp { ARGUMENTS | help }\n"
-"\n"
-"ARGUMENTS := [list [ifname <ifname>]]\n"
-"\n"
-"List neighboring devices discovered through LLDP. The 'ifname' option can "
-"be\n"
-"used to list neighbors for a particular interface.\n"
-"\n"
-msgstr ""
-"Użycie: nmcli device lldp { PARAMETRY | help }\n"
-"\n"
-"PARAMETRY := [list [ifname <nazwa interfejsu>]]\n"
-"\n"
-"Wyświetla listę sąsiednich urządzeń wykrytych przez LLDP. Opcja „ifname”\n"
-"może być używana do wyświetlania listy sąsiadów dla konkretnego interfejsu.\n"
-"\n"
-
-#: ../clients/cli/devices.c:600
-#, c-format
-msgid "Error: No interface specified."
-msgstr "Błąd: nie podano żadnego interfejsu."
-
-#: ../clients/cli/devices.c:623
-#, c-format
-msgid "Warning: argument '%s' is duplicated.\n"
-msgstr "Ostrzeżenie: podwójny parametr „%s”.\n"
-
-#: ../clients/cli/devices.c:626
-#, c-format
-msgid "Error: Device '%s' not found.\n"
-msgstr "Błąd: nie odnaleziono urządzenia „%s”.\n"
-
-#: ../clients/cli/devices.c:627
-#, c-format
-msgid "Error: not all devices found."
-msgstr "Błąd: nie odnaleziono wszystkich urządzeń."
-
-#: ../clients/cli/devices.c:656
-msgid "No interface specified"
-msgstr "Nie podano żadnego interfejsu"
-
-#: ../clients/cli/devices.c:675
-#, c-format
-msgid "Device '%s' not found"
-msgstr "Nie odnaleziono urządzenia „%s”"
-
-#: ../clients/cli/devices.c:761 ../clients/cli/devices.c:913
-msgid "(none)"
-msgstr "(brak)"
-
-#: ../clients/cli/devices.c:832
-#, c-format
-msgid "%u MHz"
-msgstr "%u MHz"
-
-#: ../clients/cli/devices.c:833
-#, c-format
-msgid "%u Mbit/s"
-msgstr "%u Mb/s"
-
-#: ../clients/cli/devices.c:844
-msgid "WEP"
-msgstr "WEP"
-
-#: ../clients/cli/devices.c:848
-msgid "WPA1"
-msgstr "WPA1"
-
-#: ../clients/cli/devices.c:852
-msgid "WPA2"
-msgstr "WPA2"
-
-#: ../clients/cli/devices.c:857
-msgid "802.1X"
-msgstr "802.1X"
-
-#: ../clients/cli/devices.c:872
-msgid "Ad-Hoc"
-msgstr "Ad-hoc"
-
-#: ../clients/cli/devices.c:873
-msgid "Infra"
-msgstr "Infrastruktura"
-
-#: ../clients/cli/devices.c:874
-msgid "N/A"
-msgstr "Nie dotyczy"
-
-#: ../clients/cli/devices.c:1088
-msgid "Device details"
-msgstr "Informacje o urządzeniu"
-
-#: ../clients/cli/devices.c:1099
-#, c-format
-msgid "Error: 'device show': %s"
-msgstr "Błąd: „device show”: %s"
-
-#: ../clients/cli/devices.c:1164 ../clients/cli/devices.c:1167
-msgid "(unknown)"
-msgstr "(nieznane)"
-
-#: ../clients/cli/devices.c:1210
-#, c-format
-msgid "%u Mb/s"
-msgstr "%u Mb/s"
-
-#: ../clients/cli/devices.c:1313
-msgid "on"
-msgstr "włączone"
-
-#: ../clients/cli/devices.c:1313
-msgid "off"
-msgstr "wyłączone"
-
-#: ../clients/cli/devices.c:1547
-#, c-format
-msgid "Error: 'device status': %s"
-msgstr "Błąd: „device status”: %s"
-
-#: ../clients/cli/devices.c:1561
-msgid "Status of devices"
-msgstr "Stan urządzenia"
-
-#: ../clients/cli/devices.c:1587 ../clients/cli/devices.c:2042
-#: ../clients/cli/devices.c:3820
-#, c-format
-msgid "Error: invalid extra argument '%s'."
-msgstr "Błąd: nieprawidłowy dodatkowy parametr „%s”."
-
-#: ../clients/cli/devices.c:1623 ../clients/cli/general.c:555
-#, c-format
-msgid "Error: Timeout %d sec expired."
-msgstr "Błąd: przekroczono czas oczekiwania o %d sekund."
-
-#: ../clients/cli/devices.c:1672
-#, c-format
-msgid "Device '%s' successfully activated with '%s'.\n"
-msgstr "Pomyślnie aktywowano urządzenie „%s” za pomocą „%s”.\n"
-
-#: ../clients/cli/devices.c:1678
-#, c-format
-msgid "Error: Connection activation failed: (%d) %s.\n"
-msgstr "Błąd: aktywacja połączenia się nie powiodła: (%d) %s.\n"
-
-#: ../clients/cli/devices.c:1714
-#, c-format
-msgid "Error: Failed to setup a Wi-Fi hotspot: %s"
-msgstr "Błąd: ustawienie hotspotu Wi-Fi się nie powiodło: %s"
-
-#: ../clients/cli/devices.c:1717
-#, c-format
-msgid "Error: Failed to add/activate new connection: %s"
-msgstr "Błąd: dodanie/aktywacja nowego połączenia się nie powiodła: %s"
-
-#: ../clients/cli/devices.c:1727
-#, c-format
-msgid "Error: Failed to setup a Wi-Fi hotspot"
-msgstr "Błąd: ustawienie hotspotu Wi-Fi się nie powiodło"
-
-#: ../clients/cli/devices.c:1729
-#, c-format
-msgid "Error: Failed to add/activate new connection: Unknown error"
-msgstr ""
-"Błąd: dodanie/aktywacja nowego połączenia się nie powiodła: nieznany błąd"
-
-#: ../clients/cli/devices.c:1741
-#, c-format
-msgid "Connection with UUID '%s' created and activated on device '%s'\n"
-msgstr "Utworzono i aktywowano połączenie o UUID „%s” na urządzeniu „%s”\n"
-
-#: ../clients/cli/devices.c:1744
-#, c-format
-msgid "Hotspot '%s' activated on device '%s'\n"
-msgstr "Aktywowano hotspot „%s” na urządzeniu „%s”\n"
-
-#: ../clients/cli/devices.c:1808
-#, c-format
-msgid "Error: Device activation failed: %s"
-msgstr "Błąd: aktywacja urządzenia się nie powiodła: %s"
-
-#: ../clients/cli/devices.c:1817
-#, c-format
-msgid "Error: Device activation failed: device was disconnected"
-msgstr "Błąd: aktywacja urządzenia się nie powiodła: rozłączono urządzenie"
-
-#: ../clients/cli/devices.c:1832
-#, c-format
-msgid "Device '%s' has been connected.\n"
-msgstr "Połączono urządzenie „%s”.\n"
-
-#: ../clients/cli/devices.c:1873
-#, c-format
-msgid "Error: extra argument not allowed: '%s'."
-msgstr "Błąd: niedozwolony dodatkowy parametr: „%s”."
-
-#: ../clients/cli/devices.c:1945 ../clients/cli/devices.c:1960
-#: ../clients/cli/devices.c:2190
-#, c-format
-msgid "Device '%s' successfully disconnected.\n"
-msgstr "Pomyślnie rozłączono urządzenie „%s”.\n"
-
-#: ../clients/cli/devices.c:1948
-#, c-format
-msgid "Device '%s' successfully removed.\n"
-msgstr "Pomyślnie usunięto urządzenie „%s”.\n"
-
-#: ../clients/cli/devices.c:2007 ../clients/cli/devices.c:2077
-#, c-format
-msgid "Error: Reapplying connection to device '%s' (%s) failed: %s"
-msgstr ""
-"Błąd: ponowne zastosowanie połączenia do urządzenia „%s” (%s) się nie "
-"powiodło: %s"
-
-#: ../clients/cli/devices.c:2017 ../clients/cli/devices.c:2086
-#, c-format
-msgid "Connection successfully reapplied to device '%s'.\n"
-msgstr "Pomyślnie zastosowano ponownie połączenie do urządzenia „%s”.\n"
-
-#: ../clients/cli/devices.c:2111
-#, c-format
-msgid "Error: Reading applied connection from device '%s' (%s) failed: %s"
-msgstr ""
-"Błąd: odczytanie zastosowanego połączenia od urządzenia „%s” (%s) się nie "
-"powiodło: %s"
-
-#: ../clients/cli/devices.c:2175
-#, c-format
-msgid "Error: not all devices disconnected."
-msgstr "Błąd: nie rozłączono wszystkich połączeń."
-
-#: ../clients/cli/devices.c:2176
-#, c-format
-msgid "Error: Device '%s' (%s) disconnecting failed: %s\n"
-msgstr "Błąd: rozłączenie urządzenia „%s” (%s) się nie powiodło: %s\n"
-
-#: ../clients/cli/devices.c:2254
-#, c-format
-msgid "Error: not all devices deleted."
-msgstr "Błąd: nie usunięto wszystkich urządzeń."
-
-#: ../clients/cli/devices.c:2255
-#, c-format
-msgid "Error: Device '%s' (%s) deletion failed: %s\n"
-msgstr "Błąd: usunięcie urządzenia „%s” (%s) się nie powiodło: %s\n"
-
-#: ../clients/cli/devices.c:2339
-#, c-format
-msgid "Error: No property specified."
-msgstr "Błąd: nie podano właściwości."
-
-#: ../clients/cli/devices.c:2354 ../clients/cli/devices.c:2371
-#: ../clients/cli/general.c:724 ../clients/cli/general.c:736
-#, c-format
-msgid "Error: '%s' argument is missing."
-msgstr "Błąd: brak parametru „%s”."
-
-#: ../clients/cli/devices.c:2360
-#, c-format
-msgid "Error: 'managed': %s."
-msgstr "Błąd: „managed”: %s."
-
-#: ../clients/cli/devices.c:2377
-#, c-format
-msgid "Error: 'autoconnect': %s."
-msgstr "Błąd: „autoconnect”: %s."
-
-#: ../clients/cli/devices.c:2385 ../clients/cli/general.c:750
-#, c-format
-msgid "Error: property '%s' is not known."
-msgstr "Błąd: nieznana właściwość „%s”."
-
-#: ../clients/cli/devices.c:2435
-#, c-format
-msgid "%s: using connection '%s'\n"
-msgstr "%s: używanie połączenia „%s”\n"
-
-#: ../clients/cli/devices.c:2461
-#, c-format
-msgid "%s: device created\n"
-msgstr "%s: utworzono urządzenie\n"
-
-#: ../clients/cli/devices.c:2468
-#, c-format
-msgid "%s: device removed\n"
-msgstr "%s: usunięto urządzenie\n"
-
-#: ../clients/cli/devices.c:2666
-msgid "Wi-Fi scan list"
-msgstr "Lista skanowania sieci Wi-Fi"
-
-#: ../clients/cli/devices.c:2715
-#, c-format
-msgid "Error: 'device wifi': %s"
-msgstr "Błąd: „device wifi”: %s"
-
-#: ../clients/cli/devices.c:2727
-#, c-format
-msgid "Error: Device '%s' not found."
-msgstr "Błąd: nie odnaleziono urządzenia „%s”."
-
-#: ../clients/cli/devices.c:2748 ../clients/cli/devices.c:2834
-#, c-format
-msgid "Error: Access point with bssid '%s' not found."
-msgstr "Błąd: nie odnaleziono punktu dostępowego z BSSID „%s”."
-
-#: ../clients/cli/devices.c:2776
-#, c-format
-msgid ""
-"Error: Device '%s' was not recognized as a Wi-Fi device, check "
-"NetworkManager Wi-Fi plugin."
-msgstr ""
-"Błąd: urządzenie „%s” nie zostało rozpoznane jako urządzenie Wi-Fi. Proszę "
-"sprawdzić poprawność instalacji wtyczki Wi-Fi usługi NetworkManager."
-
-#: ../clients/cli/devices.c:2780 ../clients/cli/devices.c:3063
-#: ../clients/cli/devices.c:3498 ../clients/cli/devices.c:3657
-#, c-format
-msgid "Error: Device '%s' is not a Wi-Fi device."
-msgstr "Błąd: urządzenie „%s” nie jest urządzeniem Wi-Fi."
-
-#: ../clients/cli/devices.c:2912
-msgid "SSID or BSSID: "
-msgstr "SSID lub BSSID: "
-
-#: ../clients/cli/devices.c:2917
-#, c-format
-msgid "Error: SSID or BSSID are missing."
-msgstr "Błąd: brak SSID lub BSSID."
-
-#: ../clients/cli/devices.c:2954
-#, c-format
-msgid "Error: bssid argument value '%s' is not a valid BSSID."
-msgstr "Błąd: wartość parametru BSSID „%s” nie jest prawidłowym BSSID."
-
-#: ../clients/cli/devices.c:2984
-#, c-format
-msgid ""
-"Error: wep-key-type argument value '%s' is invalid, use 'key' or 'phrase'."
-msgstr ""
-"Błąd: wartość „%s” parametru wep-key-type jest nieprawidłowa, należy użyć "
-"„key” lub „phrase”."
-
-#: ../clients/cli/devices.c:3011 ../clients/cli/devices.c:3029
-#, c-format
-msgid "Error: %s: %s."
-msgstr "Błąd: %s: %s."
-
-#: ../clients/cli/devices.c:3046
-#, c-format
-msgid "Error: BSSID to connect to (%s) differs from bssid argument (%s)."
-msgstr "Błąd: BSSID do połączenia (%s) różni się od parametru BSSID (%s)."
-
-#: ../clients/cli/devices.c:3052
-#, c-format
-msgid "Error: Parameter '%s' is neither SSID nor BSSID."
-msgstr "Błąd: parametr „%s” nie wynosi SSID ani BSSID."
-
-#: ../clients/cli/devices.c:3065 ../clients/cli/devices.c:3500
-#: ../clients/cli/devices.c:3659
-#, c-format
-msgid "Error: No Wi-Fi device found."
-msgstr "Błąd: nie odnaleziono urządzenia Wi-Fi."
-
-#: ../clients/cli/devices.c:3085
-#, c-format
-msgid "Error: Failed to scan hidden SSID: %s."
-msgstr "Błąd: skanowanie ukrytego SSID się nie powiodło: %s."
-
-#: ../clients/cli/devices.c:3112
-#, c-format
-msgid "Error: No network with SSID '%s' found."
-msgstr "Błąd: nie odnaleziono sieci z SSID „%s”."
-
-#: ../clients/cli/devices.c:3114
-#, c-format
-msgid "Error: No access point with BSSID '%s' found."
-msgstr "Błąd: nie odnaleziono punktu dostępowego z BSSID „%s”."
-
-#: ../clients/cli/devices.c:3156
-#, c-format
-msgid ""
-"Warning: '%s' should be SSID for hidden APs; but it looks like a BSSID.\n"
-msgstr ""
-"Ostrzeżenie: „%s” powinno być SSID dla ukrytych punktów dostępowych, ale "
-"wygląda jak BSSID.\n"
-
-#: ../clients/cli/devices.c:3170
-msgid "Password: "
-msgstr "Hasło: "
-
-#: ../clients/cli/devices.c:3319
-#, c-format
-msgid "'%s' is not valid WPA PSK"
-msgstr "„%s” nie jest prawidłowym PSK WPA"
-
-#: ../clients/cli/devices.c:3336
-#, c-format
-msgid "'%s' is not valid WEP key (it should be 5 or 13 ASCII chars)"
-msgstr ""
-"„%s” nie jest prawidłowym kluczem WEP (powinien mieć 5 lub 13 znaków ASCII)"
-
-#: ../clients/cli/devices.c:3352
-#, c-format
-msgid "Hotspot password: %s\n"
-msgstr "Hasło hotspota: %s\n"
-
-#: ../clients/cli/devices.c:3423
-#, c-format
-msgid "Error: ssid is too long."
-msgstr "Błąd: SSID jest za długie."
-
-#: ../clients/cli/devices.c:3437
-#, c-format
-msgid "Error: band argument value '%s' is invalid; use 'a' or 'bg'."
-msgstr ""
-"Błąd: wartość „%s” parametru pasma jest nieprawidłowa; należy użyć „a” lub "
-"„bg”."
-
-#: ../clients/cli/devices.c:3462
-#, c-format
-msgid "Error: Unknown parameter %s."
-msgstr "Błąd: nieznany parametr %s."
-
-#: ../clients/cli/devices.c:3482
-#, c-format
-msgid "Error: channel requires band too."
-msgstr "Błąd: kanał także wymaga pasma."
-
-#: ../clients/cli/devices.c:3487
-#, c-format
-msgid "Error: channel '%s' not valid for band '%s'."
-msgstr "Błąd: kanał „%s” jest nieprawidłowy dla pasma „%s”."
-
-#: ../clients/cli/devices.c:3511
-#, c-format
-msgid "Error: Device '%s' supports neither AP nor Ad-Hoc mode."
-msgstr ""
-"Błąd: urządzenie „%s” nie obsługuje trybu punktu dostępowego ani Ad-Hoc."
-
-#: ../clients/cli/devices.c:3545
-#, c-format
-msgid "Error: Invalid 'password': %s."
-msgstr "Błąd: nieprawidłowe „password”: %s."
-
-#: ../clients/cli/devices.c:3620
-#, c-format
-msgid "Error: '%s' cannot repeat."
-msgstr "Błąd: „%s” nie może się powtarzać."
-
-#. Main header name
-#: ../clients/cli/devices.c:3726
-msgid "Device LLDP neighbors"
-msgstr "Sąsiedzi LLDP urządzenia"
-
-#: ../clients/cli/devices.c:3836
-#, c-format
-msgid "Error: 'device lldp list': %s"
-msgstr "Błąd: „device lldp lis”: %s"
-
-#: ../clients/cli/general.c:42
-msgid "asleep"
-msgstr "wstrzymane"
-
-#: ../clients/cli/general.c:43
-msgid "connecting"
-msgstr "łączenie"
-
-#: ../clients/cli/general.c:44
-msgid "connected (local only)"
-msgstr "połączono (tylko lokalnie)"
-
-#: ../clients/cli/general.c:45
-msgid "connected (site only)"
-msgstr "połączono (tylko witryny)"
-
-#: ../clients/cli/general.c:46 ../clients/common/nm-client-utils.c:241
-msgid "connected"
-msgstr "połączono"
-
-#: ../clients/cli/general.c:47
-msgid "disconnecting"
-msgstr "rozłączanie"
-
-#: ../clients/cli/general.c:48 ../clients/common/nm-client-utils.c:227
-msgid "disconnected"
-msgstr "rozłączono"
-
-#: ../clients/cli/general.c:80
-msgid "none"
-msgstr "brak"
-
-#: ../clients/cli/general.c:81
-msgid "portal"
-msgstr "portal"
-
-#: ../clients/cli/general.c:82
-msgid "limited"
-msgstr "ograniczone"
-
-#: ../clients/cli/general.c:83
-msgid "full"
-msgstr "pełne"
-
-#: ../clients/cli/general.c:154
-msgid "auth"
-msgstr "uwierzytelnianie"
-
-#: ../clients/cli/general.c:189
-msgid "running"
-msgstr "uruchamiany"
-
-#: ../clients/cli/general.c:203
-msgid "starting"
-msgstr "uruchamianie"
-
-#: ../clients/cli/general.c:203
-msgid "started"
-msgstr "uruchomiono"
-
-#: ../clients/cli/general.c:237
-msgid "enabled"
-msgstr "włączone"
-
-#: ../clients/cli/general.c:237
-msgid "disabled"
-msgstr "wyłączone"
-
-#: ../clients/cli/general.c:369
-#, c-format
-msgid ""
-"Usage: nmcli general { COMMAND | help }\n"
-"\n"
-"COMMAND := { status | hostname | permissions | logging }\n"
-"\n"
-"  status\n"
-"\n"
-"  hostname [<hostname>]\n"
-"\n"
-"  permissions\n"
-"\n"
-"  logging [level <log level>] [domains <log domains>]\n"
-"\n"
-msgstr ""
-"Użycie: nmcli general { POLECENIE | help }\n"
-"\n"
-"POLECENIE := { status | hostname | permissions | logging }\n"
-"\n"
-"  status\n"
-"\n"
-"  hostname [<nazwa komputera>]\n"
-"\n"
-"  permissions\n"
-"\n"
-"  logging [level <poziom dziennika>] [domains <domeny dziennika>]\n"
-"\n"
-
-#: ../clients/cli/general.c:380
-#, c-format
-msgid ""
-"Usage: nmcli general status { help }\n"
-"\n"
-"Show overall status of NetworkManager.\n"
-"'status' is the default action, which means 'nmcli gen' calls 'nmcli gen "
-"status'\n"
-"\n"
-msgstr ""
-"Użycie: nmcli general status { help }\n"
-"\n"
-"Wyświetla ogólny stan usługi NetworkManager.\n"
-"„status” jest domyślnym działaniem, co oznacza, że „nmcli gen” wywołuje "
-"„nmcli gen status”\n"
-"\n"
-
-#: ../clients/cli/general.c:389
-#, c-format
-msgid ""
-"Usage: nmcli general hostname { ARGUMENTS | help }\n"
-"\n"
-"ARGUMENTS := [<hostname>]\n"
-"\n"
-"Get or change persistent system hostname.\n"
-"With no arguments, this prints currently configured hostname. When you pass\n"
-"a hostname, NetworkManager will set it as the new persistent system "
-"hostname.\n"
-"\n"
-msgstr ""
-"Użycie: nmcli general hostname { PARAMETRY | help }\n"
-"\n"
-"PARAMETRY := [<nazwa komputera>]\n"
-"\n"
-"Uzyskuje lub zmienia trwałą systemową nazwę komputera.\n"
-"Bez podania parametrów spowoduje to wyświetlenie obecnie skonfigurowanej\n"
-"nazwy komputera. Jeśli podano nazwę komputera, to usługa NetworkManager\n"
-"ustawi ją jako nową trwałą systemową nazwę komputera.\n"
-"\n"
-
-#: ../clients/cli/general.c:401
-#, c-format
-msgid ""
-"Usage: nmcli general permissions { help }\n"
-"\n"
-"Show caller permissions for authenticated operations.\n"
-"\n"
-msgstr ""
-"Użycie: nmcli general permissions { help }\n"
-"\n"
-"Wyświetla uprawnienia dzwoniącego dla uwierzytelnionych działań.\n"
-"\n"
-
-#: ../clients/cli/general.c:409
-#, c-format
-msgid ""
-"Usage: nmcli general logging { ARGUMENTS | help }\n"
-"\n"
-"ARGUMENTS := [level <log level>] [domains <log domains>]\n"
-"\n"
-"Get or change NetworkManager logging level and domains.\n"
-"Without any argument current logging level and domains are shown. In order "
-"to\n"
-"change logging state, provide level and/or domain. Please refer to the man "
-"page\n"
-"for the list of possible logging domains.\n"
-"\n"
-msgstr ""
-"Użycie: nmcli general logging { PARAMETRY | help }\n"
-"\n"
-"PARAMETRY := [level <poziom dziennika>] [domains <domeny dziennika>]\n"
-"\n"
-"Uzyskuje lub zmienia poziom i domeny dziennika usługi NetworkManager.\n"
-"Bez podania żadnych parametrów spowoduje to wyświetlenie bieżącego poziomu\n"
-"i domen dziennika. Aby zmienić stan dziennika, należy podać poziom i/lub\n"
-"domenę. Lista możliwych domen dziennika znajduje się na stronie "
-"podręcznika.\n"
-"\n"
-
-#: ../clients/cli/general.c:422
-#, c-format
-msgid ""
-"Usage: nmcli networking { COMMAND | help }\n"
-"\n"
-"COMMAND := { [ on | off | connectivity ] }\n"
-"\n"
-"  on\n"
-"\n"
-"  off\n"
-"\n"
-"  connectivity [check]\n"
-"\n"
-msgstr ""
-"Użycie: nmcli networking { POLECENIE | help }\n"
-"\n"
-"POLECENIE := { on | off | connectivity }\n"
-"\n"
-"  on\n"
-"\n"
-"  off\n"
-"\n"
-"  connectivity [check]\n"
-"\n"
-
-#: ../clients/cli/general.c:432
-#, c-format
-msgid ""
-"Usage: nmcli networking on { help }\n"
-"\n"
-"Switch networking on.\n"
-"\n"
-msgstr ""
-"Użycie: nmcli networking on { help }\n"
-"\n"
-"Włącza sieć.\n"
-"\n"
-
-#: ../clients/cli/general.c:440
-#, c-format
-msgid ""
-"Usage: nmcli networking off { help }\n"
-"\n"
-"Switch networking off.\n"
-"\n"
-msgstr ""
-"Użycie: nmcli networking off { help }\n"
-"\n"
-"Wyłącza sieć.\n"
-"\n"
-
-#: ../clients/cli/general.c:448
-#, c-format
-msgid ""
-"Usage: nmcli networking connectivity { ARGUMENTS | help }\n"
-"\n"
-"ARGUMENTS := [check]\n"
-"\n"
-"Get network connectivity state.\n"
-"The optional 'check' argument makes NetworkManager re-check the "
-"connectivity.\n"
-"\n"
-msgstr ""
-"Użycie: nmcli networking connectivity { PARAMETRY | help }\n"
-"\n"
-"PARAMETRY := [check]\n"
-"\n"
-"Uzyskuje stan łączności sieciowej.\n"
-"Opcjonalny parametr „check” sprawia, że usługa NetworkManager ponownie\n"
-"sprawdzi łączność.\n"
-"\n"
-
-#: ../clients/cli/general.c:460
-#, c-format
-msgid ""
-"Usage: nmcli radio { COMMAND | help }\n"
-"\n"
-"COMMAND := { all | wifi | wwan }\n"
-"\n"
-"  all | wifi | wwan [ on | off ]\n"
-"\n"
-msgstr ""
-"Użycie: nmcli radio { POLECENIE | help }\n"
-"\n"
-"POLECENIE := { all | wifi | wwan }\n"
-"\n"
-"  all | wifi | wwan [ on | off ]\n"
-"\n"
-
-#: ../clients/cli/general.c:469
-#, c-format
-msgid ""
-"Usage: nmcli radio all { ARGUMENTS | help }\n"
-"\n"
-"ARGUMENTS := [on | off]\n"
-"\n"
-"Get status of all radio switches, or turn them on/off.\n"
-"\n"
-msgstr ""
-"Użycie: nmcli radio all { PARAMETRY | help }\n"
-"\n"
-"PARAMETRY := [on | off]\n"
-"\n"
-"Uzyskuje stan wszystkich przełączników radia lub włącza/wyłącza je.\n"
-"\n"
-
-#: ../clients/cli/general.c:479
-#, c-format
-msgid ""
-"Usage: nmcli radio wifi { ARGUMENTS | help }\n"
-"\n"
-"ARGUMENTS := [on | off]\n"
-"\n"
-"Get status of Wi-Fi radio switch, or turn it on/off.\n"
-"\n"
-msgstr ""
-"Użycie: nmcli radio wifi { PARAMETRY | help }\n"
-"\n"
-"PARAMETRY := [on | off]\n"
-"\n"
-"Uzyskuje stan przełącznika radia Wi-Fi lub włącza/wyłącza go.\n"
-"\n"
-
-#: ../clients/cli/general.c:489
-#, c-format
-msgid ""
-"Usage: nmcli radio wwan { ARGUMENTS | help }\n"
-"\n"
-"ARGUMENTS := [on | off]\n"
-"\n"
-"Get status of mobile broadband radio switch, or turn it on/off.\n"
-"\n"
-msgstr ""
-"Użycie: nmcli radio wwan { PARAMETRY | help }\n"
-"\n"
-"PARAMETRY := [on | off]\n"
-"\n"
-"Uzyskuje stan przełącznika radia komórkowego lub włącza/wyłącza go.\n"
-"\n"
-
-#: ../clients/cli/general.c:499
-#, c-format
-msgid ""
-"Usage: nmcli monitor\n"
-"\n"
-"Monitor NetworkManager changes.\n"
-"Prints a line whenever a change occurs in NetworkManager\n"
-"\n"
-msgstr ""
-"Użycie: nmcli monitor\n"
-"\n"
-"Monitoruje zmiany usługi NetworkManager.\n"
-"Wyświetla wiersz, kiedy usługa NetworkManager ulegnie zmianie\n"
-"\n"
-
-#: ../clients/cli/general.c:528
-msgid "NetworkManager status"
-msgstr "Stan usługi NetworkManager"
-
-#: ../clients/cli/general.c:532
-#, c-format
-msgid "Error: only these fields are allowed: %s"
-msgstr "Błąd: tylko te pola są dozwolone: %s"
-
-#: ../clients/cli/general.c:582
-msgid "NetworkManager permissions"
-msgstr "Uprawnienia usługi NetworkManager"
-
-#: ../clients/cli/general.c:586
-#, c-format
-msgid "Error: 'general permissions': %s"
-msgstr "Błąd: „general permissions”: %s"
-
-#: ../clients/cli/general.c:674
-msgid "NetworkManager logging"
-msgstr "Dziennik usługi NetworkManager"
-
-#: ../clients/cli/general.c:678
-#, c-format
-msgid "Error: 'general logging': %s"
-msgstr "Błąd: „general logging”: %s"
-
-#: ../clients/cli/general.c:760
-#, c-format
-msgid "Error: failed to set logging: %s"
-msgstr "Błąd: ustawienie zapisywania w dzienniku się nie powiodło: %s"
-
-#: ../clients/cli/general.c:777
-#, c-format
-msgid "Error: failed to set hostname: %s"
-msgstr "Błąd: ustawienie nazwy komputera się nie powiodło: %s"
-
-#: ../clients/cli/general.c:846
-#, c-format
-msgid "Error: '--fields' value '%s' is not valid here (allowed field: %s)"
-msgstr "Błąd: wartość „--fields” „%s” jest nieprawidłowa (dozwolone pola: %s)"
-
-#: ../clients/cli/general.c:871
-#, c-format
-msgid "Error: invalid '%s' argument: '%s' (use on/off)."
-msgstr "Błąd: nieprawidłowy parametr „%s”: „%s” (należy użyć on/off)."
-
-#. no arguments -> get current state
-#: ../clients/cli/general.c:919 ../clients/cli/general.c:931
-msgid "Connectivity"
-msgstr "Łączność"
-
-#: ../clients/cli/general.c:934
-#, c-format
-msgid "Error: 'networking' command '%s' is not valid."
-msgstr "Błąd: polecenie „networking” „%s” jest nieprawidłowe."
-
-#: ../clients/cli/general.c:948
-msgid "Networking"
-msgstr "Sieć"
-
-#. no argument, show all radio switches
-#: ../clients/cli/general.c:983
-msgid "Radio switches"
-msgstr "Przełączniki radiowe"
-
-#. no argument, show current WiFi state
-#: ../clients/cli/general.c:1013
-msgid "Wi-Fi radio switch"
-msgstr "Przełącznik radiowy Wi-Fi"
-
-#. no argument, show current WWAN (mobile broadband) state
-#: ../clients/cli/general.c:1040
-msgid "WWAN radio switch"
-msgstr "Przełącznik radiowy WWAN"
-
-#: ../clients/cli/general.c:1089
-msgid "NetworkManager has started"
-msgstr "Uruchomiono usługę NetworkManager"
-
-#: ../clients/cli/general.c:1089
-msgid "NetworkManager has stopped"
-msgstr "Zatrzymano usługę NetworkManager"
-
-#: ../clients/cli/general.c:1100
-#, c-format
-msgid "Hostname set to '%s'\n"
-msgstr "Ustawiono nazwę komputera na „%s”\n"
-
-#: ../clients/cli/general.c:1115
-#, c-format
-msgid "'%s' is now the primary connection\n"
-msgstr "„%s” jest teraz głównym połączeniem\n"
-
-#: ../clients/cli/general.c:1117
-#, c-format
-msgid "There's no primary connection\n"
-msgstr "Brak głównego połączenia\n"
-
-#: ../clients/cli/general.c:1129
-#, c-format
-msgid "Connectivity is now '%s'\n"
-msgstr "Łączność wynosi teraz „%s”\n"
-
-#: ../clients/cli/general.c:1142
-#, c-format
-msgid "Networkmanager is now in the '%s' state\n"
-msgstr "Usługa NetworkManager jest teraz w stanie „%s”\n"
-
-#: ../clients/cli/general.c:1163
-msgid "connection available"
-msgstr "połączenie jest dostępne"
-
-#: ../clients/cli/general.c:1165
-msgid "connections available"
-msgstr "połączenia są dostępne"
-
-#: ../clients/cli/general.c:1183
-msgid "autoconnect"
-msgstr "łączenie automatyczne"
-
-#: ../clients/cli/general.c:1185
-msgid "fw missing"
-msgstr "brak oprogramowana sprzętowego"
-
-#: ../clients/cli/general.c:1190
-msgid "plugin missing"
-msgstr "brak wtyczki"
-
-#: ../clients/cli/general.c:1195
-msgid "sw"
-msgstr "oprogramowanie"
-
-#: ../clients/cli/general.c:1197
-msgid "hw"
-msgstr "sprzęt"
-
-#: ../clients/cli/general.c:1202
-msgid "iface"
-msgstr "interfejs"
-
-#: ../clients/cli/general.c:1205
-msgid "port"
-msgstr "port"
-
-#: ../clients/cli/general.c:1208
-msgid "mtu"
-msgstr "MTU"
-
-#: ../clients/cli/general.c:1225
-msgid "master"
-msgstr "master"
-
-#: ../clients/cli/general.c:1229 ../clients/tui/nm-editor-utils.c:241
-#: ../clients/tui/nmt-connect-connection-list.c:410
-msgid "VPN"
-msgstr "VPN"
-
-#: ../clients/cli/general.c:1231
-msgid "ip4 default"
-msgstr "domyślne IPv4"
-
-#: ../clients/cli/general.c:1233
-msgid "ip6 default"
-msgstr "domyślne IPv6"
-
-#: ../clients/cli/general.c:1316
-#, c-format
-msgid "%s VPN connection"
-msgstr "Połączenie VPN %s"
-
-#: ../clients/cli/general.c:1386
-#, c-format
-msgid ""
-"Use \"nmcli device show\" to get complete information about known devices "
-"and\n"
-"\"nmcli connection show\" to get an overview on active connection profiles.\n"
-"\n"
-"Consult nmcli(1) and nmcli-examples(5) manual pages for complete usage "
-"details.\n"
-msgstr ""
-"Polecenie „nmcli device show” wyświetli pełne informacje o znanych\n"
-"urządzeniach, a „nmcli connection show” wyświetli przegląd aktywnych\n"
-"profili połączeń.\n"
-"\n"
-"Strony podręcznika nmcli(1) i nmcli-examples(5) zawierają pełne informacje\n"
-"o użyciu.\n"
-
-#: ../clients/cli/general.c:1407
-#, c-format
-msgid "Error: 'monitor' command '%s' is not valid."
-msgstr "Błąd: polecenie „monitor” „%s” jest nieprawidłowe."
-
-#: ../clients/cli/general.c:1419
-msgid "Networkmanager is not running (waiting for it)\n"
-msgstr ""
-"Usługa NetworkManager nie jest uruchomiona (oczekiwanie na uruchomienie)\n"
-
-#: ../clients/cli/nmcli.c:186
-#, c-format
-msgid ""
-"Usage: nmcli [OPTIONS] OBJECT { COMMAND | help }\n"
-"\n"
-"OPTIONS\n"
-"  -t[erse]                                       terse output\n"
-"  -p[retty]                                      pretty output\n"
-"  -m[ode] tabular|multiline                      output mode\n"
-"  -c[olors] auto|yes|no                          whether to use colors in "
-"output\n"
-"  -f[ields] <field1,field2,...>|all|common       specify fields to output\n"
-"  -g[et-values] <field1,field2,...>|all|common   shortcut for -m tabular -t -"
-"f\n"
-"  -e[scape] yes|no                               escape columns separators "
-"in values\n"
-"  -a[sk]                                         ask for missing parameters\n"
-"  -s[how-secrets]                                allow displaying passwords\n"
-"  -w[ait] <seconds>                              set timeout waiting for "
-"finishing operations\n"
-"  -v[ersion]                                     show program version\n"
-"  -h[elp]                                        print this help\n"
-"\n"
-"OBJECT\n"
-"  g[eneral]       NetworkManager's general status and operations\n"
-"  n[etworking]    overall networking control\n"
-"  r[adio]         NetworkManager radio switches\n"
-"  c[onnection]    NetworkManager's connections\n"
-"  d[evice]        devices managed by NetworkManager\n"
-"  a[gent]         NetworkManager secret agent or polkit agent\n"
-"  m[onitor]       monitor NetworkManager changes\n"
-"\n"
-msgstr ""
-"Użycie: nmcli [OPCJE] OBIEKT { POLECENIE | help }\n"
-"\n"
-"OPCJE\n"
-"  -t[erse]                                       zwięzłe wyjście\n"
-"  -p[retty]                                      sformatowane wyjście\n"
-"  -m[ode] tabular|multiline                      tryb wyjścia\n"
-"  -c[olors] auto|yes|no                          czy używać kolorów "
-"w wyjściu\n"
-"  -f[ields] <pole1,pole2,…>|all|common           określa pola do wyjścia\n"
-"  -g[et-values] <pole1,pole2,…>|all|common       skrót do „-m tabular -t -"
-"f”\n"
-"  -e[scape] yes|no                               modyfikuje separatory "
-"kolumn\n"
-"                                                 w wartościach\n"
-"  -a[sk]                                         pyta o brakujące parametry\n"
-"  -s[how-secrets]                                zezwala na wyświetlanie "
-"haseł\n"
-"  -w[ait] <sekundy>                              ustawia czas oczekiwania\n"
-"                                                 na ukończenie działań\n"
-"  -v[ersion]                                     wyświetla wersję usługi\n"
-"  -h[elp]                                        wyświetla tę pomoc\n"
-"\n"
-"OBIEKT\n"
-"  g[eneral]       ogólny stan i działania usługi NetworkManager\n"
-"  n[etworking]    ogólne sterowanie siecią\n"
-"  r[adio]         przełączniki radiowe usługi NetworkManager\n"
-"  c[onnection]    połączenia usługi NetworkManager\n"
-"  d[evice]        urządzenia zarządzane przez usługę NetworkManager\n"
-"  a[gent]         agent haseł lub agent polkit usługi NetworkManager\n"
-"  m[onitor]       monitoruje zmiany usługi NetworkManager\n"
-"\n"
-
-#: ../clients/cli/nmcli.c:265
-#, c-format
-msgid "Error: missing argument for '%s' option."
-msgstr "Błąd: brak parametru dla opcji „%s”."
-
-#: ../clients/cli/nmcli.c:313
-#, c-format
-msgid "Error: Option '--terse' is specified the second time."
-msgstr "Błąd: opcja „--terse” został podana po raz drugi."
-
-#: ../clients/cli/nmcli.c:318
-#, c-format
-msgid "Error: Option '--terse' is mutually exclusive with '--pretty'."
-msgstr "Błąd: opcja „--terse” jest wzajemnie wykluczająca z opcją „--pretty”."
-
-#: ../clients/cli/nmcli.c:326
-#, c-format
-msgid "Error: Option '--pretty' is specified the second time."
-msgstr "Błąd: opcja „--pretty” został podana po raz drugi."
-
-#: ../clients/cli/nmcli.c:331
-#, c-format
-msgid "Error: Option '--pretty' is mutually exclusive with '--terse'."
-msgstr "Błąd: opcja „--pretty” jest wzajemnie wykluczająca z opcją „--terse”."
-
-#: ../clients/cli/nmcli.c:346
-#, c-format
-msgid "Error: '%s' is not a valid argument for '%s' option."
-msgstr "Błąd: „%s” nie jest prawidłowym parametrem dla opcji „%s”."
-
-#: ../clients/cli/nmcli.c:360 ../clients/cli/nmcli.c:372
-#, c-format
-msgid "Error: '%s' is not valid argument for '%s' option."
-msgstr "Błąd: „%s” nie jest prawidłowym parametrem dla opcji „%s”."
-
-#: ../clients/cli/nmcli.c:396
-#, c-format
-msgid "Error: '%s' is not a valid timeout."
-msgstr "Błąd: „%s” nie jest prawidłowym czasem oczekiwania."
-
-#: ../clients/cli/nmcli.c:403
-#, c-format
-msgid "nmcli tool, version %s\n"
-msgstr "narzędzie nmcli, wersja %s\n"
-
-#: ../clients/cli/nmcli.c:411
-#, c-format
-msgid "Error: Option '%s' is unknown, try 'nmcli -help'."
-msgstr ""
-"Błąd: opcja „%s” jest nieznana. Można spróbować polecenie „nmcli help”."
-
-#: ../clients/cli/nmcli.c:457 ../clients/cli/nmcli.c:464
-#, c-format
-msgid "Error: nmcli terminated by signal %s (%d)\n"
-msgstr "Błąd: nmcli zostało zakończone sygnałem %s (%d)\n"
-
-#: ../clients/cli/nmcli.c:562
-msgid "Success"
-msgstr "Powodzenie"
-
-#: ../clients/cli/polkit-agent.c:68
-#, c-format
-msgid "Authentication message: %s\n"
-msgstr "Komunikat uwierzytelnienia: %s\n"
-
-#: ../clients/cli/polkit-agent.c:74
-#, c-format
-msgid "Authentication error: %s\n"
-msgstr "Błąd uwierzytelnienia: %s\n"
-
-#: ../clients/cli/polkit-agent.c:120
-#, c-format
-msgid "Warning: polkit agent initialization failed: %s\n"
-msgstr "Ostrzeżenie: zainicjowanie agenta polkit się nie powiodło: %s\n"
-
-#: ../clients/cli/settings.c:46
-#, c-format
-msgid "Do you also want to set '%s' to '%s'? [yes]: "
-msgstr "Ustawić „%s” na „%s”? [yes]: "
-
-#: ../clients/cli/settings.c:48
-#, c-format
-msgid "Do you also want to clear '%s'? [yes]: "
-msgstr "Wyczyścić „%s”? [yes]: "
-
-#: ../clients/cli/settings.c:224
-#, c-format
-msgid ""
-"Warning: %s.%s set to '%s', but it might be ignored in infrastructure mode\n"
-msgstr ""
-"Ostrzeżenie: ustawiono %s.%s na „%s”, ale może zostać zignorowane w trybie "
-"infrastruktury\n"
-
-#: ../clients/cli/settings.c:243
-#, c-format
-msgid "Warning: setting %s.%s requires removing ipv4 and ipv6 settings\n"
-msgstr "Ostrzeżenie: ustawienie %s.%s wymaga usunięcia ustawień IPv4 i IPv6\n"
-
-#: ../clients/cli/settings.c:245
-msgid "Do you want to remove them? [yes] "
-msgstr "Usunąć je? [yes] "
-
-#: ../clients/cli/settings.c:330
-#, c-format
-msgid "Warning: %s is not an UUID of any existing connection profile\n"
-msgstr ""
-"Ostrzeżenie: %s nie jest UUID żadnego istniejącego profilu połączenia\n"
-
-#: ../clients/cli/settings.c:335 ../clients/cli/settings.c:348
-#, c-format
-msgid "'%s' is not a VPN connection profile"
-msgstr "„%s” nie jest profilem połączenia VPN"
-
-#: ../clients/cli/settings.c:342
-#, c-format
-msgid "'%s' is not a name of any exiting profile"
-msgstr "„%s” nie jest nazwą żadnego istniejącego profilu"
-
-#: ../clients/cli/settings.c:382
-#, c-format
-msgid "Warning: %s\n"
-msgstr "Ostrzeżenie: %s\n"
-
-#: ../clients/cli/settings.c:385
-#, c-format
-msgid "Info: %s\n"
-msgstr "Informacje: %s\n"
-
-#: ../clients/cli/settings.c:477
-msgid "don't know how to get the property value"
-msgstr "nie wiadomo, jak uzyskać wartość właściwości"
-
-#: ../clients/cli/settings.c:567 ../clients/cli/settings.c:609
-msgid "the property can't be changed"
-msgstr "nie można zmieniać tej właściwości"
-
-#: ../clients/cli/settings.c:729
-msgid "[NM property description]"
-msgstr "[opis właściwości NM]"
-
-#: ../clients/cli/settings.c:739
-msgid "[nmcli specific description]"
-msgstr "[konkretny opis nmcli]"
-
-#: ../clients/cli/utils.c:328
-#, c-format
-msgid "Error: Argument '%s' was expected, but '%s' provided."
-msgstr "Błąd: oczekiwano parametru „%s”, ale podano „%s”."
-
-#: ../clients/cli/utils.c:331
-#, c-format
-msgid "Error: Unexpected argument '%s'"
-msgstr "Błąd: nieoczekiwany parametr „%s”"
-
-#: ../clients/cli/utils.c:804
-#, c-format
-msgid "invalid field '%s%s%s'; no such field"
-msgstr "nieprawidłowe pole „%s%s%s”; nie ma takiego pola"
-
-#: ../clients/cli/utils.c:808
-#, c-format
-msgid "invalid field '%s%s%s'; allowed fields: [%s]"
-msgstr "nieprawidłowe pole „%s%s%s”; dozwolone pola: [%s]"
-
-#: ../clients/cli/utils.c:881
-#, c-format
-msgid "failure to select field"
-msgstr "wybranie pola się nie powiodło"
-
-#: ../clients/cli/utils.c:1469
-#, c-format
-msgid "Error reading nmcli output: %s\n"
-msgstr "Błąd podczas odczytywania wyjścia nmcli: %s\n"
-
-#: ../clients/cli/utils.c:1474
-#, c-format
-msgid "Error writing nmcli output: %s\n"
-msgstr "Błąd podczas zapisywania wyjścia nmcli: %s\n"
-
-#: ../clients/cli/utils.c:1498
-#, c-format
-msgid "Failed to create pager pipe: %s\n"
-msgstr "Utworzenie potoku pagera się nie powiodło: %s\n"
-
-#: ../clients/cli/utils.c:1506
-#, c-format
-msgid "Failed to fork pager: %s\n"
-msgstr "Rozdzielenie pagera się nie powiodło: %s\n"
-
-#: ../clients/cli/utils.c:1552 ../clients/cli/utils.c:1554
-#, c-format
-msgid "Failed to duplicate pager pipe: %s\n"
-msgstr "Powielenie potoku pagera się nie powiodło: %s\n"
-
-#. Translators: the first %s is the partial value entered by
-#. * the user, the second %s a list of compatible values.
-#.
-#: ../clients/common/nm-client-utils.c:75
-#: ../clients/common/nm-client-utils.c:106
-#, c-format
-msgid "'%s' is ambiguous (%s)"
-msgstr "„%s” jest niejednoznaczne (%s)"
-
-#: ../clients/common/nm-client-utils.c:85
-#, c-format
-msgid "'%s' is not valid; use [%s] or [%s]"
-msgstr "„%s” jest nieprawidłowe; należy użyć [%s] lub [%s]"
-
-#: ../clients/common/nm-client-utils.c:118
-#, c-format
-msgid "'%s' is not valid; use [%s], [%s] or [%s]"
-msgstr "„%s” jest nieprawidłowe; należy użyć [%s], [%s] lub [%s]"
-
-#: ../clients/common/nm-client-utils.c:155
-#, c-format
-msgid "'%s' is ambiguous (%s x %s)"
-msgstr "„%s” jest niejednoznaczne (%s x %s)"
-
-#: ../clients/common/nm-client-utils.c:167
-#, c-format
-msgid "missing name, try one of [%s]"
-msgstr "brak nazwy, należy spróbować jednej z [%s]"
-
-#: ../clients/common/nm-client-utils.c:223
-msgid "unmanaged"
-msgstr "niezarządzane"
-
-#: ../clients/common/nm-client-utils.c:225
-msgid "unavailable"
-msgstr "niedostępne"
-
-#: ../clients/common/nm-client-utils.c:229
-msgid "connecting (prepare)"
-msgstr "łączenie (przygotowanie)"
-
-#: ../clients/common/nm-client-utils.c:231
-msgid "connecting (configuring)"
-msgstr "łączenie (konfigurowanie)"
-
-#: ../clients/common/nm-client-utils.c:233
-msgid "connecting (need authentication)"
-msgstr "łączenie (wymaga uwierzytelnienia)"
-
-#: ../clients/common/nm-client-utils.c:235
-msgid "connecting (getting IP configuration)"
-msgstr "łączenie (pobieranie konfiguracji adresu IP)"
-
-#: ../clients/common/nm-client-utils.c:237
-msgid "connecting (checking IP connectivity)"
-msgstr "łączenie (sprawdzanie łączności IP)"
-
-#: ../clients/common/nm-client-utils.c:239
-msgid "connecting (starting secondary connections)"
-msgstr "łączenie (uruchamianie drugorzędnych połączeń)"
-
-#: ../clients/common/nm-client-utils.c:245
-msgid "connection failed"
-msgstr "połączenie się nie powiodło"
-
-#: ../clients/common/nm-client-utils.c:262
-msgid "yes (guessed)"
-msgstr "tak (prawdopodobnie)"
-
-#: ../clients/common/nm-client-utils.c:264
-msgid "no (guessed)"
-msgstr "nie (prawdopodobnie)"
-
-#: ../clients/common/nm-client-utils.c:277
-msgid "No reason given"
-msgstr "Nie podano przyczyny"
-
-#: ../clients/common/nm-client-utils.c:281
-msgid "Device is now managed"
-msgstr "Urządzenie jest teraz zarządzane"
-
-#: ../clients/common/nm-client-utils.c:283
-msgid "Device is now unmanaged"
-msgstr "Urządzenie nie jest teraz zarządzane"
-
-#: ../clients/common/nm-client-utils.c:285
-msgid "The device could not be readied for configuration"
-msgstr "Urządzenie nie może zostać odczytane do konfiguracji"
-
-#: ../clients/common/nm-client-utils.c:287
-msgid ""
-"IP configuration could not be reserved (no available address, timeout, etc.)"
-msgstr ""
-"Konfiguracja IP nie mogła zostać zastrzeżona (brak dostępnego adresu, czasu "
-"oczekiwania itp.)"
-
-#: ../clients/common/nm-client-utils.c:289
-msgid "The IP configuration is no longer valid"
-msgstr "Konfiguracja IP nie jest już prawidłowa"
-
-#: ../clients/common/nm-client-utils.c:291
-msgid "Secrets were required, but not provided"
-msgstr "Hasła są wymagane, ale nie zostały podane"
-
-#: ../clients/common/nm-client-utils.c:293
-msgid "802.1X supplicant disconnected"
-msgstr "Rozłączono suplikanta 802.1X"
-
-#: ../clients/common/nm-client-utils.c:295
-msgid "802.1X supplicant configuration failed"
-msgstr "Konfiguracja suplikanta 802.1X się nie powiodła"
-
-#: ../clients/common/nm-client-utils.c:297
-msgid "802.1X supplicant failed"
-msgstr "Suplikant 802.1X się nie powiódł"
-
-#: ../clients/common/nm-client-utils.c:299
-msgid "802.1X supplicant took too long to authenticate"
-msgstr "Suplikant 802.1X za długo się uwierzytelniał"
-
-#: ../clients/common/nm-client-utils.c:301
-msgid "PPP service failed to start"
-msgstr "Uruchomienie usługi PPP się nie powiodło"
-
-#: ../clients/common/nm-client-utils.c:303
-msgid "PPP service disconnected"
-msgstr "Rozłączono z usługą PPP"
-
-#: ../clients/common/nm-client-utils.c:305
-msgid "PPP failed"
-msgstr "Usługa PPP się nie powiodła"
-
-#: ../clients/common/nm-client-utils.c:307
-msgid "DHCP client failed to start"
-msgstr "Uruchomienie klienta DHCP się nie powiodło"
-
-#: ../clients/common/nm-client-utils.c:309
-msgid "DHCP client error"
-msgstr "Błąd klienta DHCP"
-
-#: ../clients/common/nm-client-utils.c:311
-msgid "DHCP client failed"
-msgstr "Klient DHCP się nie powiódł"
-
-#: ../clients/common/nm-client-utils.c:313
-msgid "Shared connection service failed to start"
-msgstr "Uruchomienie usługi udostępniania połączenia się nie powiodło"
-
-#: ../clients/common/nm-client-utils.c:315
-msgid "Shared connection service failed"
-msgstr "Usługa udostępniania połączenia się nie powiodła"
-
-#: ../clients/common/nm-client-utils.c:317
-msgid "AutoIP service failed to start"
-msgstr "Uruchomienie usługi AutoIP się nie powiodło"
-
-#: ../clients/common/nm-client-utils.c:319
-msgid "AutoIP service error"
-msgstr "Błąd usługi AutoIP"
-
-#: ../clients/common/nm-client-utils.c:321
-msgid "AutoIP service failed"
-msgstr "Usługa AutoIP się nie powiodła"
-
-#: ../clients/common/nm-client-utils.c:323
-msgid "The line is busy"
-msgstr "Linia jest zajęta"
-
-#: ../clients/common/nm-client-utils.c:325
-msgid "No dial tone"
-msgstr "Brak sygnału telefonicznego"
-
-#: ../clients/common/nm-client-utils.c:327
-msgid "No carrier could be established"
-msgstr "Nie można ustanowić operatora"
-
-#: ../clients/common/nm-client-utils.c:329
-msgid "The dialing request timed out"
-msgstr "Żądanie zadzwonienia przekroczyło czas oczekiwania"
-
-#: ../clients/common/nm-client-utils.c:331
-msgid "The dialing attempt failed"
-msgstr "Próba zadzwonienia się nie powiodła"
-
-#: ../clients/common/nm-client-utils.c:333
-msgid "Modem initialization failed"
-msgstr "Zainicjowanie modemu się nie powiodło"
-
-#: ../clients/common/nm-client-utils.c:335
-msgid "Failed to select the specified APN"
-msgstr "Wybranie podanego APN się nie powiodło"
-
-#: ../clients/common/nm-client-utils.c:337
-msgid "Not searching for networks"
-msgstr "Sieci nie są wyszukiwane"
-
-#: ../clients/common/nm-client-utils.c:339
-msgid "Network registration denied"
-msgstr "Odmówiono rejestracji sieci"
-
-#: ../clients/common/nm-client-utils.c:341
-msgid "Network registration timed out"
-msgstr "Przekroczono czas oczekiwania rejestracji sieci"
-
-#: ../clients/common/nm-client-utils.c:343
-msgid "Failed to register with the requested network"
-msgstr "Zarejestrowanie w żądanej sieci się nie powiodło"
-
-#: ../clients/common/nm-client-utils.c:345
-msgid "PIN check failed"
-msgstr "Sprawdzenie kodu PIN się nie powiodło"
-
-#: ../clients/common/nm-client-utils.c:347
-msgid "Necessary firmware for the device may be missing"
-msgstr "Brak wymaganego oprogramowania sprzętowego dla urządzenia"
-
-#: ../clients/common/nm-client-utils.c:349
-msgid "The device was removed"
-msgstr "Usunięto urządzenie"
-
-#: ../clients/common/nm-client-utils.c:351
-msgid "NetworkManager went to sleep"
-msgstr "Uśpiono usługę NetworkManager"
-
-#: ../clients/common/nm-client-utils.c:353
-msgid "The device's active connection disappeared"
-msgstr "Aktywne połączenie urządzenia zniknęło"
-
-#: ../clients/common/nm-client-utils.c:355
-msgid "Device disconnected by user or client"
-msgstr "Urządzenie zostało rozłączone przez użytkownika lub klienta"
-
-#: ../clients/common/nm-client-utils.c:357
-msgid "Carrier/link changed"
-msgstr "Zmieniono operatora/łącze"
-
-#: ../clients/common/nm-client-utils.c:359
-msgid "The device's existing connection was assumed"
-msgstr "Przyjęto istniejące połączenie urządzenia"
-
-#: ../clients/common/nm-client-utils.c:361
-msgid "The supplicant is now available"
-msgstr "Suplikant jest teraz dostępny"
-
-#: ../clients/common/nm-client-utils.c:363
-msgid "The modem could not be found"
-msgstr "Nie można odnaleźć modemu"
-
-#: ../clients/common/nm-client-utils.c:365
-msgid "The Bluetooth connection failed or timed out"
-msgstr ""
-"Połączenie Bluetooth się nie powiodło lub przekroczyło czas oczekiwania"
-
-#: ../clients/common/nm-client-utils.c:367
-msgid "GSM Modem's SIM card not inserted"
-msgstr "Karta SIM modemu GSM nie została włożona"
-
-#: ../clients/common/nm-client-utils.c:369
-msgid "GSM Modem's SIM PIN required"
-msgstr "Wymagany jest kod PIN karty SIM modemu GSM"
-
-#: ../clients/common/nm-client-utils.c:371
-msgid "GSM Modem's SIM PUK required"
-msgstr "Wymagany jest kod PUK karty SIM modemu GSM"
-
-#: ../clients/common/nm-client-utils.c:373
-msgid "GSM Modem's SIM wrong"
-msgstr "Karta SIM modemu GSM jest błędna"
-
-#: ../clients/common/nm-client-utils.c:375
-msgid "InfiniBand device does not support connected mode"
-msgstr "Urządzenie InfiniBand nie obsługuje trybu połączonego"
-
-#: ../clients/common/nm-client-utils.c:377
-msgid "A dependency of the connection failed"
-msgstr "Zależność połączenia się nie powiodła"
-
-#: ../clients/common/nm-client-utils.c:379
-msgid "A problem with the RFC 2684 Ethernet over ADSL bridge"
-msgstr "Problem z mostkiem ethernetowym RFC 2684 na ADSL"
-
-#: ../clients/common/nm-client-utils.c:381
-msgid "ModemManager is unavailable"
-msgstr "Usługa ModemManager jest niedostępna"
-
-#: ../clients/common/nm-client-utils.c:383
-msgid "The Wi-Fi network could not be found"
-msgstr "Nie można odnaleźć sieci Wi-Fi"
-
-#: ../clients/common/nm-client-utils.c:385
-msgid "A secondary connection of the base connection failed"
-msgstr "Drugorzędne połączenie połączenia podstawowego się nie powiodło"
-
-#: ../clients/common/nm-client-utils.c:387
-msgid "DCB or FCoE setup failed"
-msgstr "Ustawienie DCB lub FCoE się nie powiodło"
-
-#: ../clients/common/nm-client-utils.c:389
-msgid "teamd control failed"
-msgstr "kontrola teamd się nie powiodła"
-
-#: ../clients/common/nm-client-utils.c:391
-msgid "Modem failed or no longer available"
-msgstr "Modem się nie powiódł lub nie jest już dostępny"
-
-#: ../clients/common/nm-client-utils.c:393
-msgid "Modem now ready and available"
-msgstr "Modem jest teraz gotowy i dostępny"
-
-#: ../clients/common/nm-client-utils.c:395
-msgid "SIM PIN was incorrect"
-msgstr "Kod PIN karty SIM był niepoprawny"
-
-#: ../clients/common/nm-client-utils.c:397
-msgid "New connection activation was enqueued"
-msgstr "Dodano aktywację nowego połączenia do kolejki"
-
-#: ../clients/common/nm-client-utils.c:399
-msgid "The device's parent changed"
-msgstr "Zmieniono urządzenie nadrzędne urządzenia"
-
-#: ../clients/common/nm-client-utils.c:401
-msgid "The device parent's management changed"
-msgstr "Zmieniono zarządzanie urządzenia nadrzędnego urządzenia"
-
-#: ../clients/common/nm-client-utils.c:404
-msgid "OpenVSwitch database connection failed"
-msgstr "Połączenie z bazą danych OpenVSwitch się nie powiodło"
-
-#. TRANSLATORS: Unknown reason for a device state change (NMDeviceStateReason)
-#. TRANSLATORS: Unknown reason for a connection state change (NMActiveConnectionStateReason)
-#: ../clients/common/nm-client-utils.c:408
-#: ../clients/common/nm-client-utils.c:447 ../libnm-glib/nm-device.c:1860
-#: ../libnm/nm-device.c:1572
-msgid "Unknown"
-msgstr "Nieznane"
-
-#: ../clients/common/nm-client-utils.c:416
-msgid "Unknown reason"
-msgstr "Nieznana przyczyna"
-
-#: ../clients/common/nm-client-utils.c:418
-msgid "The connection was disconnected"
-msgstr "Połączenie zostało rozłączone"
-
-#: ../clients/common/nm-client-utils.c:420
-msgid "Disconnected by user"
-msgstr "Rozłączono przez użytkownika"
-
-#: ../clients/common/nm-client-utils.c:422
-msgid "The base network connection was interrupted"
-msgstr "Przerwano podstawowe połączenie sieciowe"
-
-#: ../clients/common/nm-client-utils.c:424
-msgid "The VPN service stopped unexpectedly"
-msgstr "Usługa VPN została nieoczekiwanie zatrzymana"
-
-#: ../clients/common/nm-client-utils.c:426
-msgid "The VPN service returned invalid configuration"
-msgstr "Usługa VPN zwróciła nieprawidłową konfigurację"
-
-#: ../clients/common/nm-client-utils.c:428
-msgid "The connection attempt timed out"
-msgstr "Próba połączenia przekroczyła czas oczekiwania"
-
-#: ../clients/common/nm-client-utils.c:430
-msgid "The VPN service did not start in time"
-msgstr "Usługa VPN nie została uruchomiona na czas"
-
-#: ../clients/common/nm-client-utils.c:432
-msgid "The VPN service failed to start"
-msgstr "Uruchomienie usługi VPN się nie powiodło"
-
-#: ../clients/common/nm-client-utils.c:434
-msgid "No valid secrets"
-msgstr "Brak prawidłowych haseł"
-
-#: ../clients/common/nm-client-utils.c:436
-msgid "Invalid secrets"
-msgstr "Nieprawidłowe hasła"
-
-#: ../clients/common/nm-client-utils.c:438
-msgid "The connection was removed"
-msgstr "Usunięto połączenie"
-
-#: ../clients/common/nm-client-utils.c:440
-msgid "Master connection failed"
-msgstr "Główne połączenie się nie powiodło"
-
-#: ../clients/common/nm-client-utils.c:442
-msgid "Could not create a software link"
-msgstr "Nie można utworzyć łącza programowego"
-
-#: ../clients/common/nm-client-utils.c:444
-msgid "The device disappeared"
-msgstr "Urządzenie zniknęło"
->>>>>>> 1e02ee4d
-
-#: ../clients/common/settings-docs.c.in:9
-msgid ""
-"Wireless channel to use for the Wi-Fi connection.  The device will only join "
-"(or create for Ad-Hoc networks) a Wi-Fi network on the specified channel.  "
-"Because channel numbers overlap between bands, this property also requires "
-"the \"band\" property to be set."
-msgstr ""
-
-#: ../clients/common/settings-docs.c.in:10
-msgid ""
-"If specified, request that the device use this MAC address instead. This is "
-"known as MAC cloning or spoofing. Beside explicitly specifying a MAC "
-"address, the special values \"preserve\", \"permanent\", \"random\" and "
-"\"stable\" are supported. \"preserve\" means not to touch the MAC address on "
-"activation. \"permanent\" means to use the permanent hardware address of the "
-"device. \"random\" creates a random MAC address on each connect. \"stable\" "
-"creates a hashed MAC address based on connection.stable-id and a machine "
-"dependent key. If unspecified, the value can be overwritten via global "
-"defaults, see manual of NetworkManager.conf. If still unspecified, it "
-"defaults to \"preserve\" (older versions of NetworkManager may use a "
-"different default value). On D-Bus, this field is expressed as \"assigned-"
-"mac-address\" or the deprecated \"cloned-mac-address\"."
-msgstr ""
-
-#: ../clients/common/settings-docs.c.in:11
-#: ../clients/common/settings-docs.c.in:92
-msgid ""
-"With \"cloned-mac-address\" setting \"random\" or \"stable\", by default all "
-"bits of the MAC address are scrambled and a locally-administered, unicast "
-"MAC address is created. This property allows to specify that certain bits "
-"are fixed. Note that the least significant bit of the first MAC address will "
-"always be unset to create a unicast MAC address. If the property is NULL, it "
-"is eligible to be overwritten by a default connection setting. If the value "
-"is still NULL or an empty string, the default is to create a locally-"
-"administered, unicast MAC address. If the value contains one MAC address, "
-"this address is used as mask. The set bits of the mask are to be filled with "
-"the current MAC address of the device, while the unset bits are subject to "
-"randomization. Setting \"FE:FF:FF:00:00:00\" means to preserve the OUI of "
-"the current MAC address and only randomize the lower 3 bytes using the "
-"\"random\" or \"stable\" algorithm. If the value contains one additional MAC "
-"address after the mask, this address is used instead of the current MAC "
-"address to fill the bits that shall not be randomized. For example, a value "
-"of \"FE:FF:FF:00:00:00 68:F7:28:00:00:00\" will set the OUI of the MAC "
-"address to 68:F7:28, while the lower bits are randomized. A value of "
-"\"02:00:00:00:00:00 00:00:00:00:00:00\" will create a fully scrambled "
-"globally-administered, burned-in MAC address. If the value contains more "
-"than one additional MAC addresses, one of them is chosen randomly. For "
-"example, \"02:00:00:00:00:00 00:00:00:00:00:00 02:00:00:00:00:00\" will "
-"create a fully scrambled MAC address, randomly locally or globally "
-"administered."
-msgstr ""
-
-#: ../clients/common/settings-docs.c.in:12
-msgid ""
-"If TRUE, indicates this network is a non-broadcasting network that hides its "
-"SSID.  In this case various workarounds may take place, such as probe-"
-"scanning the SSID for more reliable network discovery.  However, these "
-"workarounds expose inherent insecurities with hidden SSID networks, and thus "
-"hidden SSID networks should be used with caution."
-msgstr ""
-
-<<<<<<< HEAD
-#: ../clients/common/settings-docs.c.in:13
-msgid ""
-"If specified, this connection will only apply to the Wi-Fi device whose "
-"permanent MAC address matches. This property does not change the MAC address "
-"of the device (i.e. MAC spoofing)."
-msgstr ""
-
-#: ../clients/common/settings-docs.c.in:14
-msgid ""
-"A list of permanent MAC addresses of Wi-Fi devices to which this connection "
-"should never apply.  Each MAC address should be given in the standard hex-"
-"digits-and-colons notation (eg \"00:11:22:33:44:55\")."
-msgstr ""
-
-#: ../clients/common/settings-docs.c.in:15
-=======
-#: ../clients/common/nm-meta-setting-desc.c:101
-#: ../clients/common/nm-meta-setting-desc.c:157
-#, c-format
-msgid "invalid prefix '%s'; <1-%d> allowed"
-msgstr "nieprawidłowy przedrostek „%s”; dozwolone <1-%d>"
-
-#: ../clients/common/nm-meta-setting-desc.c:109
-#, c-format
-msgid "invalid IP address: %s"
-msgstr "nieprawidłowy adres IP: %s"
-
-#: ../clients/common/nm-meta-setting-desc.c:134
->>>>>>> 1e02ee4d
-msgid ""
-"One of NM_SETTING_MAC_RANDOMIZATION_DEFAULT (0) (never randomize unless the "
-"user has set a global default to randomize and the supplicant supports "
-"randomization),  NM_SETTING_MAC_RANDOMIZATION_NEVER (1) (never randomize the "
-"MAC address), or NM_SETTING_MAC_RANDOMIZATION_ALWAYS (2) (always randomize "
-"the MAC address). This property is deprecated for 'cloned-mac-address'. "
-"Deprecated: 1"
-msgstr ""
-
-<<<<<<< HEAD
-#: ../clients/common/settings-docs.c.in:16
-msgid ""
-"Wi-Fi network mode; one of \"infrastructure\", \"adhoc\" or \"ap\".  If "
-"blank, infrastructure is assumed."
-msgstr ""
-
-#: ../clients/common/settings-docs.c.in:17
-#: ../clients/common/settings-docs.c.in:95
-msgid ""
-"If non-zero, only transmit packets of the specified size or smaller, "
-"breaking larger packets up into multiple Ethernet frames."
-msgstr ""
-
-#: ../clients/common/settings-docs.c.in:19
-msgid ""
-"One of NM_SETTING_WIRELESS_POWERSAVE_DISABLE (2) (disable Wi-Fi power "
-"saving), NM_SETTING_WIRELESS_POWERSAVE_ENABLE (3) (enable Wi-Fi power "
-"saving), NM_SETTING_WIRELESS_POWERSAVE_IGNORE (1) (don't touch currently "
-"configure setting) or NM_SETTING_WIRELESS_POWERSAVE_DEFAULT (0) (use the "
-"globally configured value). All other values are reserved."
-msgstr ""
-
-#: ../clients/common/settings-docs.c.in:20
-msgid ""
-"If non-zero, directs the device to only use the specified bitrate for "
-"communication with the access point.  Units are in Kb/s, ie 5500 = 5.5 Mbit/"
-"s.  This property is highly driver dependent and not all devices support "
-"setting a static bitrate."
-=======
-#: ../clients/common/nm-meta-setting-desc.c:168
-#, c-format
-msgid "the next hop ('%s') must be first"
-msgstr "następny krok („%s”) musi być pierwszy"
-
-#: ../clients/common/nm-meta-setting-desc.c:174
-#, c-format
-msgid "the metric ('%s') must be before attributes"
-msgstr "parametry („%s”) muszą być przed atrybutami"
-
-#: ../clients/common/nm-meta-setting-desc.c:214
-#, c-format
-msgid "invalid route: %s. %s"
-msgstr "nieprawidłowa trasa: %s. %s"
-
-#: ../clients/common/nm-meta-setting-desc.c:226
-msgid "default route cannot be added (NetworkManager handles it by itself)"
->>>>>>> 1e02ee4d
-msgstr ""
-
-<<<<<<< HEAD
-#: ../clients/common/settings-docs.c.in:21
-msgid ""
-"A list of BSSIDs (each BSSID formatted as a MAC address like "
-"\"00:11:22:33:44:55\") that have been detected as part of the Wi-Fi "
-"network.  NetworkManager internally tracks previously seen BSSIDs. The "
-"property is only meant for reading and reflects the BSSID list of "
-"NetworkManager. The changes you make to this property will not be preserved."
-msgstr ""
-
-#: ../clients/common/settings-docs.c.in:22
-#, fuzzy
-msgid "SSID of the Wi-Fi network. Must be specified."
-msgstr "Nie można odnaleźć sieci Wi-Fi"
-
-#: ../clients/common/settings-docs.c.in:23
-msgid ""
-"If non-zero, directs the device to use the specified transmit power. Units "
-"are dBm.  This property is highly driver dependent and not all devices "
-"support setting a static transmit power."
-msgstr ""
-
-#: ../clients/common/settings-docs.c.in:24
-msgid ""
-"When WEP is used (ie, key-mgmt = \"none\" or \"ieee8021x\") indicate the "
-"802.11 authentication algorithm required by the AP here.  One of \"open\" "
-"for Open System, \"shared\" for Shared Key, or \"leap\" for Cisco LEAP.  "
-"When using Cisco LEAP (ie, key-mgmt = \"ieee8021x\" and auth-alg = \"leap\") "
-"the \"leap-username\" and \"leap-password\" properties must be specified."
-msgstr ""
-
-#: ../clients/common/settings-docs.c.in:25
-msgid ""
-"A list of group/broadcast encryption algorithms which prevents connections "
-"to Wi-Fi networks that do not utilize one of the algorithms in the list.  "
-"For maximum compatibility leave this property empty.  Each list element may "
-"be one of \"wep40\", \"wep104\", \"tkip\", or \"ccmp\"."
-msgstr ""
-
-#: ../clients/common/settings-docs.c.in:26
-msgid ""
-"Key management used for the connection.  One of \"none\" (WEP), \"ieee8021x"
-"\" (Dynamic WEP), \"wpa-none\" (Ad-Hoc WPA-PSK), \"wpa-psk\" (infrastructure "
-"WPA-PSK), or \"wpa-eap\" (WPA-Enterprise).  This property must be set for "
-"any Wi-Fi connection that uses security."
-msgstr ""
-
-#: ../clients/common/settings-docs.c.in:27
-msgid ""
-"The login password for legacy LEAP connections (ie, key-mgmt = \"ieee8021x\" "
-"and auth-alg = \"leap\")."
-msgstr ""
-
-#: ../clients/common/settings-docs.c.in:28
-msgid "Flags indicating how to handle the \"leap-password\" property."
-msgstr ""
-
-#: ../clients/common/settings-docs.c.in:29
-msgid ""
-"The login username for legacy LEAP connections (ie, key-mgmt = \"ieee8021x\" "
-"and auth-alg = \"leap\")."
-msgstr ""
-
-#: ../clients/common/settings-docs.c.in:31
-msgid ""
-"A list of pairwise encryption algorithms which prevents connections to Wi-Fi "
-"networks that do not utilize one of the algorithms in the list. For maximum "
-"compatibility leave this property empty.  Each list element may be one of "
-"\"tkip\" or \"ccmp\"."
-msgstr ""
-
-#: ../clients/common/settings-docs.c.in:32
-msgid ""
-"Indicates whether Protected Management Frames (802.11w) must be enabled for "
-"the connection.  One of NM_SETTING_WIRELESS_SECURITY_PMF_DEFAULT (0) (use "
-"global default value), NM_SETTING_WIRELESS_SECURITY_PMF_DISABLE (1) (disable "
-"PMF), NM_SETTING_WIRELESS_SECURITY_PMF_OPTIONAL (2) (enable PMF if the "
-"supplicant and the access point support it) or "
-"NM_SETTING_WIRELESS_SECURITY_PMF_REQUIRED (3) (enable PMF and fail if not "
-"supported).  When set to NM_SETTING_WIRELESS_SECURITY_PMF_DEFAULT (0) and no "
-"global default is set, PMF will be optionally enabled."
-msgstr ""
-
-#: ../clients/common/settings-docs.c.in:33
-msgid ""
-"List of strings specifying the allowed WPA protocol versions to use. Each "
-"element may be one \"wpa\" (allow WPA) or \"rsn\" (allow WPA2/RSN).  If not "
-"specified, both WPA and RSN connections are allowed."
-msgstr ""
-
-#: ../clients/common/settings-docs.c.in:34
-msgid ""
-"Pre-Shared-Key for WPA networks.  If the key is 64-characters long, it must "
-"contain only hexadecimal characters and is interpreted as a hexadecimal WPA "
-"key.  Otherwise, the key must be between 8 and 63 ASCII characters (as "
-"specified in the 802.11i standard) and is interpreted as a WPA passphrase, "
-"and is hashed to derive the actual WPA-PSK used when connecting to the Wi-Fi "
-"network."
-msgstr ""
-
-#: ../clients/common/settings-docs.c.in:35
-msgid "Flags indicating how to handle the \"psk\" property."
-msgstr ""
-
-#: ../clients/common/settings-docs.c.in:36
-msgid ""
-"Flags indicating how to handle the \"wep-key0\", \"wep-key1\", \"wep-key2\", "
-"and \"wep-key3\" properties."
-msgstr ""
-
-#: ../clients/common/settings-docs.c.in:37
-msgid ""
-"Controls the interpretation of WEP keys.  Allowed values are "
-"NM_WEP_KEY_TYPE_KEY (1), in which case the key is either a 10- or 26-"
-"character hexadecimal string, or a 5- or 13-character ASCII password; or "
-"NM_WEP_KEY_TYPE_PASSPHRASE (2), in which case the passphrase is provided as "
-"a string and will be hashed using the de-facto MD5 method to derive the "
-"actual WEP key."
-msgstr ""
-
-#: ../clients/common/settings-docs.c.in:38
-msgid ""
-"Index 0 WEP key.  This is the WEP key used in most networks.  See the \"wep-"
-"key-type\" property for a description of how this key is interpreted."
-msgstr ""
-
-#: ../clients/common/settings-docs.c.in:39
-msgid ""
-"Index 1 WEP key.  This WEP index is not used by most networks.  See the "
-"\"wep-key-type\" property for a description of how this key is interpreted."
-msgstr ""
-
-#: ../clients/common/settings-docs.c.in:40
-msgid ""
-"Index 2 WEP key.  This WEP index is not used by most networks.  See the "
-"\"wep-key-type\" property for a description of how this key is interpreted."
-msgstr ""
-
-#: ../clients/common/settings-docs.c.in:41
-msgid ""
-"Index 3 WEP key.  This WEP index is not used by most networks.  See the "
-"\"wep-key-type\" property for a description of how this key is interpreted."
-msgstr ""
-
-#: ../clients/common/settings-docs.c.in:42
-msgid ""
-"When static WEP is used (ie, key-mgmt = \"none\") and a non-default WEP key "
-"index is used by the AP, put that WEP key index here.  Valid values are 0 "
-"(default key) through 3.  Note that some consumer access points (like the "
-"Linksys WRT54G) number the keys 1 - 4."
-msgstr ""
-
-#: ../clients/common/settings-docs.c.in:43
-msgid ""
-"Flags indicating which mode of WPS is to be used if any. There's little "
-"point in changing the default setting as NetworkManager will automatically "
-"determine whether it's feasible to start WPS enrollment from the Access "
-"Point capabilities. WPS can be disabled by setting this property to a value "
-"of 1."
-msgstr ""
-
-#: ../clients/common/settings-docs.c.in:44
-msgid ""
-"List of strings to be matched against the altSubjectName of the certificate "
-"presented by the authentication server. If the list is empty, no "
-"verification of the server certificate's altSubjectName is performed."
-msgstr ""
-
-#: ../clients/common/settings-docs.c.in:45
-msgid ""
-"Anonymous identity string for EAP authentication methods.  Used as the "
-"unencrypted identity with EAP types that support different tunneled identity "
-"like EAP-TTLS."
-msgstr ""
-
-#: ../clients/common/settings-docs.c.in:46
-msgid ""
-"A timeout for the authentication. Zero means the global default; if the "
-"global default is not set, the authentication timeout is 25 seconds."
-msgstr ""
-
-#: ../clients/common/settings-docs.c.in:47
-msgid ""
-"Contains the CA certificate if used by the EAP method specified in the \"eap"
-"\" property. Certificate data is specified using a \"scheme\"; two are "
-"currently supported: blob and path. When using the blob scheme (which is "
-"backwards compatible with NM 0.7.x) this property should be set to the "
-"certificate's DER encoded data. When using the path scheme, this property "
-"should be set to the full UTF-8 encoded path of the certificate, prefixed "
-"with the string \"file://\" and ending with a terminating NUL byte. This "
-"property can be unset even if the EAP method supports CA certificates, but "
-"this allows man-in-the-middle attacks and is NOT recommended."
-msgstr ""
-
-#: ../clients/common/settings-docs.c.in:48
-msgid ""
-"The password used to access the CA certificate stored in \"ca-cert\" "
-"property. Only makes sense if the certificate is stored on a PKCS#11 token "
-"that requires a login."
-msgstr ""
-
-#: ../clients/common/settings-docs.c.in:49
-msgid "Flags indicating how to handle the \"ca-cert-password\" property."
-msgstr ""
-
-#: ../clients/common/settings-docs.c.in:50
-msgid ""
-"UTF-8 encoded path to a directory containing PEM or DER formatted "
-"certificates to be added to the verification chain in addition to the "
-"certificate specified in the \"ca-cert\" property."
-msgstr ""
-
-#: ../clients/common/settings-docs.c.in:51
-msgid ""
-"Contains the client certificate if used by the EAP method specified in the "
-"\"eap\" property. Certificate data is specified using a \"scheme\"; two are "
-"currently supported: blob and path. When using the blob scheme (which is "
-"backwards compatible with NM 0.7.x) this property should be set to the "
-"certificate's DER encoded data. When using the path scheme, this property "
-"should be set to the full UTF-8 encoded path of the certificate, prefixed "
-"with the string \"file://\" and ending with a terminating NUL byte."
-msgstr ""
-
-#: ../clients/common/settings-docs.c.in:52
-msgid ""
-"The password used to access the client certificate stored in \"client-cert\" "
-"property. Only makes sense if the certificate is stored on a PKCS#11 token "
-"that requires a login."
-msgstr ""
-
-#: ../clients/common/settings-docs.c.in:53
-msgid "Flags indicating how to handle the \"client-cert-password\" property."
-msgstr ""
-
-#: ../clients/common/settings-docs.c.in:54
-msgid ""
-"Constraint for server domain name. If set, this FQDN is used as a suffix "
-"match requirement for dNSName element(s) of the certificate presented by the "
-"authentication server.  If a matching dNSName is found, this constraint is "
-"met.  If no dNSName values are present, this constraint is matched against "
-"SubjectName CN using same suffix match comparison."
-msgstr ""
-
-#: ../clients/common/settings-docs.c.in:55
-msgid ""
-"The allowed EAP method to be used when authenticating to the network with "
-"802.1x.  Valid methods are: \"leap\", \"md5\", \"tls\", \"peap\", \"ttls\", "
-"\"pwd\", and \"fast\".  Each method requires different configuration using "
-"the properties of this setting; refer to wpa_supplicant documentation for "
-"the allowed combinations."
-msgstr ""
-
-#: ../clients/common/settings-docs.c.in:56
-msgid ""
-"Identity string for EAP authentication methods.  Often the user's user or "
-"login name."
-msgstr ""
-
-#: ../clients/common/settings-docs.c.in:58
-msgid "UTF-8 encoded file path containing PAC for EAP-FAST."
-msgstr ""
-
-#: ../clients/common/settings-docs.c.in:59
-msgid ""
-"UTF-8 encoded password used for EAP authentication methods. If both the "
-"\"password\" property and the \"password-raw\" property are specified, "
-"\"password\" is preferred."
-msgstr ""
-
-#: ../clients/common/settings-docs.c.in:60
-#: ../clients/common/settings-docs.c.in:107
-#: ../clients/common/settings-docs.c.in:135
-#: ../clients/common/settings-docs.c.in:184
-#: ../clients/common/settings-docs.c.in:304
-msgid "Flags indicating how to handle the \"password\" property."
-msgstr ""
-
-#: ../clients/common/settings-docs.c.in:61
-msgid ""
-"Password used for EAP authentication methods, given as a byte array to allow "
-"passwords in other encodings than UTF-8 to be used. If both the \"password\" "
-"property and the \"password-raw\" property are specified, \"password\" is "
-"preferred."
-msgstr ""
-
-#: ../clients/common/settings-docs.c.in:62
-msgid "Flags indicating how to handle the \"password-raw\" property."
-msgstr ""
-
-#: ../clients/common/settings-docs.c.in:63
-msgid ""
-"Specifies authentication flags to use in \"phase 1\" outer authentication "
-"using NMSetting8021xAuthFlags options. The individual TLS versions can be "
-"explicitly disabled. If a certain TLS disable flag is not set, it is up to "
-"the supplicant to allow or forbid it. The TLS options map to "
-"tls_disable_tlsv1_x settings. See the wpa_supplicant documentation for more "
-"details."
-msgstr ""
-
-#: ../clients/common/settings-docs.c.in:64
-msgid ""
-"Enables or disables in-line provisioning of EAP-FAST credentials when FAST "
-"is specified as the EAP method in the \"eap\" property. Recognized values "
-"are \"0\" (disabled), \"1\" (allow unauthenticated provisioning), "
-"\"2\" (allow authenticated provisioning), and \"3\" (allow both "
-"authenticated and unauthenticated provisioning).  See the wpa_supplicant "
-"documentation for more details."
-msgstr ""
-
-#: ../clients/common/settings-docs.c.in:65
-msgid ""
-"Forces use of the new PEAP label during key derivation.  Some RADIUS servers "
-"may require forcing the new PEAP label to interoperate with PEAPv1.  Set to "
-"\"1\" to force use of the new PEAP label.  See the wpa_supplicant "
-"documentation for more details."
-msgstr ""
-
-#: ../clients/common/settings-docs.c.in:66
-msgid ""
-"Forces which PEAP version is used when PEAP is set as the EAP method in the "
-"\"eap\" property.  When unset, the version reported by the server will be "
-"used.  Sometimes when using older RADIUS servers, it is necessary to force "
-"the client to use a particular PEAP version.  To do so, this property may be "
-"set to \"0\" or \"1\" to force that specific PEAP version."
-msgstr ""
-
-#: ../clients/common/settings-docs.c.in:67
-msgid ""
-"List of strings to be matched against the altSubjectName of the certificate "
-"presented by the authentication server during the inner \"phase 2\" "
-"authentication. If the list is empty, no verification of the server "
-"certificate's altSubjectName is performed."
-msgstr ""
-
-#: ../clients/common/settings-docs.c.in:68
-msgid ""
-"Specifies the allowed \"phase 2\" inner non-EAP authentication methods when "
-"an EAP method that uses an inner TLS tunnel is specified in the \"eap\" "
-"property.  Recognized non-EAP \"phase 2\" methods are \"pap\", \"chap\", "
-"\"mschap\", \"mschapv2\", \"gtc\", \"otp\", \"md5\", and \"tls\". Each "
-"\"phase 2\" inner method requires specific parameters for successful "
-"authentication; see the wpa_supplicant documentation for more details."
-msgstr ""
-
-#: ../clients/common/settings-docs.c.in:69
-msgid ""
-"Specifies the allowed \"phase 2\" inner EAP-based authentication methods "
-"when an EAP method that uses an inner TLS tunnel is specified in the \"eap\" "
-"property.  Recognized EAP-based \"phase 2\" methods are \"md5\", "
-"\"mschapv2\", \"otp\", \"gtc\", and \"tls\". Each \"phase 2\" inner method "
-"requires specific parameters for successful authentication; see the "
-"wpa_supplicant documentation for more details."
-msgstr ""
-
-#: ../clients/common/settings-docs.c.in:70
-msgid ""
-"Contains the \"phase 2\" CA certificate if used by the EAP method specified "
-"in the \"phase2-auth\" or \"phase2-autheap\" properties. Certificate data is "
-"specified using a \"scheme\"; two are currently supported: blob and path. "
-"When using the blob scheme (which is backwards compatible with NM 0.7.x) "
-"this property should be set to the certificate's DER encoded data. When "
-"using the path scheme, this property should be set to the full UTF-8 encoded "
-"path of the certificate, prefixed with the string \"file://\" and ending "
-"with a terminating NUL byte. This property can be unset even if the EAP "
-"method supports CA certificates, but this allows man-in-the-middle attacks "
-"and is NOT recommended."
-msgstr ""
-
-#: ../clients/common/settings-docs.c.in:71
-msgid ""
-"The password used to access the \"phase2\" CA certificate stored in \"phase2-"
-"ca-cert\" property. Only makes sense if the certificate is stored on a "
-"PKCS#11 token that requires a login."
-msgstr ""
-
-#: ../clients/common/settings-docs.c.in:72
-msgid ""
-"Flags indicating how to handle the \"phase2-ca-cert-password\" property."
-msgstr ""
-
-#: ../clients/common/settings-docs.c.in:73
-msgid ""
-"UTF-8 encoded path to a directory containing PEM or DER formatted "
-"certificates to be added to the verification chain in addition to the "
-"certificate specified in the \"phase2-ca-cert\" property."
-msgstr ""
-
-#: ../clients/common/settings-docs.c.in:74
-msgid ""
-"Contains the \"phase 2\" client certificate if used by the EAP method "
-"specified in the \"phase2-auth\" or \"phase2-autheap\" properties. "
-"Certificate data is specified using a \"scheme\"; two are currently "
-"supported: blob and path. When using the blob scheme (which is backwards "
-"compatible with NM 0.7.x) this property should be set to the certificate's "
-"DER encoded data. When using the path scheme, this property should be set to "
-"the full UTF-8 encoded path of the certificate, prefixed with the string "
-"\"file://\" and ending with a terminating NUL byte. This property can be "
-"unset even if the EAP method supports CA certificates, but this allows man-"
-"in-the-middle attacks and is NOT recommended."
-msgstr ""
-
-#: ../clients/common/settings-docs.c.in:75
-msgid ""
-"The password used to access the \"phase2\" client certificate stored in "
-"\"phase2-client-cert\" property. Only makes sense if the certificate is "
-"stored on a PKCS#11 token that requires a login."
-msgstr ""
-
-#: ../clients/common/settings-docs.c.in:76
-msgid ""
-"Flags indicating how to handle the \"phase2-client-cert-password\" property."
-msgstr ""
-
-#: ../clients/common/settings-docs.c.in:77
-=======
-#: ../clients/common/nm-meta-setting-desc.c:281
-#, c-format
-msgid "invalid priority map '%s'"
-msgstr "nieprawidłowa mapa priorytetów „%s”"
-
-#: ../clients/common/nm-meta-setting-desc.c:288
-#: ../clients/common/nm-meta-setting-desc.c:294
-#, c-format
-msgid "priority '%s' is not valid (<0-%ld>)"
-msgstr "priorytet „%s” jest nieprawidłowy (<0-%ld>)"
-
-#: ../clients/common/nm-meta-setting-desc.c:346
-#, c-format
-msgid "cannot read pac-script from file '%s'"
-msgstr "nie można odczytać skryptu PAC z pliku „%s”"
-
-#: ../clients/common/nm-meta-setting-desc.c:353
-#, c-format
-msgid "file '%s' contains non-valid utf-8"
-msgstr "plik „%s” zawiera nieprawidłowy tekst UTF-8"
-
-#: ../clients/common/nm-meta-setting-desc.c:366
-#, c-format
-msgid "'%s' does not contain a valid PAC Script"
-msgstr "„%s” nie zawiera prawidłowego skryptu PAC"
-
-#: ../clients/common/nm-meta-setting-desc.c:369
-#, c-format
-msgid "Not a valid PAC Script"
-msgstr "Nieprawidłowy skrypt PAC"
-
-#: ../clients/common/nm-meta-setting-desc.c:423
-#, c-format
-msgid "cannot read team config from file '%s'"
-msgstr "nie można odczytać konfiguracji zespołu z pliku „%s”"
-
-#: ../clients/common/nm-meta-setting-desc.c:430
-#, c-format
-msgid "team config file '%s' contains non-valid utf-8"
-msgstr "plik konfiguracji zespołu „%s” zawiera nieprawidłowy tekst UTF-8"
-
-#: ../clients/common/nm-meta-setting-desc.c:442
-#, c-format
-msgid "'%s' does not contain a valid team configuration"
-msgstr "„%s” nie zawiera prawidłowej konfiguracji zespołu"
-
-#: ../clients/common/nm-meta-setting-desc.c:445
-#, c-format
-msgid "team configuration must be a JSON object"
-msgstr "konfiguracja zespołu musi być obiektem JSON"
-
-#: ../clients/common/nm-meta-setting-desc.c:538
-#: ../clients/tui/nmt-mtu-entry.c:84
-msgid "(default)"
-msgstr "(domyślne)"
-
-#: ../clients/common/nm-meta-setting-desc.c:653
-msgid "auto"
-msgstr "automatyczne"
-
-#: ../clients/common/nm-meta-setting-desc.c:801
-#, c-format
-msgid "%s (%s)"
-msgstr "%s (%s)"
-
-#: ../clients/common/nm-meta-setting-desc.c:925
-#, c-format
-msgid "'%s' is out of range [%lli, %lli]"
-msgstr "„%s” jest poza zakresem [%lli, %lli]"
-
-#: ../clients/common/nm-meta-setting-desc.c:931
-#, c-format
-msgid "'%s' is not a valid number"
-msgstr "„%s” nie jest prawidłową liczbą"
-
-#: ../clients/common/nm-meta-setting-desc.c:981
-#, c-format
-msgid "'%s' is out of range [0, %u]"
-msgstr "%s” jest poza zakresem [0, %u]"
-
-#: ../clients/common/nm-meta-setting-desc.c:1018
-#, c-format
-msgid "'%s' is not a valid Ethernet MAC"
-msgstr "„%s” nie jest prawidłowym adresem MAC Ethernetu"
-
-#: ../clients/common/nm-meta-setting-desc.c:1037
-#, c-format
-msgid "'%s' is not a valid flag number; use <0-%d>"
-msgstr "„%s” nie jest prawidłowym numerem flagi; należy użyć <0-%d>"
-
-#: ../clients/common/nm-meta-setting-desc.c:1051
-#, c-format
-msgid "'%s' sum is higher than all flags => all flags set"
-msgstr "suma „%s” jest wyższa niż wszystkie flagi => wszystkie ustawione flagi"
-
-#: ../clients/common/nm-meta-setting-desc.c:1155
-#, c-format
-msgid "invalid option '%s', use a combination of [%s]"
-msgstr "nieprawidłowa opcja „%s”, należy użyć połączenia [%s]"
-
-#: ../clients/common/nm-meta-setting-desc.c:1160
-#: ../libnm-core/nm-keyfile-reader.c:622
-#, c-format
-msgid "invalid option '%s', use one of [%s]"
-msgstr "nieprawidłowa opcja „%s”, należy użyć jednej z [%s]"
-
-#: ../clients/common/nm-meta-setting-desc.c:1283
-#, c-format
-msgid "%d (key)"
-msgstr "%d (klucz)"
-
-#: ../clients/common/nm-meta-setting-desc.c:1285
-#, c-format
-msgid "%d (passphrase)"
-msgstr "%d (hasło)"
-
-#: ../clients/common/nm-meta-setting-desc.c:1288
-#: ../clients/common/nm-meta-setting-desc.c:1377
-#, c-format
-msgid "%d (unknown)"
-msgstr "%d (nieznane)"
-
-#: ../clients/common/nm-meta-setting-desc.c:1320
-msgid "0 (NONE)"
-msgstr "0 (BRAK)"
-
-#: ../clients/common/nm-meta-setting-desc.c:1326
-msgid "REORDER_HEADERS, "
-msgstr "ZMIANA_KOLEJNOŚCI_NAGŁÓWKÓW, "
-
-#: ../clients/common/nm-meta-setting-desc.c:1328
-msgid "GVRP, "
-msgstr "GVRP, "
-
-#: ../clients/common/nm-meta-setting-desc.c:1330
-msgid "LOOSE_BINDING, "
-msgstr "LUŹNE_DOWIĄZANIE, "
-
-#: ../clients/common/nm-meta-setting-desc.c:1332
-msgid "MVRP, "
-msgstr "MVRP, "
-
-#: ../clients/common/nm-meta-setting-desc.c:1371
-#, c-format
-msgid "%d (disabled)"
-msgstr "%d (wyłączone)"
-
-#: ../clients/common/nm-meta-setting-desc.c:1373
-#, c-format
-msgid "%d (enabled, prefer public IP)"
-msgstr "%d (włączone, preferowanie publicznego adresu IP)"
-
-#: ../clients/common/nm-meta-setting-desc.c:1375
-#, c-format
-msgid "%d (enabled, prefer temporary IP)"
-msgstr "%d (włączone, preferowanie tymczasowego adresu IP)"
-
-#: ../clients/common/nm-meta-setting-desc.c:1390
-msgid "0 (none)"
-msgstr "0 (brak)"
-
-#: ../clients/common/nm-meta-setting-desc.c:1396
-msgid "agent-owned, "
-msgstr "posiadane przez agenta, "
-
-#: ../clients/common/nm-meta-setting-desc.c:1398
-msgid "not saved, "
-msgstr "niezapisane, "
-
-#: ../clients/common/nm-meta-setting-desc.c:1400
-msgid "not required, "
-msgstr "niewymagane, "
-
-#: ../clients/common/nm-meta-setting-desc.c:1462
-#, c-format
-msgid "'%s' is not valid; use <option>=<value>"
-msgstr "„%s” jest nieprawidłowe; należy użyć <opcja>=<wartość>"
-
-#: ../clients/common/nm-meta-setting-desc.c:1504
-msgid "no item to remove"
-msgstr "brak elementu do usunięcia"
-
-#: ../clients/common/nm-meta-setting-desc.c:1508
-#, c-format
-msgid "index '%d' is not in range <0-%d>"
-msgstr "indeks „%d” jest poza zakresem <0-%d>"
-
-#: ../clients/common/nm-meta-setting-desc.c:1523
-#, c-format
-msgid "invalid option '%s'"
-msgstr "nieprawidłowa opcja „%s”"
-
-#: ../clients/common/nm-meta-setting-desc.c:1525
-msgid "missing option"
-msgstr "brak opcji"
-
-#: ../clients/common/nm-meta-setting-desc.c:1549
-#, c-format
-msgid "'%s' is not a valid MAC"
-msgstr "„%s” nie jest prawidłowym adresem MAC"
-
-#: ../clients/common/nm-meta-setting-desc.c:1579
-#: ../clients/common/nm-meta-setting-desc.c:1675
-#: ../clients/common/nm-meta-setting-desc.c:4163
-#, c-format
-msgid "'%s' is not valid"
-msgstr "„%s” jest nieprawidłowe"
-
-#: ../clients/common/nm-meta-setting-desc.c:1619
-#, c-format
-msgid "'%u' flags are not valid; use combination of %s"
-msgstr "flagi „%u” są nieprawidłowe; należy użyć połączenia %s"
-
-#: ../clients/common/nm-meta-setting-desc.c:1655
-#, c-format
-msgid "'%s' is not a valid number (or out of range)"
-msgstr "„%s” nie jest prawidłową liczbą (lub jest poza zakresem)"
-
-#: ../clients/common/nm-meta-setting-desc.c:1775
-#, c-format
-msgid "'%s' is not a valid hex character"
-msgstr "„%s” nie jest prawidłowym znakiem szesnastkowym"
-
-#: ../clients/common/nm-meta-setting-desc.c:2055
-#, c-format
-msgid "the property doesn't contain EAP method '%s'"
-msgstr "właściwość nie zawiera metody EAP „%s”"
-
-#: ../clients/common/nm-meta-setting-desc.c:2078
-#, c-format
-msgid "the property doesn't contain alternative subject match '%s'"
-msgstr "właściwość nie zawiera alternatywnego dopasowania tematu „%s”"
-
-#: ../clients/common/nm-meta-setting-desc.c:2104
-#, c-format
-msgid "the property doesn't contain \"phase2\" alternative subject match '%s'"
-msgstr "właściwość nie zawiera alternatywnego dopasowania tematu „phase2” „%s”"
-
-#: ../clients/common/nm-meta-setting-desc.c:2225
-#, c-format
->>>>>>> 1e02ee4d
-msgid ""
-"Constraint for server domain name. If set, this FQDN is used as a suffix "
-"match requirement for dNSName element(s) of the certificate presented by the "
-"authentication server during the inner \"phase 2\" authentication.  If a "
-"matching dNSName is found, this constraint is met.  If no dNSName values are "
-"present, this constraint is matched against SubjectName CN using same suffix "
-"match comparison."
-msgstr ""
-
-<<<<<<< HEAD
-#: ../clients/common/settings-docs.c.in:78
-msgid ""
-"Contains the \"phase 2\" inner private key when the \"phase2-auth\" or "
-"\"phase2-autheap\" property is set to \"tls\". Key data is specified using a "
-"\"scheme\"; two are currently supported: blob and path. When using the blob "
-"scheme and private keys, this property should be set to the key's encrypted "
-"PEM encoded data. When using private keys with the path scheme, this "
-"property should be set to the full UTF-8 encoded path of the key, prefixed "
-"with the string \"file://\" and ending with a terminating NUL byte. When "
-"using PKCS#12 format private keys and the blob scheme, this property should "
-"be set to the PKCS#12 data and the \"phase2-private-key-password\" property "
-"must be set to password used to decrypt the PKCS#12 certificate and key. "
-"When using PKCS#12 files and the path scheme, this property should be set to "
-"the full UTF-8 encoded path of the key, prefixed with the string \"file://\" "
-"and ending with a terminating NUL byte, and as with the blob scheme the "
-"\"phase2-private-key-password\" property must be set to the password used to "
-"decode the PKCS#12 private key and certificate."
-msgstr ""
-
-#: ../clients/common/settings-docs.c.in:79
-msgid ""
-"The password used to decrypt the \"phase 2\" private key specified in the "
-"\"phase2-private-key\" property when the private key either uses the path "
-"scheme, or is a PKCS#12 format key."
-msgstr ""
-
-#: ../clients/common/settings-docs.c.in:80
-msgid ""
-"Flags indicating how to handle the \"phase2-private-key-password\" property."
-msgstr ""
-
-#: ../clients/common/settings-docs.c.in:81
-msgid ""
-"Substring to be matched against the subject of the certificate presented by "
-"the authentication server during the inner \"phase 2\" authentication. When "
-"unset, no verification of the authentication server certificate's subject is "
-"performed.  This property provides little security, if any, and its use is "
-"deprecated in favor of NMSetting8021x:phase2-domain-suffix-match."
-msgstr ""
-
-#: ../clients/common/settings-docs.c.in:82
-#, fuzzy
-msgid "PIN used for EAP authentication methods."
-msgstr "Dozwolone metody uwierzytelniania:"
-
-#: ../clients/common/settings-docs.c.in:83
-#: ../clients/common/settings-docs.c.in:186
-msgid "Flags indicating how to handle the \"pin\" property."
-=======
-#. Don't allow setting type unless the connection is brand new.
-#. * Just because it's a bad idea and the user wouldn't probably want that.
-#. * No technical reason, really.
-#. * Also, using uuid to see if the connection is brand new is a bit
-#. * hacky: we can not see if the type is already set, because
-#. * nmc_setting_set_property() is called only after the property
-#. * we're setting (type) has been removed.
-#: ../clients/common/nm-meta-setting-desc.c:2285
-#, c-format
-msgid "Can not change the connection type"
-msgstr "Nie można zmienić typu połączenia"
-
-#: ../clients/common/nm-meta-setting-desc.c:2392
-#, c-format
-msgid "the property doesn't contain permission '%s'"
-msgstr "właściwość nie zawiera uprawnienia „%s”"
-
-#: ../clients/common/nm-meta-setting-desc.c:2413
-#, c-format
-msgid "'%s' is not valid master; use ifname or connection UUID"
->>>>>>> 1e02ee4d
-msgstr ""
-
-<<<<<<< HEAD
-#: ../clients/common/settings-docs.c.in:84
-msgid ""
-"Contains the private key when the \"eap\" property is set to \"tls\". Key "
-"data is specified using a \"scheme\"; two are currently supported: blob and "
-"path. When using the blob scheme and private keys, this property should be "
-"set to the key's encrypted PEM encoded data. When using private keys with "
-"the path scheme, this property should be set to the full UTF-8 encoded path "
-"of the key, prefixed with the string \"file://\" and ending with a "
-"terminating NUL byte. When using PKCS#12 format private keys and the blob "
-"scheme, this property should be set to the PKCS#12 data and the \"private-"
-"key-password\" property must be set to password used to decrypt the PKCS#12 "
-"certificate and key. When using PKCS#12 files and the path scheme, this "
-"property should be set to the full UTF-8 encoded path of the key, prefixed "
-"with the string \"file://\" and ending with a terminating NUL byte, and as "
-"with the blob scheme the \"private-key-password\" property must be set to "
-"the password used to decode the PKCS#12 private key and certificate. "
-"WARNING: \"private-key\" is not a \"secret\" property, and thus unencrypted "
-"private key data using the BLOB scheme may be readable by unprivileged "
-"users.  Private keys should always be encrypted with a private key password "
-"to prevent unauthorized access to unencrypted private key data."
-msgstr ""
-
-#: ../clients/common/settings-docs.c.in:85
-msgid ""
-"The password used to decrypt the private key specified in the \"private-key"
-"\" property when the private key either uses the path scheme, or if the "
-"private key is a PKCS#12 format key."
-msgstr ""
-
-#: ../clients/common/settings-docs.c.in:86
-msgid "Flags indicating how to handle the \"private-key-password\" property."
-msgstr ""
-
-#: ../clients/common/settings-docs.c.in:87
-msgid ""
-"Substring to be matched against the subject of the certificate presented by "
-"the authentication server. When unset, no verification of the authentication "
-"server certificate's subject is performed.  This property provides little "
-"security, if any, and its use is deprecated in favor of NMSetting8021x:"
-"domain-suffix-match."
-msgstr ""
-
-#: ../clients/common/settings-docs.c.in:88
-msgid ""
-"When TRUE, overrides the \"ca-path\" and \"phase2-ca-path\" properties using "
-"the system CA directory specified at configure time with the --system-ca-"
-"path switch.  The certificates in this directory are added to the "
-"verification chain in addition to any certificates specified by the \"ca-cert"
-"\" and \"phase2-ca-cert\" properties. If the path provided with --system-ca-"
-"path is rather a file name (bundle of trusted CA certificates), it overrides "
-"\"ca-cert\" and \"phase2-ca-cert\" properties instead (sets ca_cert/ca_cert2 "
-"options for wpa_supplicant)."
-msgstr ""
-
-#: ../clients/common/settings-docs.c.in:89
-msgid ""
-"If TRUE, enforce auto-negotiation of port speed and duplex mode.  If FALSE, "
-"\"speed\" and \"duplex\" properties should be both set or link configuration "
-"will be skipped."
-msgstr ""
-
-#: ../clients/common/settings-docs.c.in:90
-msgid ""
-"If specified, request that the device use this MAC address instead. This is "
-"known as MAC cloning or spoofing. Beside explicitly specifying a MAC "
-"address, the special values \"preserve\", \"permanent\", \"random\" and "
-"\"stable\" are supported. \"preserve\" means not to touch the MAC address on "
-"activation. \"permanent\" means to use the permanent hardware address if the "
-"device has one (otherwise this is treated as \"preserve\"). \"random\" "
-"creates a random MAC address on each connect. \"stable\" creates a hashed "
-"MAC address based on connection.stable-id and a machine dependent key. If "
-"unspecified, the value can be overwritten via global defaults, see manual of "
-"NetworkManager.conf. If still unspecified, it defaults to \"preserve"
-"\" (older versions of NetworkManager may use a different default value). On "
-"D-Bus, this field is expressed as \"assigned-mac-address\" or the deprecated "
-"\"cloned-mac-address\"."
-msgstr ""
-
-#: ../clients/common/settings-docs.c.in:91
-msgid ""
-"Can be specified only when \"auto-negotiate\" is \"off\". In that case, "
-"statically configures the device to use that specified duplex mode, either "
-"\"half\" or \"full\". Must be set together with the \"speed\" property if "
-"specified. Before specifying a duplex mode be sure your device supports it."
-msgstr ""
-
-#: ../clients/common/settings-docs.c.in:93
-msgid ""
-"If specified, this connection will only apply to the Ethernet device whose "
-"permanent MAC address matches. This property does not change the MAC address "
-"of the device (i.e. MAC spoofing)."
-msgstr ""
-
-#: ../clients/common/settings-docs.c.in:94
-msgid ""
-"If specified, this connection will never apply to the Ethernet device whose "
-"permanent MAC address matches an address in the list.  Each MAC address is "
-"in the standard hex-digits-and-colons notation (00:11:22:33:44:55)."
-msgstr ""
-
-#: ../clients/common/settings-docs.c.in:97
-msgid ""
-"Specific port type to use if the device supports multiple attachment "
-"methods.  One of \"tp\" (Twisted Pair), \"aui\" (Attachment Unit Interface), "
-"\"bnc\" (Thin Ethernet) or \"mii\" (Media Independent Interface). If the "
-"device supports only one port type, this setting is ignored."
-msgstr ""
-
-#: ../clients/common/settings-docs.c.in:98
-msgid ""
-"s390 network device type; one of \"qeth\", \"lcs\", or \"ctc\", representing "
-"the different types of virtual network devices available on s390 systems."
-msgstr ""
-
-#: ../clients/common/settings-docs.c.in:99
-msgid ""
-"Dictionary of key/value pairs of s390-specific device options.  Both keys "
-"and values must be strings.  Allowed keys include \"portno\", \"layer2\", "
-"\"portname\", \"protocol\", among others.  Key names must contain only "
-"alphanumeric characters (ie, [a-zA-Z0-9])."
-msgstr ""
-
-#: ../clients/common/settings-docs.c.in:100
-msgid ""
-"Identifies specific subchannels that this network device uses for "
-"communication with z/VM or s390 host.  Like the \"mac-address\" property for "
-"non-z/VM devices, this property can be used to ensure this connection only "
-"applies to the network device that uses these subchannels.  The list should "
-"contain exactly 3 strings, and each string may only be composed of "
-"hexadecimal characters and the period (.) character."
-msgstr ""
-
-#: ../clients/common/settings-docs.c.in:101
-msgid ""
-"Can be set to a value greater than zero only when \"auto-negotiate\" is \"off"
-"\". In that case, statically configures the device to use that specified "
-"speed. In Mbit/s, ie 100 == 100Mbit/s. Must be set together with the \"duplex"
-"\" property when non-zero. Before specifying a speed value be sure your "
-"device supports it."
-msgstr ""
-
-#: ../clients/common/settings-docs.c.in:102
-msgid ""
-"The NMSettingWiredWakeOnLan options to enable. Not all devices support all "
-"options. May be any combination of NM_SETTING_WIRED_WAKE_ON_LAN_PHY (0x2), "
-"NM_SETTING_WIRED_WAKE_ON_LAN_UNICAST (0x4), "
-"NM_SETTING_WIRED_WAKE_ON_LAN_MULTICAST (0x8), "
-"NM_SETTING_WIRED_WAKE_ON_LAN_BROADCAST (0x10), "
-"NM_SETTING_WIRED_WAKE_ON_LAN_ARP (0x20), NM_SETTING_WIRED_WAKE_ON_LAN_MAGIC "
-"(0x40) or the special values NM_SETTING_WIRED_WAKE_ON_LAN_DEFAULT (0x1) (to "
-"use global settings) and NM_SETTING_WIRED_WAKE_ON_LAN_IGNORE (0x8000) (to "
-"disable management of Wake-on-LAN in NetworkManager)."
-msgstr ""
-
-#: ../clients/common/settings-docs.c.in:103
-msgid ""
-"If specified, the password used with magic-packet-based Wake-on-LAN, "
-"represented as an Ethernet MAC address.  If NULL, no password will be "
-"required."
-msgstr ""
-
-#: ../clients/common/settings-docs.c.in:104
-msgid "Encapsulation of ADSL connection.  Can be \"vcmux\" or \"llc\"."
-msgstr ""
-
-#: ../clients/common/settings-docs.c.in:106
-msgid "Password used to authenticate with the ADSL service."
-msgstr ""
-
-#: ../clients/common/settings-docs.c.in:108
-msgid "ADSL connection protocol.  Can be \"pppoa\", \"pppoe\" or \"ipoatm\"."
-msgstr ""
-
-#: ../clients/common/settings-docs.c.in:109
-msgid "Username used to authenticate with the ADSL service."
-msgstr ""
-
-#: ../clients/common/settings-docs.c.in:110
-#, fuzzy
-msgid "VCI of ADSL connection"
-msgstr "Połączenie ADSL"
-
-#: ../clients/common/settings-docs.c.in:111
-#, fuzzy
-msgid "VPI of ADSL connection"
-msgstr "Połączenie ADSL"
-
-#: ../clients/common/settings-docs.c.in:112
-#, fuzzy
-msgid "The Bluetooth address of the device."
-msgstr "Adresy Bluetooth urządzenia i połączenia się nie zgadzają."
-
-#: ../clients/common/settings-docs.c.in:114
-msgid ""
-"Either \"dun\" for Dial-Up Networking connections or \"panu\" for Personal "
-"Area Networking connections to devices supporting the NAP profile."
-msgstr ""
-
-#: ../clients/common/settings-docs.c.in:116
-msgid ""
-"Dictionary of key/value pairs of bonding options.  Both keys and values must "
-"be strings. Option names must contain only alphanumeric characters (ie, [a-"
-"zA-Z0-9])."
-msgstr ""
-
-#: ../clients/common/settings-docs.c.in:117
-msgid "The Ethernet MAC address aging time, in seconds."
-msgstr ""
-
-#: ../clients/common/settings-docs.c.in:118
-msgid "The Spanning Tree Protocol (STP) forwarding delay, in seconds."
-msgstr ""
-
-#: ../clients/common/settings-docs.c.in:119
-msgid ""
-"A mask of group addresses to forward. Usually, group addresses in the range "
-"from 01:80:C2:00:00:00 to 01:80:C2:00:00:0F are not forwarded according to "
-"standards. This property is a mask of 16 bits, each corresponding to a group "
-"address in that range that must be forwarded. The mask can't have bits 0, 1 "
-"or 2 set because they are used for STP, MAC pause frames and LACP."
-msgstr ""
-
-#: ../clients/common/settings-docs.c.in:120
-msgid "The Spanning Tree Protocol (STP) hello time, in seconds."
-msgstr ""
-
-#: ../clients/common/settings-docs.c.in:121
-msgid ""
-"If specified, the MAC address of bridge. When creating a new bridge, this "
-"MAC address will be set. If this field is left unspecified, the \"ethernet."
-"cloned-mac-address\" is referred instead to generate the initial MAC "
-"address. Note that setting \"ethernet.cloned-mac-address\" anyway overwrites "
-"the MAC address of the bridge later while activating the bridge. Hence, this "
-"property is deprecated."
-msgstr ""
-
-#: ../clients/common/settings-docs.c.in:122
-msgid "The Spanning Tree Protocol (STP) maximum message age, in seconds."
-=======
-#: ../clients/common/nm-meta-setting-desc.c:2512
-#, c-format
-msgid "the value '%s' is not a valid UUID"
-msgstr "wartość „%s” nie jest prawidłowym UUID"
-
-#: ../clients/common/nm-meta-setting-desc.c:2519
-#, c-format
-msgid "the property doesn't contain UUID '%s'"
-msgstr "właściwość nie zawiera UUID „%s”"
-
-#: ../clients/common/nm-meta-setting-desc.c:2586
-msgid "0 (disabled)"
-msgstr "0 (wyłączone)"
-
-#: ../clients/common/nm-meta-setting-desc.c:2592
-msgid "enabled, "
-msgstr "włączone, "
-
-#: ../clients/common/nm-meta-setting-desc.c:2594
-msgid "advertise, "
-msgstr "rozgłaszanie, "
-
-#: ../clients/common/nm-meta-setting-desc.c:2596
-msgid "willing, "
-msgstr "chętne, "
-
-#: ../clients/common/nm-meta-setting-desc.c:2716
-#, c-format
-msgid "'%s' is not a valid DCB flag"
-msgstr "„%s” nie jest prawidłową flagą DCB"
-
-#: ../clients/common/nm-meta-setting-desc.c:2746
-msgid "must contain 8 comma-separated numbers"
-msgstr "musi zawierać osiem liczb oddzielonych przecinkami"
-
-#: ../clients/common/nm-meta-setting-desc.c:2762
-#, c-format
-msgid "'%s' not a number between 0 and %u (inclusive) or %u"
-msgstr "„%s” nie jest liczbą między 0 a %u (włącznie) lub %u"
-
-#: ../clients/common/nm-meta-setting-desc.c:2765
-#, c-format
-msgid "'%s' not a number between 0 and %u (inclusive)"
-msgstr "„%s” nie jest liczbą między 0 a %u (włącznie)"
-
-#: ../clients/common/nm-meta-setting-desc.c:2786
-#, c-format
-msgid "changes will have no effect until '%s' includes 1 (enabled)"
-msgstr "zmiany nie zostaną zastosowane, dopóki „%s” zawiera 1 (włączone)"
-
-#: ../clients/common/nm-meta-setting-desc.c:2841
-#, c-format
-msgid "bandwidth percentages must total 100%%"
-msgstr "procenty szerokości pasma muszą razem wynosić 100%%"
-
-#: ../clients/common/nm-meta-setting-desc.c:2914
-#: ../clients/common/nm-meta-setting-desc.c:2920
-msgid "SIM operator ID must be a 5 or 6 number MCCMNC code"
-msgstr "Identyfikator operatora SIM musi być kodem MCCMNC o 5 lub 6 liczbach"
-
-#: ../clients/common/nm-meta-setting-desc.c:2944
-#, c-format
-msgid "'%s' is not a valid IBoIP P_Key"
-msgstr "„%s” nie jest prawidłowym P_Key IBoIP"
-
-#: ../clients/common/nm-meta-setting-desc.c:2967
-msgid "default"
-msgstr "domyślne"
-
-#: ../clients/common/nm-meta-setting-desc.c:3101
-#: ../clients/common/nm-meta-setting-desc.c:3120
-#, c-format
-msgid "invalid IPv4 address '%s'"
-msgstr "nieprawidłowy adres IPv4 „%s”"
-
-#: ../clients/common/nm-meta-setting-desc.c:3126
-#: ../clients/common/nm-meta-setting-desc.c:3380
-#, c-format
-msgid "the property doesn't contain DNS server '%s'"
-msgstr "właściwość nie zawiera serwera DNS „%s”"
-
-#: ../clients/common/nm-meta-setting-desc.c:3166
-#: ../clients/common/nm-meta-setting-desc.c:3420
-#, c-format
-msgid "the property doesn't contain DNS search domain '%s'"
-msgstr "właściwość nie zawiera domeny wyszukiwania DNS „%s”"
-
-#: ../clients/common/nm-meta-setting-desc.c:3203
-#: ../clients/common/nm-meta-setting-desc.c:3457
-#, c-format
-msgid "the property doesn't contain DNS option '%s'"
-msgstr "właściwość nie zawiera opcji DNS „%s”"
-
-#: ../clients/common/nm-meta-setting-desc.c:3246
-#: ../clients/common/nm-meta-setting-desc.c:3499
-#, c-format
-msgid "the property doesn't contain IP address '%s'"
-msgstr "właściwość nie zawiera adresu IP „%s”"
-
-#: ../clients/common/nm-meta-setting-desc.c:3266
-#: ../clients/common/nm-meta-setting-desc.c:3518
-#, c-format
-msgid "invalid gateway address '%s'"
-msgstr "nieprawidłowy adres bramy „%s”"
-
-#: ../clients/common/nm-meta-setting-desc.c:3305
-#: ../clients/common/nm-meta-setting-desc.c:3559
-#, c-format
-msgid "the property doesn't contain route '%s'"
-msgstr "właściwość nie zawiera trasy „%s”"
-
-#: ../clients/common/nm-meta-setting-desc.c:3355
-#: ../clients/common/nm-meta-setting-desc.c:3374
-#, c-format
-msgid "invalid IPv6 address '%s'"
-msgstr "nieprawidłowy adres IPv6 „%s”"
-
-#: ../clients/common/nm-meta-setting-desc.c:3577
-#: ../libnm-core/nm-setting-gsm.c:381 ../libnm-util/nm-setting-gsm.c:364
-#, c-format
-msgid "'%s' is not a number"
-msgstr "„%s” nie jest liczbą"
-
-#: ../clients/common/nm-meta-setting-desc.c:3584
-#, c-format
-msgid "'%s' is not valid; use 0, 1, or 2"
-msgstr "„%s” jest nieprawidłowe; należy użyć 0, 1 lub 2"
-
-#: ../clients/common/nm-meta-setting-desc.c:3618
-#, c-format
-msgid "'%s' is not a valid channel; use <1-13>"
-msgstr "„%s” nie jest prawidłowym kanałem; należy użyć <1-13>"
-
-#: ../clients/common/nm-meta-setting-desc.c:3724
-#, c-format
-msgid "only one mapping at a time is supported; taking the first one (%s)"
->>>>>>> 1e02ee4d
-msgstr ""
-
-<<<<<<< HEAD
-#: ../clients/common/settings-docs.c.in:123
-msgid ""
-"Controls whether IGMP snooping is enabled for this bridge. Note that if "
-"snooping was automatically disabled due to hash collisions, the system may "
-"refuse to enable the feature until the collisions are resolved."
-msgstr ""
-
-#: ../clients/common/settings-docs.c.in:125
-msgid ""
-"Sets the Spanning Tree Protocol (STP) priority for this bridge.  Lower "
-"values are \"better\"; the lowest priority bridge will be elected the root "
-"bridge."
-msgstr ""
-
-#: ../clients/common/settings-docs.c.in:126
-msgid ""
-"Controls whether Spanning Tree Protocol (STP) is enabled for this bridge."
-msgstr ""
-
-#: ../clients/common/settings-docs.c.in:127
-msgid ""
-"Enables or disables \"hairpin mode\" for the port, which allows frames to be "
-"sent back out through the port the frame was received on."
-msgstr ""
-
-#: ../clients/common/settings-docs.c.in:129
-msgid ""
-"The Spanning Tree Protocol (STP) port cost for destinations via this port."
-msgstr ""
-
-#: ../clients/common/settings-docs.c.in:130
-msgid "The Spanning Tree Protocol (STP) priority of this bridge port."
-msgstr ""
-
-#: ../clients/common/settings-docs.c.in:131
-#: ../clients/common/settings-docs.c.in:179
-#: ../clients/common/settings-docs.c.in:191
-msgid ""
-"If non-zero, only transmit packets of the specified size or smaller, "
-"breaking larger packets up into multiple frames."
-msgstr ""
-
-#: ../clients/common/settings-docs.c.in:133
-msgid ""
-"The number to dial to establish the connection to the CDMA-based mobile "
-"broadband network, if any.  If not specified, the default number (#777) is "
-"used when required."
-msgstr ""
-
-#: ../clients/common/settings-docs.c.in:134
-#: ../clients/common/settings-docs.c.in:183
-=======
-#: ../clients/common/nm-meta-setting-desc.c:3732
-#, c-format
-msgid "the property doesn't contain mapping '%s'"
-msgstr "właściwość nie zawiera mapowania „%s”"
-
-#: ../clients/common/nm-meta-setting-desc.c:3740
-msgid "no priority to remove"
-msgstr "brak priorytetu do usunięcia"
-
-#: ../clients/common/nm-meta-setting-desc.c:3744
-#, c-format
-msgid "index '%d' is not in the range of <0-%d>"
-msgstr "indeks „%d” jest poza zakresem <0-%d>"
-
-#: ../clients/common/nm-meta-setting-desc.c:3813
-#, c-format
-msgid "'%s' cannot be empty"
-msgstr "„%s” nie może być puste"
-
-#: ../clients/common/nm-meta-setting-desc.c:3852
-#: ../clients/common/nm-meta-setting-desc.c:3985
-#: ../libnm-core/nm-setting-wired.c:664 ../libnm-core/nm-setting-wireless.c:857
-#: ../libnm-core/nm-setting-wireless.c:869 ../libnm-util/nm-setting-wired.c:646
-#: ../libnm-util/nm-setting-wireless.c:859
-#: ../libnm-util/nm-setting-wireless.c:873
-#, c-format
-msgid "'%s' is not a valid MAC address"
-msgstr "„%s” nie jest prawidłowym adresem MAC"
-
-#: ../clients/common/nm-meta-setting-desc.c:3858
-#: ../clients/common/nm-meta-setting-desc.c:3991
-#, c-format
-msgid "the property doesn't contain MAC address '%s'"
-msgstr "właściwość nie zawiera adresu MAC „%s”"
-
-#: ../clients/common/nm-meta-setting-desc.c:3876
-#, c-format
-msgid "'%s' is not valid; 2 or 3 strings should be provided"
-msgstr "„%s” jest nieprawidłowe; powinny zostać podane dwa lub trzy ciągi"
-
-#: ../clients/common/nm-meta-setting-desc.c:3892
-#, c-format
-msgid "'%s' string value should consist of 1 - 199 characters"
-msgstr "wartość ciągu „%s” powinna składać się z 1-199 znaków"
-
-#: ../clients/common/nm-meta-setting-desc.c:3924
-#, c-format
->>>>>>> 1e02ee4d
-msgid ""
-"The password used to authenticate with the network, if required.  Many "
-"providers do not require a password, or accept any password.  But if a "
-"password is required, it is specified here."
-msgstr ""
-
-<<<<<<< HEAD
-#: ../clients/common/settings-docs.c.in:136
-#: ../clients/common/settings-docs.c.in:189
-msgid ""
-"The username used to authenticate with the network, if required.  Many "
-"providers do not require a username, or accept any username.  But if a "
-"username is required, it is specified here."
-msgstr ""
-
-#: ../clients/common/settings-docs.c.in:137
-msgid ""
-"The number of retries for the authentication. Zero means to try "
-"indefinitely; -1 means to use a global default. If the global default is not "
-"set, the authentication retries for 3 times before failing the connection. "
-"Currently this only applies to 802-1x authentication."
-msgstr ""
-
-#: ../clients/common/settings-docs.c.in:138
-msgid ""
-"Whether or not the connection should be automatically connected by "
-"NetworkManager when the resources for the connection are available. TRUE to "
-"automatically activate the connection, FALSE to require manual intervention "
-"to activate the connection."
-msgstr ""
-
-#: ../clients/common/settings-docs.c.in:139
-=======
-#: ../clients/common/nm-meta-setting-desc.c:3958
-#, c-format
-msgid "'%s' is not a valid channel"
-msgstr "„%s” nie jest prawidłowym kanałem"
-
-#: ../clients/common/nm-meta-setting-desc.c:3964
-#, c-format
-msgid "'%ld' is not a valid channel"
-msgstr "„%ld” nie jest prawidłowym kanałem"
-
-#: ../clients/common/nm-meta-setting-desc.c:4063
-#: ../clients/common/nm-meta-setting-desc.c:4099
-#: ../clients/common/nm-meta-setting-desc.c:4135
-#, c-format
-msgid "the property doesn't contain protocol '%s'"
-msgstr "właściwość nie zawiera protokołu „%s”"
-
-#: ../clients/common/nm-meta-setting-desc.c:4172
-#, c-format
->>>>>>> 1e02ee4d
-msgid ""
-"The autoconnect priority. If the connection is set to autoconnect, "
-"connections with higher priority will be preferred. Defaults to 0. The "
-"higher number means higher priority."
-msgstr ""
-
-<<<<<<< HEAD
-#: ../clients/common/settings-docs.c.in:140
-msgid ""
-"The number of times a connection should be tried when autoactivating before "
-"giving up. Zero means forever, -1 means the global default (4 times if not "
-"overridden). Setting this to 1 means to try activation only once before "
-"blocking autoconnect. Note that after a timeout, NetworkManager will try to "
-"autoconnect again."
-msgstr ""
-
-#: ../clients/common/settings-docs.c.in:141
-msgid ""
-"Whether or not slaves of this connection should be automatically brought up "
-"when NetworkManager activates this connection. This only has a real effect "
-"for master connections. The permitted values are: 0: leave slave connections "
-"untouched, 1: activate all the slave connections with this connection, -1: "
-"default. If -1 (default) is set, global connection.autoconnect-slaves is "
-"read to determine the real value. If it is default as well, this fallbacks "
-"to 0."
-msgstr ""
-
-#: ../clients/common/settings-docs.c.in:142
-msgid ""
-"If greater than zero, delay success of IP addressing until either the "
-"timeout is reached, or an IP gateway replies to a ping."
-msgstr ""
-
-#: ../clients/common/settings-docs.c.in:143
-msgid ""
-"A human readable unique identifier for the connection, like \"Work Wi-Fi\" "
-"or \"T-Mobile 3G\"."
-msgstr ""
-
-#: ../clients/common/settings-docs.c.in:144
-msgid ""
-"The name of the network interface this connection is bound to. If not set, "
-"then the connection can be attached to any interface of the appropriate type "
-"(subject to restrictions imposed by other settings). For software devices "
-"this specifies the name of the created device. For connection types where "
-"interface names cannot easily be made persistent (e.g. mobile broadband or "
-"USB Ethernet), this property should not be used. Setting this property "
-"restricts the interfaces a connection can be used with, and if interface "
-"names change or are reordered the connection may be applied to the wrong "
-"interface."
-msgstr ""
-
-#: ../clients/common/settings-docs.c.in:145
-#, fuzzy
-msgid "Whether LLDP is enabled for the connection."
-msgstr "Adres MAC urządzenia (%s) jest na czarnej liście połączenia."
-
-#: ../clients/common/settings-docs.c.in:146
-#, fuzzy
-msgid "Interface name of the master device or UUID of the master connection."
-msgstr "Nazwy interfejsu urządzenia i połączenia się nie zgadzają."
-
-#: ../clients/common/settings-docs.c.in:147
-msgid ""
-"Whether the connection is metered. When updating this property on a "
-"currently activated connection, the change takes effect immediately."
-msgstr ""
-
-#: ../clients/common/settings-docs.c.in:149
-msgid ""
-"An array of strings defining what access a given user has to this "
-"connection.  If this is NULL or empty, all users are allowed to access this "
-"connection; otherwise users are allowed if and only if they are in this "
-"list.  When this is not empty, the connection can be active only when one of "
-"the specified users is logged into an active session.  Each entry is of the "
-"form \"[type]:[id]:[reserved]\"; for example, \"user:dcbw:blah\". At this "
-"time only the \"user\" [type] is allowed.  Any other values are ignored and "
-"reserved for future use.  [id] is the username that this permission refers "
-"to, which may not contain the \":\" character. Any [reserved] information "
-"present must be ignored and is reserved for future use.  All of [type], "
-"[id], and [reserved] must be valid UTF-8."
-msgstr ""
-
-#: ../clients/common/settings-docs.c.in:150
-msgid ""
-"FALSE if the connection can be modified using the provided settings "
-"service's D-Bus interface with the right privileges, or TRUE if the "
-"connection is read-only and cannot be modified."
-msgstr ""
-
-#: ../clients/common/settings-docs.c.in:151
-msgid ""
-"List of connection UUIDs that should be activated when the base connection "
-"itself is activated. Currently only VPN connections are supported."
-msgstr ""
-
-#: ../clients/common/settings-docs.c.in:152
-msgid ""
-"Setting name of the device type of this slave's master connection (eg, \"bond"
-"\"), or NULL if this connection is not a slave."
-msgstr ""
-
-#: ../clients/common/settings-docs.c.in:153
-msgid ""
-"Token to generate stable IDs for the connection. The stable-id is used for "
-"generating IPv6 stable private addresses with ipv6.addr-gen-mode=stable-"
-"privacy. It is also used to seed the generated cloned MAC address for "
-"ethernet.cloned-mac-address=stable and wifi.cloned-mac-address=stable. Note "
-"that also the interface name of the activating connection and a per-host "
-"secret key is included into the address generation so that the same stable-"
-"id on different hosts/devices yields different addresses. If the value is "
-"unset, an ID unique for the connection is used. Specifying a stable-id "
-"allows multiple connections to generate the same addresses. Another use is "
-"to generate IDs at runtime via dynamic substitutions. The '$' character is "
-"treated special to perform dynamic substitutions at runtime. Currently "
-"supported are \"${CONNECTION}\", \"${BOOT}\", \"${RANDOM}\". These "
-"effectively create unique IDs per-connection, per-boot, or every time. Any "
-"unrecognized patterns following '$' are treated verbatim, however are "
-"reserved for future use. You are thus advised to avoid '$' or escape it as "
-"\"$$\". For example, set it to \"${CONNECTION}/${BOOT}\" to create a unique "
-"id for this connection that changes with every reboot. Note that two "
-"connections only use the same effective id if their stable-id is also "
-"identical before performing dynamic substitutions."
-msgstr ""
-
-#: ../clients/common/settings-docs.c.in:154
-msgid ""
-"The time, in seconds since the Unix Epoch, that the connection was last "
-"_successfully_ fully activated. NetworkManager updates the connection "
-"timestamp periodically when the connection is active to ensure that an "
-"active connection has the latest timestamp. The property is only meant for "
-"reading (changes to this property will not be preserved)."
-msgstr ""
-
-#: ../clients/common/settings-docs.c.in:155
-=======
-#: ../clients/common/nm-meta-setting-desc.c:4182
-#, c-format
-msgid "WEP key is guessed to be of '%s'"
-msgstr "Klucz WEP jest prawdopodobnie typu „%s”"
-
-#: ../clients/common/nm-meta-setting-desc.c:4187
-#, c-format
-msgid "WEP key index set to '%d'"
-msgstr "Ustawiono indeks klucza WEP na „%d”"
-
-#: ../clients/common/nm-meta-setting-desc.c:4226
-#, c-format
-msgid "'%s' is not compatible with '%s' type, please change or delete the key."
-msgstr "„%s” nie jest zgodne z typem „%s”, proszę zmienić lub usunąć klucz."
-
-#: ../clients/common/nm-meta-setting-desc.c:4236
-#, c-format
-msgid "'%s' is not a valid PSK"
-msgstr "„%s” nie jest prawidłowym PSK"
-
-#: ../clients/common/nm-meta-setting-desc.c:4268
-msgid "Bonding primary interface [none]"
-msgstr "Główny interfejs wiązania [none]"
-
-#. this is a virtual property, only needed during "ask" mode.
-#: ../clients/common/nm-meta-setting-desc.c:4275
-msgid "Bonding monitoring mode"
-msgstr "Tryb monitorowania wiązania"
-
-#: ../clients/common/nm-meta-setting-desc.c:4284
-msgid "Bonding miimon [100]"
-msgstr "„miimon” wiązania [100]"
-
-#: ../clients/common/nm-meta-setting-desc.c:4292
-msgid "Bonding downdelay [0]"
-msgstr "„downdelay” wiązania [0]"
-
-#: ../clients/common/nm-meta-setting-desc.c:4300
-msgid "Bonding updelay [0]"
-msgstr "„updelay” wiązania [0]"
-
-#: ../clients/common/nm-meta-setting-desc.c:4308
-msgid "Bonding arp-interval [0]"
-msgstr "„arp-interval” wiązania [0]"
-
-#: ../clients/common/nm-meta-setting-desc.c:4316
-msgid "Bonding arp-ip-target [none]"
-msgstr "„arp-ip-target” wiązania [none]"
-
-#: ../clients/common/nm-meta-setting-desc.c:4324
-msgid "LACP rate ('slow' or 'fast') [slow]"
-msgstr "Prędkość LACP („slow” lub „fast”) [slow]"
-
-#. macro that returns @func as const (gboolean(*)(NMSetting*)) type, but checks
-#. * that the actual type is (gboolean(*)(type *)).
-#. macro that returns @func as const (guint32(*)(NMSetting*)) type, but checks
-#. * that the actual type is (guint32(*)(type *)).
-#: ../clients/common/nm-meta-setting-desc.c:4436
->>>>>>> 1e02ee4d
-msgid ""
-"Base type of the connection. For hardware-dependent connections, should "
-"contain the setting name of the hardware-type specific setting (ie, \"802-3-"
-"ethernet\" or \"802-11-wireless\" or \"bluetooth\", etc), and for non-"
-"hardware dependent connections like VPN or otherwise, should contain the "
-"setting name of that setting type (ie, \"vpn\" or \"bridge\", etc)."
-msgstr ""
-
-<<<<<<< HEAD
-#: ../clients/common/settings-docs.c.in:156
-=======
-#: ../clients/common/nm-meta-setting-desc.c:4477
->>>>>>> 1e02ee4d
-msgid ""
-"A universally unique identifier for the connection, for example generated "
-"with libuuid.  It should be assigned when the connection is created, and "
-"never changed as long as the connection still applies to the same network.  "
-"For example, it should not be changed when the \"id\" property or "
-"NMSettingIP4Config changes, but might need to be re-created when the Wi-Fi "
-"SSID, mobile broadband network provider, or \"type\" property changes. The "
-"UUID must be in the format \"2815492f-7e56-435e-b2e9-246bd7cdc664\" (ie, "
-"contains only hexadecimal characters and \"-\")."
-msgstr ""
-
-<<<<<<< HEAD
-#: ../clients/common/settings-docs.c.in:157
-=======
-#: ../clients/common/nm-meta-setting-desc.c:4511
->>>>>>> 1e02ee4d
-msgid ""
-"The trust level of a the connection.  Free form case-insensitive string (for "
-"example \"Home\", \"Work\", \"Public\").  NULL or unspecified zone means the "
-"connection will be placed in the default zone as defined by the firewall. "
-"When updating this property on a currently activated connection, the change "
-"takes effect immediately."
-msgstr ""
-
-<<<<<<< HEAD
-#: ../clients/common/settings-docs.c.in:158
-=======
-#: ../clients/common/nm-meta-setting-desc.c:4568
->>>>>>> 1e02ee4d
-msgid ""
-"Specifies the NMSettingDcbFlags for the DCB FCoE application.  Flags may be "
-"any combination of NM_SETTING_DCB_FLAG_ENABLE (0x1), "
-"NM_SETTING_DCB_FLAG_ADVERTISE (0x2), and NM_SETTING_DCB_FLAG_WILLING (0x4)."
-msgstr ""
-
-#: ../clients/common/settings-docs.c.in:159
-msgid "The FCoE controller mode; either \"fabric\" (default) or \"vn2vn\"."
-msgstr ""
-
-#: ../clients/common/settings-docs.c.in:160
-msgid ""
-"The highest User Priority (0 - 7) which FCoE frames should use, or -1 for "
-"default priority.  Only used when the \"app-fcoe-flags\" property includes "
-"the NM_SETTING_DCB_FLAG_ENABLE (0x1) flag."
-msgstr ""
-
-<<<<<<< HEAD
-#: ../clients/common/settings-docs.c.in:161
-=======
-#: ../clients/common/nm-meta-setting-desc.c:4603
->>>>>>> 1e02ee4d
-msgid ""
-"Specifies the NMSettingDcbFlags for the DCB FIP application.  Flags may be "
-"any combination of NM_SETTING_DCB_FLAG_ENABLE (0x1), "
-"NM_SETTING_DCB_FLAG_ADVERTISE (0x2), and NM_SETTING_DCB_FLAG_WILLING (0x4)."
-msgstr ""
-
-<<<<<<< HEAD
-#: ../clients/common/settings-docs.c.in:162
-=======
-#: ../clients/common/nm-meta-setting-desc.c:4630
->>>>>>> 1e02ee4d
-msgid ""
-"The highest User Priority (0 - 7) which FIP frames should use, or -1 for "
-"default priority.  Only used when the \"app-fip-flags\" property includes "
-"the NM_SETTING_DCB_FLAG_ENABLE (0x1) flag."
-msgstr ""
-
-<<<<<<< HEAD
-#: ../clients/common/settings-docs.c.in:163
-=======
-#: ../clients/common/nm-meta-setting-desc.c:4647
-#: ../clients/common/nm-meta-setting-desc.c:4665
->>>>>>> 1e02ee4d
-msgid ""
-"Specifies the NMSettingDcbFlags for the DCB iSCSI application.  Flags may be "
-"any combination of NM_SETTING_DCB_FLAG_ENABLE (0x1), "
-"NM_SETTING_DCB_FLAG_ADVERTISE (0x2), and NM_SETTING_DCB_FLAG_WILLING (0x4)."
-msgstr ""
-
-<<<<<<< HEAD
-#: ../clients/common/settings-docs.c.in:164
-msgid ""
-"The highest User Priority (0 - 7) which iSCSI frames should use, or -1 for "
-"default priority. Only used when the \"app-iscsi-flags\" property includes "
-"the NM_SETTING_DCB_FLAG_ENABLE (0x1) flag."
-msgstr ""
-
-#: ../clients/common/settings-docs.c.in:166
-msgid ""
-"An array of 8 uint values, where the array index corresponds to the User "
-"Priority (0 - 7) and the value indicates the percentage of bandwidth of the "
-"priority's assigned group that the priority may use.  The sum of all "
-"percentages for priorities which belong to the same group must total 100 "
-"percents."
-msgstr ""
-
-#: ../clients/common/settings-docs.c.in:167
-msgid ""
-"An array of 8 boolean values, where the array index corresponds to the User "
-"Priority (0 - 7) and the value indicates whether or not the corresponding "
-"priority should transmit priority pause."
-msgstr ""
-
-#: ../clients/common/settings-docs.c.in:168
-msgid ""
-"Specifies the NMSettingDcbFlags for DCB Priority Flow Control (PFC). Flags "
-"may be any combination of NM_SETTING_DCB_FLAG_ENABLE (0x1), "
-"NM_SETTING_DCB_FLAG_ADVERTISE (0x2), and NM_SETTING_DCB_FLAG_WILLING (0x4)."
-msgstr ""
-
-#: ../clients/common/settings-docs.c.in:169
-msgid ""
-"An array of 8 uint values, where the array index corresponds to the Priority "
-"Group ID (0 - 7) and the value indicates the percentage of link bandwidth "
-"allocated to that group.  Allowed values are 0 - 100, and the sum of all "
-"values must total 100 percents."
-msgstr ""
-
-#: ../clients/common/settings-docs.c.in:170
-msgid ""
-"Specifies the NMSettingDcbFlags for DCB Priority Groups.  Flags may be any "
-"combination of NM_SETTING_DCB_FLAG_ENABLE (0x1), "
-"NM_SETTING_DCB_FLAG_ADVERTISE (0x2), and NM_SETTING_DCB_FLAG_WILLING (0x4)."
-msgstr ""
-
-#: ../clients/common/settings-docs.c.in:171
-msgid ""
-"An array of 8 uint values, where the array index corresponds to the User "
-"Priority (0 - 7) and the value indicates the Priority Group ID.  Allowed "
-"Priority Group ID values are 0 - 7 or 15 for the unrestricted group."
-msgstr ""
-
-#: ../clients/common/settings-docs.c.in:172
-msgid ""
-"An array of 8 boolean values, where the array index corresponds to the User "
-"Priority (0 - 7) and the value indicates whether or not the priority may use "
-"all of the bandwidth allocated to its assigned group."
-msgstr ""
-
-#: ../clients/common/settings-docs.c.in:173
-msgid ""
-"An array of 8 uint values, where the array index corresponds to the User "
-"Priority (0 - 7) and the value indicates the traffic class (0 - 7) to which "
-"the priority is mapped."
-msgstr ""
-
-#: ../clients/common/settings-docs.c.in:176
-msgid ""
-"The GPRS Access Point Name specifying the APN used when establishing a data "
-"session with the GSM-based network.  The APN often determines how the user "
-"will be billed for their network usage and whether the user has access to "
-"the Internet or just a provider-specific walled-garden, so it is important "
-"to use the correct APN for the user's mobile broadband plan. The APN may "
-"only be composed of the characters a-z, 0-9, ., and - per GSM 03.60 Section "
-"14.9."
-msgstr ""
-
-#: ../clients/common/settings-docs.c.in:177
-msgid ""
-"The device unique identifier (as given by the WWAN management service) which "
-"this connection applies to.  If given, the connection will only apply to the "
-"specified device."
-msgstr ""
-
-#: ../clients/common/settings-docs.c.in:178
-msgid ""
-"When TRUE, only connections to the home network will be allowed. Connections "
-"to roaming networks will not be made."
-msgstr ""
-
-#: ../clients/common/settings-docs.c.in:181
-msgid ""
-"The Network ID (GSM LAI format, ie MCC-MNC) to force specific network "
-"registration.  If the Network ID is specified, NetworkManager will attempt "
-"to force the device to register only on the specified network. This can be "
-"used to ensure that the device does not roam when direct roaming control of "
-"the device is not otherwise possible."
-msgstr ""
-
-#: ../clients/common/settings-docs.c.in:182
-msgid ""
-"Number to dial when establishing a PPP data session with the GSM-based "
-"mobile broadband network.  Many modems do not require PPP for connections to "
-"the mobile network and thus this property should be left blank, which allows "
-"NetworkManager to select the appropriate settings automatically."
-msgstr ""
-
-#: ../clients/common/settings-docs.c.in:185
-msgid ""
-"If the SIM is locked with a PIN it must be unlocked before any other "
-"operations are requested.  Specify the PIN here to allow operation of the "
-"device."
-msgstr ""
-
-#: ../clients/common/settings-docs.c.in:187
-msgid ""
-"The SIM card unique identifier (as given by the WWAN management service) "
-"which this connection applies to.  If given, the connection will apply to "
-"any device also allowed by \"device-id\" which contains a SIM card matching "
-"the given identifier."
-msgstr ""
-
-#: ../clients/common/settings-docs.c.in:188
-=======
-#. TTLS and PEAP are actually much more complicated, but this complication
-#. * is not visible here since we only care about phase2 authentication
-#. * (and don't even care of which one)
-#.
-#: ../clients/common/nm-meta-setting-desc.c:4704
-#: ../clients/common/nm-secret-agent-simple.c:225
-#: ../clients/common/nm-secret-agent-simple.c:330
-#: ../clients/tui/nmt-page-dsl.c:66 ../clients/tui/nmt-page-wifi.c:320
-msgid "Username"
-msgstr "Nazwa użytkownika"
-
-#: ../clients/common/nm-meta-setting-desc.c:4710
-#: ../clients/common/nm-meta-setting-desc.c:4894
-#: ../clients/common/nm-meta-setting-desc.c:5177
-#: ../clients/common/nm-meta-setting-desc.c:5801
-msgid "Password [none]"
-msgstr "Hasło [none]"
-
-#: ../clients/common/nm-meta-setting-desc.c:4756
-msgid "Bluetooth device address"
-msgstr "Adres urządzenia Bluetooth"
-
-#: ../clients/common/nm-meta-setting-desc.c:4801
-#: ../clients/common/nm-meta-setting-desc.c:5231
-#: ../clients/common/nm-meta-setting-desc.c:6301
-#: ../clients/common/nm-meta-setting-desc.c:6339
-#: ../clients/common/nm-meta-setting-desc.c:6476
-msgid "MAC [none]"
-msgstr "MAC [none]"
-
-#: ../clients/common/nm-meta-setting-desc.c:4807
-msgid "Enable STP [no]"
-msgstr "Włączenie STP [no]"
-
-#: ../clients/common/nm-meta-setting-desc.c:4813
-msgid "STP priority [32768]"
-msgstr "Priorytet STP [32768]"
-
-#: ../clients/common/nm-meta-setting-desc.c:4819
-msgid "Forward delay [15]"
-msgstr "Forward-delay [15]"
-
-#: ../clients/common/nm-meta-setting-desc.c:4825
-msgid "Hello time [2]"
-msgstr "Hello-time [2]"
-
-#: ../clients/common/nm-meta-setting-desc.c:4831
-msgid "Max age [20]"
-msgstr "Max-age [20]"
-
-#: ../clients/common/nm-meta-setting-desc.c:4837
-msgid "MAC address ageing time [300]"
-msgstr "Czas starzenia adresu MAC [300]"
-
-#: ../clients/common/nm-meta-setting-desc.c:4843
-msgid "Group forward mask [0]"
-msgstr "Maska przekierowania grupy [0]"
-
-#: ../clients/common/nm-meta-setting-desc.c:4849
-msgid "Enable IGMP snooping [no]"
-msgstr "Włączenie węszenia IGMP [no]"
-
-#: ../clients/common/nm-meta-setting-desc.c:4861
-msgid "Bridge port priority [32]"
-msgstr "Priorytet portu mostku [32]"
-
-#: ../clients/common/nm-meta-setting-desc.c:4867
-msgid "Bridge port STP path cost [100]"
-msgstr "Koszt ścieżki STP portu mostku [100]"
-
-#: ../clients/common/nm-meta-setting-desc.c:4873
-msgid "Hairpin [no]"
-msgstr "Hairpin [no]"
-
-#: ../clients/common/nm-meta-setting-desc.c:4888
-#: ../clients/common/nm-meta-setting-desc.c:5171
-#: ../clients/common/nm-meta-setting-desc.c:6191
-msgid "Username [none]"
-msgstr "Nazwa użytkownika [none]"
-
-#: ../clients/common/nm-meta-setting-desc.c:4983
->>>>>>> 1e02ee4d
-msgid ""
-"A MCC/MNC string like \"310260\" or \"21601\" identifying the specific "
-"mobile network operator which this connection applies to.  If given, the "
-"connection will apply to any device also allowed by \"device-id\" and \"sim-"
-"id\" which contains a SIM card provisioned by the given operator."
-msgstr ""
-
-<<<<<<< HEAD
-#: ../clients/common/settings-docs.c.in:190
-=======
-#: ../clients/common/nm-meta-setting-desc.c:5025
->>>>>>> 1e02ee4d
-msgid ""
-"If specified, this connection will only apply to the IPoIB device whose "
-"permanent MAC address matches. This property does not change the MAC address "
-"of the device (i.e. MAC spoofing)."
-msgstr ""
-
-<<<<<<< HEAD
-#: ../clients/common/settings-docs.c.in:193
-=======
-#: ../clients/common/nm-meta-setting-desc.c:5042
->>>>>>> 1e02ee4d
-msgid ""
-"The InfiniBand P_Key to use for this device. A value of -1 means to use the "
-"default P_Key (aka \"the P_Key at index 0\").  Otherwise it is a 16-bit "
-"unsigned integer, whose high bit is set if it is a \"full membership\" P_Key."
-msgstr ""
-
-<<<<<<< HEAD
-#: ../clients/common/settings-docs.c.in:194
-msgid ""
-"The interface name of the parent device of this device. Normally NULL, but "
-"if the \"p_key\" property is set, then you must specify the base device by "
-"setting either this property or \"mac-address\"."
-msgstr ""
-
-#: ../clients/common/settings-docs.c.in:195
-msgid ""
-"The IP-over-InfiniBand transport mode. Either \"datagram\" or \"connected\"."
-msgstr ""
-
-#: ../clients/common/settings-docs.c.in:196
-msgid ""
-"How many additional levels of encapsulation are permitted to be prepended to "
-"packets. This property applies only to IPv6 tunnels."
-msgstr ""
-
-#: ../clients/common/settings-docs.c.in:197
-msgid ""
-"The flow label to assign to tunnel packets. This property applies only to "
-"IPv6 tunnels."
-msgstr ""
-
-#: ../clients/common/settings-docs.c.in:198
-=======
-#: ../clients/common/nm-meta-setting-desc.c:5188
-msgid "APN"
-msgstr "APN"
-
-#: ../clients/common/nm-meta-setting-desc.c:5240
-#: ../clients/common/nm-meta-setting-desc.c:6364
-#: ../clients/common/nm-meta-setting-desc.c:6510
-msgid "MTU [auto]"
-msgstr "MTU [auto]"
-
-#: ../clients/common/nm-meta-setting-desc.c:5259
-msgid "P_KEY [none]"
-msgstr "P_KEY [none]"
-
-#: ../clients/common/nm-meta-setting-desc.c:5268
-msgid "Parent interface [none]"
-msgstr "Interfejs nadrzędny [none]"
-
-#: ../clients/common/nm-meta-setting-desc.c:5291
->>>>>>> 1e02ee4d
-msgid ""
-"The key used for tunnel input packets; the property is valid only for "
-"certain tunnel modes (GRE, IP6GRE). If empty, no key is used."
-msgstr ""
-
-<<<<<<< HEAD
-#: ../clients/common/settings-docs.c.in:199
-msgid ""
-"The local endpoint of the tunnel; the value can be empty, otherwise it must "
-"contain an IPv4 or IPv6 address."
-msgstr ""
-
-#: ../clients/common/settings-docs.c.in:200
-=======
-#: ../clients/common/nm-meta-setting-desc.c:5323
-msgid "IPv4 address (IP[/plen]) [none]"
-msgstr "Adres IPv4 (IP[/plen]) [none]"
-
-#: ../clients/common/nm-meta-setting-desc.c:5325
->>>>>>> 1e02ee4d
-msgid ""
-"The tunneling mode, for example NM_IP_TUNNEL_MODE_IPIP (1) or "
-"NM_IP_TUNNEL_MODE_GRE (2)."
-msgstr ""
-
-<<<<<<< HEAD
-#: ../clients/common/settings-docs.c.in:201
-msgid ""
-"If non-zero, only transmit packets of the specified size or smaller, "
-"breaking larger packets up into multiple fragments."
-msgstr ""
-
-#: ../clients/common/settings-docs.c.in:203
-=======
-#: ../clients/common/nm-meta-setting-desc.c:5338
-msgid "IPv4 gateway [none]"
-msgstr "Brama IPv4 [none]"
-
-#: ../clients/common/nm-meta-setting-desc.c:5346
->>>>>>> 1e02ee4d
-msgid ""
-"The key used for tunnel output packets; the property is valid only for "
-"certain tunnel modes (GRE, IP6GRE). If empty, no key is used."
-msgstr ""
-
-<<<<<<< HEAD
-#: ../clients/common/settings-docs.c.in:204
-=======
-#: ../clients/common/nm-meta-setting-desc.c:5448
->>>>>>> 1e02ee4d
-msgid ""
-"If given, specifies the parent interface name or parent connection UUID the "
-"new device will be bound to so that tunneled packets will only be routed via "
-"that interface."
-msgstr ""
-
-<<<<<<< HEAD
-#: ../clients/common/settings-docs.c.in:205
-msgid "Whether to enable Path MTU Discovery on this tunnel."
-msgstr ""
-
-#: ../clients/common/settings-docs.c.in:206
-=======
-#: ../clients/common/nm-meta-setting-desc.c:5486
-msgid "IPv6 address (IP[/plen]) [none]"
-msgstr "Adres IPv6 (IP[/plen]) [none]"
-
-#: ../clients/common/nm-meta-setting-desc.c:5488
->>>>>>> 1e02ee4d
-msgid ""
-"The remote endpoint of the tunnel; the value must contain an IPv4 or IPv6 "
-"address."
-msgstr ""
-
-<<<<<<< HEAD
-#: ../clients/common/settings-docs.c.in:207
-msgid ""
-"The type of service (IPv4) or traffic class (IPv6) field to be set on "
-"tunneled packets."
-msgstr ""
-
-#: ../clients/common/settings-docs.c.in:208
-=======
-#: ../clients/common/nm-meta-setting-desc.c:5501
-msgid "IPv6 gateway [none]"
-msgstr "Brama IPv6 [none]"
-
-#: ../clients/common/nm-meta-setting-desc.c:5509
->>>>>>> 1e02ee4d
-msgid ""
-"The TTL to assign to tunneled packets. 0 is a special value meaning that "
-"packets inherit the TTL value."
-msgstr ""
-
-#: ../clients/common/settings-docs.c.in:209
-#: ../clients/common/settings-docs.c.in:231
-msgid "Array of IP addresses."
-msgstr ""
-
-#: ../clients/common/settings-docs.c.in:210
-#: ../clients/common/settings-docs.c.in:232
-msgid ""
-"Timeout in milliseconds used to check for the presence of duplicate IP "
-"addresses on the network.  If an address conflict is detected, the "
-"activation will fail.  A zero value means that no duplicate address "
-"detection is performed, -1 means the default value (either configuration "
-"ipvx.dad-timeout override or 3 seconds).  A value greater than zero is a "
-"timeout in milliseconds."
-msgstr ""
-
-<<<<<<< HEAD
-#: ../clients/common/settings-docs.c.in:211
-msgid ""
-"A string sent to the DHCP server to identify the local machine which the "
-"DHCP server may use to customize the DHCP lease and options. When the "
-"property is a hex string ('aa:bb:cc') it is interpreted as a binary client "
-"ID, in which case the first byte is assumed to be the 'type' field as per "
-"RFC 2132 section 9.14 and the remaining bytes may be an hardware address (e."
-"g. '01:xx:xx:xx:xx:xx:xx' where 1 is the Ethernet ARP type and the rest is a "
-"MAC address). If the property is not a hex string it is considered as a non-"
-"hardware-address client ID and the 'type' field is set to 0."
-msgstr ""
-
-#: ../clients/common/settings-docs.c.in:212
-msgid ""
-"If the \"dhcp-send-hostname\" property is TRUE, then the specified FQDN will "
-"be sent to the DHCP server when acquiring a lease. This property and \"dhcp-"
-"hostname\" are mutually exclusive and cannot be set at the same time."
-msgstr ""
-
-#: ../clients/common/settings-docs.c.in:213
-#: ../clients/common/settings-docs.c.in:233
-msgid ""
-"If the \"dhcp-send-hostname\" property is TRUE, then the specified name will "
-"be sent to the DHCP server when acquiring a lease. This property and \"dhcp-"
-"fqdn\" are mutually exclusive and cannot be set at the same time."
-msgstr ""
-
-#: ../clients/common/settings-docs.c.in:214
-#: ../clients/common/settings-docs.c.in:234
-msgid ""
-"If TRUE, a hostname is sent to the DHCP server when acquiring a lease. Some "
-"DHCP servers use this hostname to update DNS databases, essentially "
-"providing a static hostname for the computer.  If the \"dhcp-hostname\" "
-"property is NULL and this property is TRUE, the current persistent hostname "
-"of the computer is sent."
-msgstr ""
-
-#: ../clients/common/settings-docs.c.in:215
-#: ../clients/common/settings-docs.c.in:235
-msgid "A timeout for a DHCP transaction in seconds."
-msgstr ""
-
-#: ../clients/common/settings-docs.c.in:216
-#: ../clients/common/settings-docs.c.in:236
-#, fuzzy
-msgid "Array of IP addresses of DNS servers."
-msgstr ""
-"Proszę podać listę adresów IPv4 serwerów DNS.\n"
-"\n"
-"Przykład: 8.8.8.8, 8.8.4.4\n"
-
-#: ../clients/common/settings-docs.c.in:217
-#: ../clients/common/settings-docs.c.in:237
-msgid ""
-"Array of DNS options as described in man 5 resolv.conf. NULL means that the "
-"options are unset and left at the default. In this case NetworkManager will "
-"use default options. This is distinct from an empty list of properties."
-msgstr ""
-
-#: ../clients/common/settings-docs.c.in:218
-#: ../clients/common/settings-docs.c.in:238
-msgid ""
-"Intra-connection DNS priority. The relative priority to be used when "
-"determining the order of DNS servers in resolv.conf.  A lower value means "
-"that servers will be on top of the file.  Zero selects the default value, "
-"which is 50 for VPNs and 100 for other connections.  Note that the priority "
-"is to order DNS settings for multiple active connections. It does not "
-"disambiguate multiple DNS servers within the same connection profile. For "
-"that, just specify the DNS servers in the desired order. When multiple "
-"devices have configurations with the same priority, the one with an active "
-"default route will be preferred. Note that when using dns=dnsmasq the order "
-"is meaningless since dnsmasq forwards queries to all known servers at the "
-"same time. Negative values have the special effect of excluding other "
-"configurations with a greater priority value; so in presence of at least a "
-"negative priority, only DNS servers from connections with the lowest "
-"priority value will be used."
-msgstr ""
-
-#: ../clients/common/settings-docs.c.in:219
-#: ../clients/common/settings-docs.c.in:239
-#, fuzzy
-msgid "Array of DNS search domains."
-msgstr "Domeny wyszukiwania"
-
-#: ../clients/common/settings-docs.c.in:220
-#: ../clients/common/settings-docs.c.in:240
-msgid ""
-"The gateway associated with this configuration. This is only meaningful if "
-"\"addresses\" is also set."
-msgstr ""
-
-#: ../clients/common/settings-docs.c.in:221
-#: ../clients/common/settings-docs.c.in:241
-msgid ""
-"When \"method\" is set to \"auto\" and this property to TRUE, automatically "
-"configured nameservers and search domains are ignored and only nameservers "
-"and search domains specified in the \"dns\" and \"dns-search\" properties, "
-"if any, are used."
-msgstr ""
-
-#: ../clients/common/settings-docs.c.in:222
-#: ../clients/common/settings-docs.c.in:242
-msgid ""
-"When \"method\" is set to \"auto\" and this property to TRUE, automatically "
-"configured routes are ignored and only routes specified in the \"routes\" "
-"property, if any, are used."
-msgstr ""
-
-#: ../clients/common/settings-docs.c.in:223
-#: ../clients/common/settings-docs.c.in:244
-msgid ""
-"If TRUE, allow overall network configuration to proceed even if the "
-"configuration specified by this property times out.  Note that at least one "
-"IP configuration must succeed or overall network configuration will still "
-"fail.  For example, in IPv6-only networks, setting this property to TRUE on "
-"the NMSettingIP4Config allows the overall network configuration to succeed "
-"if IPv4 configuration fails but IPv6 configuration completes successfully."
-msgstr ""
-
-#: ../clients/common/settings-docs.c.in:224
-#: ../clients/common/settings-docs.c.in:245
-msgid ""
-"IP configuration method. NMSettingIP4Config and NMSettingIP6Config both "
-"support \"auto\", \"manual\", and \"link-local\". See the subclass-specific "
-"documentation for other values. In general, for the \"auto\" method, "
-"properties such as \"dns\" and \"routes\" specify information that is added "
-"on to the information returned from automatic configuration.  The \"ignore-"
-"auto-routes\" and \"ignore-auto-dns\" properties modify this behavior. For "
-"methods that imply no upstream network, such as \"shared\" or \"link-local"
-"\", these properties must be empty. For IPv4 method \"shared\", the IP "
-"subnet can be configured by adding one manual IPv4 address or otherwise "
-"10.42.x.0/24 is chosen."
-msgstr ""
-
-#: ../clients/common/settings-docs.c.in:226
-#: ../clients/common/settings-docs.c.in:247
-msgid ""
-"If TRUE, this connection will never be the default connection for this IP "
-"type, meaning it will never be assigned the default route by NetworkManager."
-msgstr ""
-
-#: ../clients/common/settings-docs.c.in:227
-#: ../clients/common/settings-docs.c.in:248
-msgid ""
-"The default metric for routes that don't explicitly specify a metric. The "
-"default value -1 means that the metric is chosen automatically based on the "
-"device type. The metric applies to dynamic routes, manual (static) routes "
-"that don't have an explicit metric setting, address prefix routes, and the "
-"default route. Note that for IPv6, the kernel accepts zero (0) but coerces "
-"it to 1024 (user default). Hence, setting this property to zero effectively "
-"mean setting it to 1024. For IPv4, zero is a regular value for the metric."
-msgstr ""
-
-#: ../clients/common/settings-docs.c.in:228
-#: ../clients/common/settings-docs.c.in:249
-msgid ""
-"Enable policy routing (source routing) and set the routing table used when "
-"adding routes. This affects all routes, including device-routes, IPv4LL, "
-"DHCP, SLAAC, default-routes and static routes. But note that static routes "
-"can individually overwrite the setting by explicitly specifying a non-zero "
-"routing table. If the table setting is left at zero, it is eligible to be "
-"overwritten via global configuration. If the property is zero even after "
-"applying the global configuration value, policy routing is disabled for the "
-"address family of this connection. Policy routing disabled means that "
-"NetworkManager will add all routes to the main table (except static routes "
-"that explicitly configure a different table). Additionally, NetworkManager "
-"will not delete any extraneous routes from tables except the main table. "
-"This is to preserve backward compatibility for users who manage routing "
-"tables outside of NetworkManager."
-msgstr ""
-
-#: ../clients/common/settings-docs.c.in:229
-#: ../clients/common/settings-docs.c.in:250
-msgid "Array of IP routes."
-msgstr ""
-
-#: ../clients/common/settings-docs.c.in:230
-msgid ""
-"Configure method for creating the address for use with RFC4862 IPv6 "
-"Stateless Address Autoconfiguration. The permitted values are: "
-"NM_SETTING_IP6_CONFIG_ADDR_GEN_MODE_EUI64 (0) or "
-"NM_SETTING_IP6_CONFIG_ADDR_GEN_MODE_STABLE_PRIVACY (1). If the property is "
-"set to EUI64, the addresses will be generated using the interface tokens "
-"derived from hardware address. This makes the host part of the address to "
-"stay constant, making it possible to track host's presence when it changes "
-"networks. The address changes when the interface hardware is replaced. The "
-"value of stable-privacy enables use of cryptographically secure hash of a "
-"secret host-specific key along with the connection's stable-id and the "
-"network address as specified by RFC7217. This makes it impossible to use the "
-"address track host's presence, and makes the address stable when the network "
-"interface hardware is replaced. On D-Bus, the absence of an addr-gen-mode "
-"setting equals enabling stable-privacy. For keyfile plugin, the absence of "
-"the setting on disk means EUI64 so that the property doesn't change on "
-"upgrade from older versions. Note that this setting is distinct from the "
-"Privacy Extensions as configured by \"ip6-privacy\" property and it does not "
-"affect the temporary addresses configured with this option."
-msgstr ""
-
-#: ../clients/common/settings-docs.c.in:243
-msgid ""
-"Configure IPv6 Privacy Extensions for SLAAC, described in RFC4941.  If "
-"enabled, it makes the kernel generate a temporary IPv6 address in addition "
-"to the public one generated from MAC address via modified EUI-64.  This "
-"enhances privacy, but could cause problems in some applications, on the "
-"other hand.  The permitted values are: -1: unknown, 0: disabled, 1: enabled "
-"(prefer public address), 2: enabled (prefer temporary addresses). Having a "
-"per-connection setting set to \"-1\" (unknown) means fallback to global "
-"configuration \"ipv6.ip6-privacy\". If also global configuration is "
-"unspecified or set to \"-1\", fallback to read \"/proc/sys/net/ipv6/conf/"
-"default/use_tempaddr\". Note that this setting is distinct from the Stable "
-"Privacy addresses that can be enabled with the \"addr-gen-mode\" property's "
-"\"stable-privacy\" setting as another way of avoiding host tracking with "
-"IPv6 addresses."
-msgstr ""
-
-#: ../clients/common/settings-docs.c.in:251
-msgid ""
-"Configure the token for draft-chown-6man-tokenised-ipv6-identifiers-02 IPv6 "
-"tokenized interface identifiers. Useful with eui64 addr-gen-mode."
-msgstr ""
-
-#: ../clients/common/settings-docs.c.in:252
-msgid "Whether the transmitted traffic must be encrypted."
-msgstr ""
-
-#: ../clients/common/settings-docs.c.in:253
-msgid ""
-"The pre-shared CAK (Connectivity Association Key) for MACsec Key Agreement."
-msgstr ""
-
-#: ../clients/common/settings-docs.c.in:254
-msgid "Flags indicating how to handle the \"mka-cak\" property."
-msgstr ""
-
-#: ../clients/common/settings-docs.c.in:255
-msgid ""
-"The pre-shared CKN (Connectivity-association Key Name) for MACsec Key "
-"Agreement."
-msgstr ""
-
-#: ../clients/common/settings-docs.c.in:256
-msgid ""
-"Specifies how the CAK (Connectivity Association Key) for MKA (MACsec Key "
-"Agreement) is obtained."
-msgstr ""
-
-#: ../clients/common/settings-docs.c.in:258
-msgid ""
-"If given, specifies the parent interface name or parent connection UUID from "
-"which this MACSEC interface should be created.  If this property is not "
-"specified, the connection must contain an \"802-3-ethernet\" setting with a "
-"\"mac-address\" property."
-msgstr ""
-
-#: ../clients/common/settings-docs.c.in:259
-msgid ""
-"The port component of the SCI (Secure Channel Identifier), between 1 and "
-"65534."
-msgstr ""
-
-#: ../clients/common/settings-docs.c.in:260
-msgid "Specifies the validation mode for incoming frames."
-msgstr ""
-
-#: ../clients/common/settings-docs.c.in:261
-msgid ""
-"The macvlan mode, which specifies the communication mechanism between "
-"multiple macvlans on the same lower device."
-msgstr ""
-
-#: ../clients/common/settings-docs.c.in:263
-msgid ""
-"If given, specifies the parent interface name or parent connection UUID from "
-"which this MAC-VLAN interface should be created.  If this property is not "
-"specified, the connection must contain an \"802-3-ethernet\" setting with a "
-"\"mac-address\" property."
-msgstr ""
-
-#: ../clients/common/settings-docs.c.in:264
-msgid "Whether the interface should be put in promiscuous mode."
-msgstr ""
-
-#: ../clients/common/settings-docs.c.in:265
-msgid "Whether the interface should be a MACVTAP."
-msgstr ""
-
-#: ../clients/common/settings-docs.c.in:266
-msgid "The bridge failure mode. One of \"secure\", \"standalone\" or empty."
-msgstr ""
-
-#: ../clients/common/settings-docs.c.in:267
-#, fuzzy
-msgid "Enable or disable multicast snooping."
-msgstr "Włączenie lub wyłączenie sieci systemowej"
-
-#: ../clients/common/settings-docs.c.in:269
-#, fuzzy
-msgid "Enable or disable RSTP."
-msgstr "Włączenie lub wyłączenie urządzeń Wi-Fi"
-
-#: ../clients/common/settings-docs.c.in:270
-#, fuzzy
-msgid "Enable or disable STP."
-msgstr "Włączenie lub wyłączenie urządzeń Wi-Fi"
-
-#: ../clients/common/settings-docs.c.in:272
-msgid "The interface type. Either \"internal\", or empty."
-msgstr ""
-
-#: ../clients/common/settings-docs.c.in:274
-msgid ""
-"Specifies the unicast destination IP address of a remote OpenVSwitch bridge "
-"port to connect to."
-msgstr ""
-
-#: ../clients/common/settings-docs.c.in:275
-msgid "The time port must be inactive in order to be considered down."
-msgstr ""
-
-#: ../clients/common/settings-docs.c.in:276
-msgid ""
-"Bonding mode. One of \"active-backup\", \"balance-slb\", or \"balance-tcp\"."
-msgstr ""
-
-#: ../clients/common/settings-docs.c.in:277
-msgid "The time port must be active before it starts forwarding traffic."
-msgstr ""
-
-#: ../clients/common/settings-docs.c.in:278
-msgid "LACP mode. One of \"active\", \"off\", or \"passive\"."
-msgstr ""
-
-#: ../clients/common/settings-docs.c.in:280
-msgid "The VLAN tag in the range 0-4095."
-msgstr ""
-
-#: ../clients/common/settings-docs.c.in:281
-=======
-#: ../clients/common/nm-meta-setting-desc.c:5602
-#: ../clients/common/nm-meta-setting-desc.c:6224
-msgid "Parent device [none]"
-msgstr "Urządzenie nadrzędne [none]"
-
-#: ../clients/common/nm-meta-setting-desc.c:5608
-msgid "Local endpoint [none]"
-msgstr "Lokalny punkt końcowy [none]"
-
-#: ../clients/common/nm-meta-setting-desc.c:5615
-#: ../clients/common/nm-meta-setting-desc.c:6244
-msgid "Remote"
-msgstr "Zdalne"
-
-#: ../clients/common/nm-meta-setting-desc.c:5652
-msgid "MACsec parent device or connection UUID"
-msgstr "Urządzenie nadrzędne MACsec lub UUID połączenia"
-
-#: ../clients/common/nm-meta-setting-desc.c:5673
-msgid "Enable encryption [yes]"
-msgstr "Włączenie szyfrowania [yes]"
-
-#: ../clients/common/nm-meta-setting-desc.c:5679
-#: ../clients/common/nm-secret-agent-simple.c:522
-msgid "MKA CAK"
-msgstr "MKA CAK"
-
-#: ../clients/common/nm-meta-setting-desc.c:5689
-msgid "MKA_CKN"
-msgstr "MKA_CKN"
-
-#: ../clients/common/nm-meta-setting-desc.c:5695
-msgid "SCI port [1]"
-msgstr "Port SCI [1]"
-
-#: ../clients/common/nm-meta-setting-desc.c:5718
-msgid "MACVLAN parent device or connection UUID"
-msgstr "Urządzenie nadrzędne MACVLAN lub UUID połączenia"
-
-#: ../clients/common/nm-meta-setting-desc.c:5739
-msgid "Tap [no]"
-msgstr "Tap [no]"
-
-#: ../clients/common/nm-meta-setting-desc.c:5752
-#: ../clients/common/nm-meta-setting-desc.c:6431
-#: ../clients/tui/nmt-page-wifi.c:212
-msgid "SSID"
-msgstr "SSID"
-
-#: ../clients/common/nm-meta-setting-desc.c:5761
-msgid "OLPC Mesh channel [1]"
-msgstr "Kanał sieci kratowej OLPC [1]"
-
-#: ../clients/common/nm-meta-setting-desc.c:5770
-msgid "DHCP anycast MAC address [none]"
-msgstr "Adres MAC „anycast” DHCP [none]"
-
-#: ../clients/common/nm-meta-setting-desc.c:5782
-msgid "PPPoE parent device"
-msgstr "Urządzenie nadrzędne PPPoE"
-
-#: ../clients/common/nm-meta-setting-desc.c:5788
-msgid "Service [none]"
-msgstr "Usługa [none]"
-
-#: ../clients/common/nm-meta-setting-desc.c:5795
-msgid "PPPoE username"
-msgstr "Nazwa użytkownika PPPoE"
-
-#: ../clients/common/nm-meta-setting-desc.c:5969
-msgid "Browser only [no]"
-msgstr "Tylko przeglądarka [no]"
-
-#: ../clients/common/nm-meta-setting-desc.c:5975
-msgid "PAC URL"
-msgstr "Adres URL PAC"
-
-#: ../clients/common/nm-meta-setting-desc.c:5981
-msgid "PAC script"
-msgstr "Skrypt PAC"
-
-#: ../clients/common/nm-meta-setting-desc.c:5996
-#: ../clients/common/nm-meta-setting-desc.c:6012
-msgid "Team JSON configuration [none]"
-msgstr "Konfiguracja JSON zespołu [none]"
-
-#: ../clients/common/nm-meta-setting-desc.c:6094
-msgid "User ID [none]"
-msgstr "Identyfikator użytkownika [none]"
-
-#: ../clients/common/nm-meta-setting-desc.c:6100
-msgid "Group ID [none]"
-msgstr "Identyfikator grupy [none]"
-
-#: ../clients/common/nm-meta-setting-desc.c:6106
-msgid "Enable PI [no]"
-msgstr "Włączenie PI [no]"
-
-#: ../clients/common/nm-meta-setting-desc.c:6112
-msgid "Enable VNET header [no]"
-msgstr "Włączenie nagłówka VNET [no]"
-
-#: ../clients/common/nm-meta-setting-desc.c:6118
-msgid "Enable multi queue [no]"
-msgstr "Włączenie wielokrotnej kolejki [no]"
-
-#: ../clients/common/nm-meta-setting-desc.c:6131
-msgid "VLAN parent device or connection UUID"
-msgstr "Urządzenie nadrzędne VLAN lub UUID połączenia"
-
-#: ../clients/common/nm-meta-setting-desc.c:6138
-msgid "VLAN ID (<0-4094>)"
-msgstr "Identyfikator VLAN (<0-4094>)"
-
-#: ../clients/common/nm-meta-setting-desc.c:6144
-msgid "VLAN flags (<0-7>) [none]"
-msgstr "Flagi VLAN (<0-7>) [none]"
-
-#: ../clients/common/nm-meta-setting-desc.c:6153
-msgid "Ingress priority maps [none]"
-msgstr "Wejściowe mapy priorytetów [none]"
-
-#: ../clients/common/nm-meta-setting-desc.c:6163
-msgid "Egress priority maps [none]"
-msgstr "Wyjściowe mapy priorytetów [none]"
-
-#: ../clients/common/nm-meta-setting-desc.c:6231
-msgid "VXLAN ID"
-msgstr "Identyfikator VXLAN"
-
-#: ../clients/common/nm-meta-setting-desc.c:6237
-msgid "Local address [none]"
-msgstr "Lokalny adres [none]"
-
-#: ../clients/common/nm-meta-setting-desc.c:6250
-msgid "Minimum source port [0]"
-msgstr "Minimalny port źródłowy [0]"
-
-#: ../clients/common/nm-meta-setting-desc.c:6256
-msgid "Maximum source port [0]"
-msgstr "Maksymalny port źródłowy [0]"
-
-#: ../clients/common/nm-meta-setting-desc.c:6262
-msgid "Destination port [8472]"
-msgstr "Port docelowy [8472]"
-
-#: ../clients/common/nm-meta-setting-desc.c:6308
-msgid "WiMAX NSP name"
-msgstr "Nazwa NSP sieci WiMAX"
-
-#: ../clients/common/nm-meta-setting-desc.c:6345
-#: ../clients/common/nm-meta-setting-desc.c:6481
-msgid "Cloned MAC [none]"
-msgstr "Sklonowany MAC [none]"
-
-#: ../clients/common/nm-meta-setting-desc.c:6372
->>>>>>> 1e02ee4d
-msgid ""
-"The VLAN mode. One of \"access\", \"native-tagged\", \"native-untagged\", "
-"\"trunk\" or unset."
-msgstr ""
-
-<<<<<<< HEAD
-#: ../clients/common/settings-docs.c.in:282
-=======
-#: ../clients/common/nm-meta-setting-desc.c:6626
->>>>>>> 1e02ee4d
-msgid ""
-"If non-zero, instruct pppd to set the serial port to the specified "
-"baudrate.  This value should normally be left as 0 to automatically choose "
-"the speed."
-msgstr ""
-
-<<<<<<< HEAD
-#: ../clients/common/settings-docs.c.in:283
-msgid ""
-"If TRUE, specify that pppd should set the serial port to use hardware flow "
-"control with RTS and CTS signals.  This value should normally be set to "
-"FALSE."
-msgstr ""
-
-#: ../clients/common/settings-docs.c.in:284
-msgid ""
-"If non-zero, instruct pppd to presume the connection to the peer has failed "
-"if the specified number of LCP echo-requests go unanswered by the peer.  The "
-"\"lcp-echo-interval\" property must also be set to a non-zero value if this "
-"property is used."
-msgstr ""
-
-#: ../clients/common/settings-docs.c.in:285
-msgid ""
-"If non-zero, instruct pppd to send an LCP echo-request frame to the peer "
-"every n seconds (where n is the specified value).  Note that some PPP peers "
-"will respond to echo requests and some will not, and it is not possible to "
-"autodetect this."
-msgstr ""
-
-#: ../clients/common/settings-docs.c.in:286
-msgid ""
-"If TRUE, stateful MPPE is used.  See pppd documentation for more information "
-"on stateful MPPE."
-msgstr ""
-
-#: ../clients/common/settings-docs.c.in:287
-msgid ""
-"If non-zero, instruct pppd to request that the peer send packets no larger "
-"than the specified size.  If non-zero, the MRU should be between 128 and "
-"16384."
-msgstr ""
-
-#: ../clients/common/settings-docs.c.in:288
-msgid ""
-"If non-zero, instruct pppd to send packets no larger than the specified size."
-msgstr ""
-
-#: ../clients/common/settings-docs.c.in:290
-msgid "If TRUE, Van Jacobsen TCP header compression will not be requested."
-msgstr ""
-
-#: ../clients/common/settings-docs.c.in:291
-msgid ""
-"If TRUE, do not require the other side (usually the PPP server) to "
-"authenticate itself to the client.  If FALSE, require authentication from "
-"the remote side.  In almost all cases, this should be TRUE."
-msgstr ""
-
-#: ../clients/common/settings-docs.c.in:292
-msgid "If TRUE, BSD compression will not be requested."
-msgstr ""
-
-#: ../clients/common/settings-docs.c.in:293
-msgid "If TRUE, \"deflate\" compression will not be requested."
-msgstr ""
-
-#: ../clients/common/settings-docs.c.in:294
-msgid "If TRUE, the CHAP authentication method will not be used."
-msgstr ""
-
-#: ../clients/common/settings-docs.c.in:295
-msgid "If TRUE, the EAP authentication method will not be used."
-msgstr ""
-
-#: ../clients/common/settings-docs.c.in:296
-msgid "If TRUE, the MSCHAP authentication method will not be used."
-msgstr ""
-
-#: ../clients/common/settings-docs.c.in:297
-msgid "If TRUE, the MSCHAPv2 authentication method will not be used."
-msgstr ""
-
-#: ../clients/common/settings-docs.c.in:298
-msgid "If TRUE, the PAP authentication method will not be used."
-msgstr ""
-
-#: ../clients/common/settings-docs.c.in:299
-msgid ""
-"If TRUE, MPPE (Microsoft Point-to-Point Encryption) will be required for the "
-"PPP session.  If either 64-bit or 128-bit MPPE is not available the session "
-"will fail.  Note that MPPE is not used on mobile broadband connections."
-msgstr ""
-
-#: ../clients/common/settings-docs.c.in:300
-msgid ""
-"If TRUE, 128-bit MPPE (Microsoft Point-to-Point Encryption) will be required "
-"for the PPP session, and the \"require-mppe\" property must also be set to "
-"TRUE.  If 128-bit MPPE is not available the session will fail."
-msgstr ""
-
-#: ../clients/common/settings-docs.c.in:302
-msgid ""
-"If given, specifies the parent interface name on which this PPPoE connection "
-"should be created.  If this property is not specified, the connection is "
-"activated on the interface specified in \"interface-name\" of "
-"NMSettingConnection."
-msgstr ""
-
-#: ../clients/common/settings-docs.c.in:303
-msgid "Password used to authenticate with the PPPoE service."
-msgstr ""
-
-#: ../clients/common/settings-docs.c.in:305
-msgid ""
-"If specified, instruct PPPoE to only initiate sessions with access "
-"concentrators that provide the specified service.  For most providers, this "
-"should be left blank.  It is only required if there are multiple access "
-"concentrators or a specific service is known to be required."
-msgstr ""
-
-#: ../clients/common/settings-docs.c.in:306
-msgid "Username used to authenticate with the PPPoE service."
-msgstr ""
-
-#: ../clients/common/settings-docs.c.in:307
-#, fuzzy
-msgid "Whether the proxy configuration is for browser only."
-msgstr "Konfiguracja IP nie jest już prawidłowa"
-
-#: ../clients/common/settings-docs.c.in:308
-msgid ""
-"Method for proxy configuration, Default is NM_SETTING_PROXY_METHOD_NONE (0)"
-msgstr ""
-
-#: ../clients/common/settings-docs.c.in:310
-#, fuzzy
-msgid "PAC script for the connection."
-msgstr "Połączenie kratowe OLPC"
-
-#: ../clients/common/settings-docs.c.in:311
-msgid "PAC URL for obtaining PAC file."
-msgstr ""
-
-#: ../clients/common/settings-docs.c.in:312
-msgid ""
-"Speed to use for communication over the serial port.  Note that this value "
-"usually has no effect for mobile broadband modems as they generally ignore "
-"speed settings and use the highest available speed."
-msgstr ""
-
-#: ../clients/common/settings-docs.c.in:313
-msgid "Byte-width of the serial communication. The 8 in \"8n1\" for example."
-msgstr ""
-
-#: ../clients/common/settings-docs.c.in:315
-msgid "Parity setting of the serial port."
-msgstr ""
-
-#: ../clients/common/settings-docs.c.in:316
-msgid "Time to delay between each byte sent to the modem, in microseconds."
-msgstr ""
-
-#: ../clients/common/settings-docs.c.in:317
-msgid ""
-"Number of stop bits for communication on the serial port.  Either 1 or 2. "
-"The 1 in \"8n1\" for example."
-msgstr ""
-
-#: ../clients/common/settings-docs.c.in:318
-msgid ""
-"The JSON configuration for the team network interface.  The property should "
-"contain raw JSON configuration data suitable for teamd, because the value is "
-"passed directly to teamd. If not specified, the default configuration is "
-"used.  See man teamd.conf for the format details."
-msgstr ""
-
-#: ../clients/common/settings-docs.c.in:320
-msgid ""
-"The JSON configuration for the team port. The property should contain raw "
-"JSON configuration data suitable for teamd, because the value is passed "
-"directly to teamd. If not specified, the default configuration is used. See "
-"man teamd.conf for the format details."
-msgstr ""
-
-#: ../clients/common/settings-docs.c.in:322
-msgid ""
-"The group ID which will own the device. If set to NULL everyone will be able "
-"to use the device."
-msgstr ""
-
-#: ../clients/common/settings-docs.c.in:323
-msgid ""
-"The operating mode of the virtual device. Allowed values are "
-"NM_SETTING_TUN_MODE_TUN (1) to create a layer 3 device and "
-"NM_SETTING_TUN_MODE_TAP (2) to create an Ethernet-like layer 2 one."
-msgstr ""
-
-#: ../clients/common/settings-docs.c.in:324
-msgid ""
-"If the property is set to TRUE, the interface will support multiple file "
-"descriptors (queues) to parallelize packet sending or receiving. Otherwise, "
-"the interface will only support a single queue."
-msgstr ""
-
-#: ../clients/common/settings-docs.c.in:326
-msgid ""
-"The user ID which will own the device. If set to NULL everyone will be able "
-"to use the device."
-msgstr ""
-=======
-#. ***************************************************************************
-#: ../clients/common/nm-meta-setting-desc.c:6786
-msgid "802-1x settings"
-msgstr "Ustawienia 802-1x"
-
-#: ../clients/common/nm-meta-setting-desc.c:6787
-#: ../src/devices/adsl/nm-device-adsl.c:137
-msgid "ADSL connection"
-msgstr "Połączenie ADSL"
-
-#: ../clients/common/nm-meta-setting-desc.c:6788
-msgid "bluetooth connection"
-msgstr "Połączenie Bluetooth"
-
-#: ../clients/common/nm-meta-setting-desc.c:6789
-msgid "Bond device"
-msgstr "Urządzenie wiązania"
-
-#: ../clients/common/nm-meta-setting-desc.c:6790
-msgid "Bridge device"
-msgstr "Urządzenie mostka"
-
-#: ../clients/common/nm-meta-setting-desc.c:6791
-msgid "Bridge port"
-msgstr "Port mostka"
-
-#: ../clients/common/nm-meta-setting-desc.c:6792
-msgid "CDMA mobile broadband connection"
-msgstr "Połączenie komórkowe CDMA"
-
-#: ../clients/common/nm-meta-setting-desc.c:6793
-msgid "General settings"
-msgstr "Ogólne ustawienia"
-
-#: ../clients/common/nm-meta-setting-desc.c:6794
-msgid "DCB settings"
-msgstr "Ustawienia DCB"
-
-#: ../clients/common/nm-meta-setting-desc.c:6795
-msgid "Dummy settings"
-msgstr "Ustawienia atrapy"
-
-#: ../clients/common/nm-meta-setting-desc.c:6796
-msgid "Generic settings"
-msgstr "Ogólne ustawienia"
-
-#: ../clients/common/nm-meta-setting-desc.c:6797
-msgid "GSM mobile broadband connection"
-msgstr "Połączenie komórkowe GSM"
-
-#: ../clients/common/nm-meta-setting-desc.c:6798
-#: ../src/devices/nm-device-infiniband.c:192
-msgid "InfiniBand connection"
-msgstr "Połączenie InfiniBand"
-
-#: ../clients/common/nm-meta-setting-desc.c:6799
-msgid "IPv4 protocol"
-msgstr "Protokół IPv4"
-
-#: ../clients/common/nm-meta-setting-desc.c:6800
-msgid "IPv6 protocol"
-msgstr "Protokół IPv6"
-
-#: ../clients/common/nm-meta-setting-desc.c:6801
-msgid "IP-tunnel settings"
-msgstr "Ustawienia tunelu IP"
-
-#: ../clients/common/nm-meta-setting-desc.c:6802
-msgid "MACsec connection"
-msgstr "Połączenie MACsec"
-
-#: ../clients/common/nm-meta-setting-desc.c:6803
-msgid "macvlan connection"
-msgstr "Połączenie MACVLAN"
-
-#: ../clients/common/nm-meta-setting-desc.c:6804
-msgid "OLPC Mesh connection"
-msgstr "Połączenie kratowe OLPC"
-
-#: ../clients/common/nm-meta-setting-desc.c:6805
-msgid "OpenVSwitch bridge settings"
-msgstr "Ustawienia mostka OpenVSwitch"
-
-#: ../clients/common/nm-meta-setting-desc.c:6806
-msgid "OpenVSwitch interface settings"
-msgstr "Ustawienia interfejsu OpenVSwitch"
-
-#: ../clients/common/nm-meta-setting-desc.c:6807
-msgid "OpenVSwitch patch interface settings"
-msgstr "Ustawienia interfejsu ścieżki OpenVSwitch"
-
-#: ../clients/common/nm-meta-setting-desc.c:6808
-msgid "OpenVSwitch port settings"
-msgstr "Ustawienia portu OpenVSwitch"
-
-#: ../clients/common/nm-meta-setting-desc.c:6809
-msgid "PPP settings"
-msgstr "Ustawienia PPP"
-
-#: ../clients/common/nm-meta-setting-desc.c:6810
-msgid "PPPoE"
-msgstr "PPPoE"
-
-#: ../clients/common/nm-meta-setting-desc.c:6811
-msgid "Proxy"
-msgstr "Pośrednik"
-
-#: ../clients/common/nm-meta-setting-desc.c:6812
-msgid "Serial settings"
-msgstr "Ustawienia szeregowe"
-
-#: ../clients/common/nm-meta-setting-desc.c:6813
-msgid "Team device"
-msgstr "Urządzenie zespołowe"
-
-#: ../clients/common/nm-meta-setting-desc.c:6814
-msgid "Team port"
-msgstr "Port zespołu"
-
-#: ../clients/common/nm-meta-setting-desc.c:6815
-msgid "Tun device"
-msgstr "Urządzenie TUN"
-
-#: ../clients/common/nm-meta-setting-desc.c:6816
-msgid "User settings"
-msgstr "Ustawienia użytkownika"
-
-#: ../clients/common/nm-meta-setting-desc.c:6817
-#: ../src/devices/nm-device-vlan.c:394
-msgid "VLAN connection"
-msgstr "Połączenie VLAN"
-
-#: ../clients/common/nm-meta-setting-desc.c:6818 ../src/nm-manager.c:4213
-msgid "VPN connection"
-msgstr "Połączenie VPN"
-
-#: ../clients/common/nm-meta-setting-desc.c:6819
-#: ../src/devices/nm-device-vxlan.c:331
-msgid "VXLAN connection"
-msgstr "Połączenie VXLAN"
-
-#: ../clients/common/nm-meta-setting-desc.c:6820
-msgid "WiMAX connection"
-msgstr "Połączenie WiMAX"
-
-#: ../clients/common/nm-meta-setting-desc.c:6821
-msgid "Wired Ethernet"
-msgstr "Przewodowy Ethernet"
-
-#: ../clients/common/nm-meta-setting-desc.c:6822
-msgid "Wi-Fi connection"
-msgstr "Połączenie Wi-Fi"
-
-#: ../clients/common/nm-meta-setting-desc.c:6823
-msgid "Wi-Fi security settings"
-msgstr "Ustawienia zabezpieczeń Wi-Fi"
-
-#: ../clients/common/nm-meta-setting-desc.c:7138
-msgid "name"
-msgstr "nazwa"
->>>>>>> 1e02ee4d
-
-#: ../clients/common/settings-docs.c.in:327
-msgid ""
-"If TRUE the interface will prepend a 4 byte header describing the physical "
-"interface to the packets."
-msgstr ""
-
-<<<<<<< HEAD
-#: ../clients/common/settings-docs.c.in:328
-msgid ""
-"If TRUE the IFF_VNET_HDR the tunnel packets will include a virtio network "
-"header."
-msgstr ""
-
-#: ../clients/common/settings-docs.c.in:329
-msgid ""
-"A dictionary of key/value pairs with user data. This data is ignored by "
-"NetworkManager and can be used at the users discretion. The keys only "
-"support a strict ascii format, but the values can be arbitrary UTF8 strings "
-"up to a certain length."
-msgstr ""
-
-#: ../clients/common/settings-docs.c.in:331
-msgid ""
-"For outgoing packets, a list of mappings from Linux SKB priorities to 802.1p "
-"priorities.  The mapping is given in the format \"from:to\" where both \"from"
-"\" and \"to\" are unsigned integers, ie \"7:3\"."
-msgstr ""
-
-#: ../clients/common/settings-docs.c.in:332
-msgid ""
-"One or more flags which control the behavior and features of the VLAN "
-"interface.  Flags include NM_VLAN_FLAG_REORDER_HEADERS (0x1) (reordering of "
-"output packet headers), NM_VLAN_FLAG_GVRP (0x2) (use of the GVRP protocol), "
-"and NM_VLAN_FLAG_LOOSE_BINDING (0x4) (loose binding of the interface to its "
-"master device's operating state). NM_VLAN_FLAG_MVRP (0x8) (use of the MVRP "
-"protocol). The default value of this property is "
-"NM_VLAN_FLAG_REORDER_HEADERS, but it used to be 0. To preserve backward "
-"compatibility, the default-value in the D-Bus API continues to be 0 and a "
-"missing property on D-Bus is still considered as 0."
-msgstr ""
-
-#: ../clients/common/settings-docs.c.in:333
-msgid ""
-"The VLAN identifier that the interface created by this connection should be "
-"assigned. The valid range is from 0 to 4094, without the reserved id 4095."
-msgstr ""
-
-#: ../clients/common/settings-docs.c.in:334
-msgid ""
-"For incoming packets, a list of mappings from 802.1p priorities to Linux SKB "
-"priorities.  The mapping is given in the format \"from:to\" where both \"from"
-"\" and \"to\" are unsigned integers, ie \"7:3\"."
-msgstr ""
-
-#: ../clients/common/settings-docs.c.in:336
-msgid ""
-"If given, specifies the parent interface name or parent connection UUID from "
-"which this VLAN interface should be created.  If this property is not "
-"specified, the connection must contain an \"802-3-ethernet\" setting with a "
-"\"mac-address\" property."
-msgstr ""
-
-#: ../clients/common/settings-docs.c.in:337
-=======
-#: ../clients/common/nm-secret-agent-simple.c:232
-#: ../clients/common/nm-secret-agent-simple.c:275
-#: ../clients/common/nm-secret-agent-simple.c:305
-#: ../clients/common/nm-secret-agent-simple.c:344
-#: ../clients/common/nm-secret-agent-simple.c:506
-#: ../clients/common/nm-secret-agent-simple.c:540
-#: ../clients/common/nm-secret-agent-simple.c:563
-#: ../clients/common/nm-vpn-helpers.c:119
-#: ../clients/common/nm-vpn-helpers.c:123
-#: ../clients/common/nm-vpn-helpers.c:129
-#: ../clients/common/nm-vpn-helpers.c:134 ../clients/tui/nmt-page-dsl.c:75
-#: ../clients/tui/nmt-page-wifi.c:265 ../clients/tui/nmt-page-wifi.c:296
-#: ../clients/tui/nmt-page-wifi.c:329
-msgid "Password"
-msgstr "Hasło"
-
-#: ../clients/common/nm-secret-agent-simple.c:243
-msgid "Identity"
-msgstr "Tożsamość"
-
-#: ../clients/common/nm-secret-agent-simple.c:250
-msgid "Private key password"
-msgstr "Hasło klucza prywatnego"
-
-#: ../clients/common/nm-secret-agent-simple.c:291
-#: ../clients/tui/nmt-page-wifi.c:277
-msgid "Key"
-msgstr "Klucz"
-
-#: ../clients/common/nm-secret-agent-simple.c:337
-#: ../clients/tui/nmt-page-dsl.c:78
-msgid "Service"
-msgstr "Usługa"
-
-#: ../clients/common/nm-secret-agent-simple.c:467
-msgid "Authentication required by wireless network"
-msgstr "Sieć bezprzewodowa wymaga uwierzytelnienia"
-
-#: ../clients/common/nm-secret-agent-simple.c:468
-#, c-format
->>>>>>> 1e02ee4d
-msgid ""
-"Dictionary of key/value pairs of VPN plugin specific data.  Both keys and "
-"values must be strings."
-msgstr ""
-
-<<<<<<< HEAD
-#: ../clients/common/settings-docs.c.in:339
-msgid ""
-"If the VPN service supports persistence, and this property is TRUE, the VPN "
-"will attempt to stay connected across link changes and outages, until "
-"explicitly disconnected."
-msgstr ""
-
-#: ../clients/common/settings-docs.c.in:340
-msgid ""
-"Dictionary of key/value pairs of VPN plugin specific secrets like passwords "
-"or private keys.  Both keys and values must be strings."
-msgstr ""
-
-#: ../clients/common/settings-docs.c.in:341
-msgid ""
-"D-Bus service name of the VPN plugin that this setting uses to connect to "
-"its network.  i.e. org.freedesktop.NetworkManager.vpnc for the vpnc plugin."
-msgstr ""
-
-#: ../clients/common/settings-docs.c.in:342
-msgid ""
-"Timeout for the VPN service to establish the connection. Some services may "
-"take quite a long time to connect. Value of 0 means a default timeout, which "
-"is 60 seconds (unless overridden by vpn.timeout in configuration file). "
-"Values greater than zero mean timeout in seconds."
-msgstr ""
-
-#: ../clients/common/settings-docs.c.in:343
-msgid ""
-"If the VPN connection requires a user name for authentication, that name "
-"should be provided here.  If the connection is available to more than one "
-"user, and the VPN requires each user to supply a different name, then leave "
-"this property empty.  If this property is empty, NetworkManager will "
-"automatically supply the username of the user which requested the VPN "
-"connection."
-msgstr ""
-
-#: ../clients/common/settings-docs.c.in:344
-msgid "Specifies the lifetime in seconds of FDB entries learnt by the kernel."
-msgstr ""
-
-#: ../clients/common/settings-docs.c.in:345
-msgid ""
-"Specifies the UDP destination port to communicate to the remote VXLAN tunnel "
-"endpoint."
-msgstr ""
-
-#: ../clients/common/settings-docs.c.in:346
-msgid ""
-"Specifies the VXLAN Network Identifier (or VXLAN Segment Identifier) to use."
-msgstr ""
-
-#: ../clients/common/settings-docs.c.in:347
-msgid "Specifies whether netlink LL ADDR miss notifications are generated."
-msgstr ""
-
-#: ../clients/common/settings-docs.c.in:348
-msgid "Specifies whether netlink IP ADDR miss notifications are generated."
-msgstr ""
-
-#: ../clients/common/settings-docs.c.in:349
-msgid ""
-"Specifies whether unknown source link layer addresses and IP addresses are "
-"entered into the VXLAN device forwarding database."
-msgstr ""
-
-#: ../clients/common/settings-docs.c.in:350
-msgid ""
-"Specifies the maximum number of FDB entries. A value of zero means that the "
-"kernel will store unlimited entries."
-msgstr ""
-
-#: ../clients/common/settings-docs.c.in:351
-msgid "If given, specifies the source IP address to use in outgoing packets."
-msgstr ""
-=======
-#: ../clients/common/nm-secret-agent-simple.c:476
-msgid "Wired 802.1X authentication"
-msgstr "Przewodowe uwierzytelnianie 802.1X"
-
-#: ../clients/common/nm-secret-agent-simple.c:477
-#, c-format
-msgid "Secrets are required to access the wired network '%s'"
-msgstr "Wymagane są hasła, aby uzyskać dostęp do sieci przewodowej „%s”"
-
-#: ../clients/common/nm-secret-agent-simple.c:482
-msgid "DSL authentication"
-msgstr "Uwierzytelnianie DSL"
-
-#: ../clients/common/nm-secret-agent-simple.c:483
-#, c-format
-msgid "Secrets are required for the DSL connection '%s'"
-msgstr "Wymagane są hasła dla połączenia DSL „%s”"
-
-#: ../clients/common/nm-secret-agent-simple.c:491
-msgid "PIN code required"
-msgstr "Wymagany jest kod PIN"
-
-#: ../clients/common/nm-secret-agent-simple.c:492
-msgid "PIN code is needed for the mobile broadband device"
-msgstr "Urządzenie komórkowe wymaga kodu PIN"
-
-#: ../clients/common/nm-secret-agent-simple.c:494
-msgid "PIN"
-msgstr "PIN"
-
-#: ../clients/common/nm-secret-agent-simple.c:502
-#: ../clients/common/nm-secret-agent-simple.c:536
-#: ../clients/common/nm-secret-agent-simple.c:559
-msgid "Mobile broadband network password"
-msgstr "Hasło sieci komórkowej"
-
-#: ../clients/common/nm-secret-agent-simple.c:503
-#: ../clients/common/nm-secret-agent-simple.c:537
-#: ../clients/common/nm-secret-agent-simple.c:560
-#: ../clients/common/nm-secret-agent-simple.c:582
-#, c-format
-msgid "A password is required to connect to '%s'."
-msgstr "Wymagane jest hasło, aby połączyć z „%s”."
-
-#: ../clients/common/nm-secret-agent-simple.c:517
-#, c-format
-msgid "Secrets are required to access the MACsec network '%s'"
-msgstr "Wymagane są hasła, aby uzyskać dostęp do sieci MACsec „%s”"
-
-#: ../clients/common/nm-secret-agent-simple.c:521
-msgid "MACsec PSK authentication"
-msgstr "Uwierzytelnianie PSK sieci MACsec"
-
-#: ../clients/common/nm-secret-agent-simple.c:530
-msgid "MACsec EAP authentication"
-msgstr "Uwierzytelnianie EAP sieci MACsec"
-
-#: ../clients/common/nm-secret-agent-simple.c:577
-msgid "VPN password required"
-msgstr "Wymagane jest hasło VPN"
->>>>>>> 1e02ee4d
-
-#: ../clients/common/settings-docs.c.in:353
-msgid ""
-"If given, specifies the parent interface name or parent connection UUID."
-msgstr ""
-
-#: ../clients/common/settings-docs.c.in:354
-msgid "Specifies whether ARP proxy is turned on."
-msgstr ""
-
-#: ../clients/common/settings-docs.c.in:355
-msgid ""
-"Specifies the unicast destination IP address to use in outgoing packets when "
-"the destination link layer address is not known in the VXLAN device "
-"forwarding database, or the multicast IP address to join."
-msgstr ""
-
-#: ../clients/common/settings-docs.c.in:356
-msgid "Specifies whether route short circuit is turned on."
-msgstr ""
-
-#: ../clients/common/settings-docs.c.in:357
-msgid ""
-"Specifies the maximum UDP source port to communicate to the remote VXLAN "
-"tunnel endpoint."
-msgstr ""
-
-#: ../clients/common/settings-docs.c.in:358
-msgid ""
-"Specifies the minimum UDP source port to communicate to the remote VXLAN "
-"tunnel endpoint."
-msgstr ""
-
-#: ../clients/common/settings-docs.c.in:359
-msgid "Specifies the TOS value to use in outgoing packets."
-msgstr ""
-
-#: ../clients/common/settings-docs.c.in:360
-msgid "Specifies the time-to-live value to use in outgoing packets."
-msgstr ""
-
-#: ../clients/common/settings-docs.c.in:361
-msgid ""
-"If specified, this connection will only apply to the WiMAX device whose MAC "
-"address matches. This property does not change the MAC address of the device "
-"(known as MAC spoofing). Deprecated: 1"
-msgstr ""
-
-#: ../clients/common/settings-docs.c.in:363
-msgid ""
-"Network Service Provider (NSP) name of the WiMAX network this connection "
-"should use. Deprecated: 1"
-msgstr ""
 
 #: ../clients/nm-online.c:91
 msgid "Connecting"
@@ -16556,7 +9487,7 @@
 msgid "Team connection"
 msgstr "Połączenie zespołowe"
 
-#: ../src/devices/wifi/nm-device-olpc-mesh.c:152
+#: ../src/devices/wifi/nm-device-olpc-mesh.c:156
 msgid "Mesh"
 msgstr "Sieć kratowa"
 
