--- conflicted
+++ resolved
@@ -9,11 +9,7 @@
 msgstr ""
 "Project-Id-Version: PACKAGE VERSION\n"
 "Report-Msgid-Bugs-To: \n"
-<<<<<<< HEAD
-"POT-Creation-Date: 2017-05-10 10:43+0200\n"
-=======
 "POT-Creation-Date: 2017-05-10 15:06+0200\n"
->>>>>>> 4dc905a9
 "PO-Revision-Date: 2017-03-22 10:34-0400\n"
 "Last-Translator: Copied by Zanata <copied-by-zanata@zanata.org>\n"
 "Language-Team: Basque <itzulpena@euskalgnu.org>\n"
@@ -24,9441 +20,6 @@
 "Plural-Forms: nplurals=2; plural=(n != 1);\n"
 "X-Generator: Zanata 3.9.6\n"
 
-<<<<<<< HEAD
-#: ../clients/cli/agent.c:39
-#, c-format
-msgid ""
-"Usage: nmcli agent { COMMAND | help }\n"
-"\n"
-"COMMAND := { secret | polkit | all }\n"
-"\n"
-msgstr ""
-
-#: ../clients/cli/agent.c:47
-#, c-format
-msgid ""
-"Usage: nmcli agent secret { help }\n"
-"\n"
-"Runs nmcli as NetworkManager secret agent. When NetworkManager requires\n"
-"a password it asks registered agents for it. This command keeps nmcli "
-"running\n"
-"and if a password is required asks the user for it.\n"
-"\n"
-msgstr ""
-
-#: ../clients/cli/agent.c:57
-#, c-format
-msgid ""
-"Usage: nmcli agent polkit { help }\n"
-"\n"
-"Registers nmcli as a polkit action for the user session.\n"
-"When a polkit daemon requires an authorization, nmcli asks the user and "
-"gives\n"
-"the response back to polkit.\n"
-"\n"
-msgstr ""
-
-#: ../clients/cli/agent.c:67
-#, c-format
-msgid ""
-"Usage: nmcli agent all { help }\n"
-"\n"
-"Runs nmcli as both NetworkManager secret and a polkit agent.\n"
-"\n"
-msgstr ""
-
-#: ../clients/cli/agent.c:157
-#, c-format
-msgid "nmcli successfully registered as a NetworkManager's secret agent.\n"
-msgstr ""
-
-#: ../clients/cli/agent.c:159
-#, fuzzy, c-format
-msgid "Error: secret agent initialization failed"
-msgstr "Errorea: konexioaren aktibazioak huts egin du"
-
-#: ../clients/cli/agent.c:178
-#, fuzzy, c-format
-msgid "Error: polkit agent initialization failed: %s"
-msgstr "Errorea: konexioaren aktibazioak huts egin du: %s"
-
-#: ../clients/cli/agent.c:186
-#, c-format
-msgid "nmcli successfully registered as a polkit agent.\n"
-msgstr ""
-
-#: ../clients/cli/common.c:40 ../clients/cli/common.c:53
-#: ../clients/cli/common.c:61 ../clients/cli/common.c:73
-#: ../clients/cli/connections.c:224 ../clients/cli/connections.c:246
-msgid "GROUP"
-msgstr ""
-
-#. 0
-#: ../clients/cli/common.c:41 ../clients/cli/common.c:62
-msgid "ADDRESS"
-msgstr ""
-
-#. 1
-#. 2
-#: ../clients/cli/common.c:42 ../clients/cli/common.c:63
-#: ../clients/cli/connections.c:249
-msgid "GATEWAY"
-msgstr ""
-
-#. 2
-#: ../clients/cli/common.c:43 ../clients/cli/common.c:64
-msgid "ROUTE"
-msgstr ""
-
-#. 3
-#: ../clients/cli/common.c:44 ../clients/cli/common.c:65
-msgid "DNS"
-msgstr "DNS"
-
-#. 4
-#: ../clients/cli/common.c:45 ../clients/cli/common.c:66
-msgid "DOMAIN"
-msgstr ""
-
-#. 5
-#: ../clients/cli/common.c:46
-msgid "WINS"
-msgstr ""
-
-#. 0
-#: ../clients/cli/common.c:54 ../clients/cli/common.c:74
-msgid "OPTION"
-msgstr ""
-
-#: ../clients/cli/common.c:378 ../clients/cli/common.c:449
-#, c-format
-msgid "invalid prefix '%s'; <1-%d> allowed"
-msgstr ""
-
-#: ../clients/cli/common.c:386
-#, fuzzy, c-format
-msgid "invalid IP address: %s"
-msgstr "VPNren ezkutukoak baliogabeak"
-
-#: ../clients/cli/common.c:426
-msgid ""
-"The valid syntax is: 'ip[/prefix] [next-hop] [metric] [attribute=val]... [,"
-"ip[/prefix] ...]'"
-msgstr ""
-
-#: ../clients/cli/common.c:458
-#, c-format
-msgid "the next hop ('%s') must be first"
-msgstr ""
-
-#: ../clients/cli/common.c:464
-#, c-format
-msgid "the metric ('%s') must be before attributes"
-msgstr ""
-
-#: ../clients/cli/common.c:504
-#, fuzzy, c-format
-msgid "invalid route: %s. "
-msgstr "VPNren ezkutukoak baliogabeak"
-
-#: ../clients/cli/common.c:516
-msgid "default route cannot be added (NetworkManager handles it by itself)"
-msgstr ""
-
-#: ../clients/cli/common.c:542
-msgid "unmanaged"
-msgstr "kudeatu gabea"
-
-#: ../clients/cli/common.c:544
-msgid "unavailable"
-msgstr "ez dago erabilgarri"
-
-#: ../clients/cli/common.c:546 ../clients/cli/general.c:248
-msgid "disconnected"
-msgstr "deskonektatuta"
-
-#: ../clients/cli/common.c:548
-msgid "connecting (prepare)"
-msgstr "konektatzen (prestatzen)"
-
-#: ../clients/cli/common.c:550
-msgid "connecting (configuring)"
-msgstr "konektatzen (konfiguratzen)"
-
-#: ../clients/cli/common.c:552
-msgid "connecting (need authentication)"
-msgstr "konektatzen (autentifikazioa behar da)"
-
-#: ../clients/cli/common.c:554
-msgid "connecting (getting IP configuration)"
-msgstr "konektatzen (IParen konfigurazioa lortzen)"
-
-#: ../clients/cli/common.c:556
-#, fuzzy
-msgid "connecting (checking IP connectivity)"
-msgstr "konektatzen (IParen konfigurazioa lortzen)"
-
-#: ../clients/cli/common.c:558
-#, fuzzy
-msgid "connecting (starting secondary connections)"
-msgstr "konektatzen (IParen konfigurazioa lortzen)"
-
-#: ../clients/cli/common.c:560 ../clients/cli/general.c:244
-msgid "connected"
-msgstr "konektatuta"
-
-#: ../clients/cli/common.c:562 ../clients/cli/connections.c:647
-#, fuzzy
-msgid "deactivating"
-msgstr "aktibatzen"
-
-#: ../clients/cli/common.c:564
-msgid "connection failed"
-msgstr "konexioak huts egin du"
-
-#: ../clients/cli/common.c:566 ../clients/cli/common.c:583
-#: ../clients/cli/connections.c:652 ../clients/cli/connections.c:675
-#: ../clients/cli/devices.c:1193 ../clients/cli/devices.c:1235
-#: ../clients/cli/devices.c:1237 ../clients/cli/general.c:251
-#: ../clients/cli/general.c:289 ../clients/cli/general.c:431
-#: ../clients/cli/general.c:446 ../clients/cli/settings.c:926
-#: ../clients/cli/settings.c:1012 ../clients/cli/settings.c:2806
-#: ../clients/cli/settings.c:2925 ../clients/cli/settings.c:5293
-#, c-format
-msgid "unknown"
-msgstr "ezezaguna"
-
-#. "CAPABILITIES"
-#: ../clients/cli/common.c:575 ../clients/cli/connections.c:963
-#: ../clients/cli/connections.c:965 ../clients/cli/connections.c:967
-#: ../clients/cli/connections.c:1002 ../clients/cli/connections.c:1072
-#: ../clients/cli/connections.c:1073 ../clients/cli/connections.c:1075
-#: ../clients/cli/connections.c:3512 ../clients/cli/connections.c:4747
-#: ../clients/cli/connections.c:6578 ../clients/cli/connections.c:6579
-#: ../clients/cli/devices.c:869 ../clients/cli/devices.c:1158
-#: ../clients/cli/devices.c:1159 ../clients/cli/devices.c:1160
-#: ../clients/cli/devices.c:1161 ../clients/cli/devices.c:1162
-#: ../clients/cli/devices.c:1197 ../clients/cli/devices.c:1199
-#: ../clients/cli/devices.c:1200 ../clients/cli/devices.c:1228
-#: ../clients/cli/devices.c:1229 ../clients/cli/devices.c:1230
-#: ../clients/cli/devices.c:1231 ../clients/cli/devices.c:1232
-#: ../clients/cli/devices.c:1233 ../clients/cli/devices.c:1234
-#: ../clients/cli/devices.c:1236 ../clients/cli/devices.c:1238
-#: ../clients/cli/general.c:440 ../clients/cli/settings.c:2801
-msgid "yes"
-msgstr "bai"
-
-#: ../clients/cli/common.c:577 ../clients/cli/connections.c:963
-#: ../clients/cli/connections.c:965 ../clients/cli/connections.c:967
-#: ../clients/cli/connections.c:1072 ../clients/cli/connections.c:1073
-#: ../clients/cli/connections.c:1075 ../clients/cli/connections.c:3513
-#: ../clients/cli/connections.c:4746 ../clients/cli/connections.c:6578
-#: ../clients/cli/connections.c:6579 ../clients/cli/devices.c:869
-#: ../clients/cli/devices.c:1158 ../clients/cli/devices.c:1159
-#: ../clients/cli/devices.c:1160 ../clients/cli/devices.c:1161
-#: ../clients/cli/devices.c:1162 ../clients/cli/devices.c:1197
-#: ../clients/cli/devices.c:1199 ../clients/cli/devices.c:1200
-#: ../clients/cli/devices.c:1228 ../clients/cli/devices.c:1229
-#: ../clients/cli/devices.c:1230 ../clients/cli/devices.c:1231
-#: ../clients/cli/devices.c:1232 ../clients/cli/devices.c:1233
-#: ../clients/cli/devices.c:1234 ../clients/cli/devices.c:1236
-#: ../clients/cli/devices.c:1238 ../clients/cli/general.c:442
-#: ../clients/cli/settings.c:2803
-msgid "no"
-msgstr "ez"
-
-#: ../clients/cli/common.c:579
-msgid "yes (guessed)"
-msgstr ""
-
-#: ../clients/cli/common.c:581
-msgid "no (guessed)"
-msgstr ""
-
-#: ../clients/cli/common.c:592
-msgid "No reason given"
-msgstr ""
-
-#. We should not really come here
-#: ../clients/cli/common.c:595 ../clients/cli/connections.c:3361
-#, fuzzy, c-format
-msgid "Unknown error"
-msgstr "Ezezaguna"
-
-#: ../clients/cli/common.c:598
-msgid "Device is now managed"
-msgstr ""
-
-#: ../clients/cli/common.c:601
-msgid "Device is now unmanaged"
-msgstr ""
-
-#: ../clients/cli/common.c:604
-#, fuzzy
-msgid "The device could not be readied for configuration"
-msgstr "VPN zerbitzuak konfigurazio baliogabea itzuli du"
-
-#: ../clients/cli/common.c:607
-msgid ""
-"IP configuration could not be reserved (no available address, timeout, etc.)"
-msgstr ""
-
-#: ../clients/cli/common.c:610
-msgid "The IP configuration is no longer valid"
-msgstr ""
-
-#: ../clients/cli/common.c:613
-msgid "Secrets were required, but not provided"
-msgstr ""
-
-#: ../clients/cli/common.c:616
-msgid "802.1X supplicant disconnected"
-msgstr ""
-
-#: ../clients/cli/common.c:619
-msgid "802.1X supplicant configuration failed"
-msgstr ""
-
-#: ../clients/cli/common.c:622
-msgid "802.1X supplicant failed"
-msgstr ""
-
-#: ../clients/cli/common.c:625
-msgid "802.1X supplicant took too long to authenticate"
-msgstr ""
-
-#: ../clients/cli/common.c:628
-#, fuzzy
-msgid "PPP service failed to start"
-msgstr "huts egin du VPN zerbitzuak abiaraztean"
-
-#: ../clients/cli/common.c:631
-#, fuzzy
-msgid "PPP service disconnected"
-msgstr "VPN deskonektatuta"
-
-#: ../clients/cli/common.c:634
-msgid "PPP failed"
-msgstr ""
-
-#: ../clients/cli/common.c:637
-#, fuzzy
-msgid "DHCP client failed to start"
-msgstr "huts egin du VPN zerbitzuak abiaraztean"
-
-#: ../clients/cli/common.c:640
-msgid "DHCP client error"
-msgstr ""
-
-#: ../clients/cli/common.c:643
-#, fuzzy
-msgid "DHCP client failed"
-msgstr "VPN konexioak huts egin du"
-
-#: ../clients/cli/common.c:646
-#, fuzzy
-msgid "Shared connection service failed to start"
-msgstr "huts egin du VPN zerbitzuak abiaraztean"
-
-#: ../clients/cli/common.c:649
-#, fuzzy
-msgid "Shared connection service failed"
-msgstr "konexioak huts egin du"
-
-#: ../clients/cli/common.c:652
-#, fuzzy
-msgid "AutoIP service failed to start"
-msgstr "huts egin du VPN zerbitzuak abiaraztean"
-
-#: ../clients/cli/common.c:655
-msgid "AutoIP service error"
-msgstr ""
-
-#: ../clients/cli/common.c:658
-#, fuzzy
-msgid "AutoIP service failed"
-msgstr "huts egin du VPN zerbitzuak abiaraztean"
-
-#: ../clients/cli/common.c:661
-msgid "The line is busy"
-msgstr ""
-
-#: ../clients/cli/common.c:664
-msgid "No dial tone"
-msgstr ""
-
-#: ../clients/cli/common.c:667
-msgid "No carrier could be established"
-msgstr ""
-
-#: ../clients/cli/common.c:670
-msgid "The dialing request timed out"
-msgstr ""
-
-#: ../clients/cli/common.c:673
-msgid "The dialing attempt failed"
-msgstr ""
-
-#: ../clients/cli/common.c:676
-#, fuzzy
-msgid "Modem initialization failed"
-msgstr "Errorea: konexioaren aktibazioak huts egin du"
-
-#: ../clients/cli/common.c:679
-#, fuzzy
-msgid "Failed to select the specified APN"
-msgstr "Huts egin du gako pribatua deszifratzean."
-
-#: ../clients/cli/common.c:682
-msgid "Not searching for networks"
-msgstr ""
-
-#: ../clients/cli/common.c:685
-msgid "Network registration denied"
-msgstr ""
-
-#: ../clients/cli/common.c:688
-msgid "Network registration timed out"
-msgstr ""
-
-#: ../clients/cli/common.c:691
-msgid "Failed to register with the requested network"
-msgstr ""
-
-#: ../clients/cli/common.c:694
-#, fuzzy
-msgid "PIN check failed"
-msgstr "VPN konexioak huts egin du"
-
-#: ../clients/cli/common.c:697
-msgid "Necessary firmware for the device may be missing"
-msgstr ""
-
-#: ../clients/cli/common.c:700
-#, fuzzy
-msgid "The device was removed"
-msgstr "konexioa kendu egin da"
-
-#: ../clients/cli/common.c:703
-#, fuzzy
-msgid "NetworkManager went to sleep"
-msgstr "NetworkManager-en egoera"
-
-#: ../clients/cli/common.c:706
-#, fuzzy
-msgid "The device's active connection disappeared"
-msgstr "ez dago konexio edo gailu aktiborik"
-
-#: ../clients/cli/common.c:709
-msgid "Device disconnected by user or client"
-msgstr ""
-
-#: ../clients/cli/common.c:712
-msgid "Carrier/link changed"
-msgstr ""
-
-#: ../clients/cli/common.c:715
-#, fuzzy
-msgid "The device's existing connection was assumed"
-msgstr "konexioa kendu egin da"
-
-#: ../clients/cli/common.c:718
-msgid "The supplicant is now available"
-msgstr ""
-
-#: ../clients/cli/common.c:721
-msgid "The modem could not be found"
-msgstr ""
-
-#: ../clients/cli/common.c:724
-#, fuzzy
-msgid "The Bluetooth connection failed or timed out"
-msgstr "konexioaren saiakeraren denbora-muga"
-
-#: ../clients/cli/common.c:727
-msgid "GSM Modem's SIM card not inserted"
-msgstr ""
-
-#: ../clients/cli/common.c:730
-msgid "GSM Modem's SIM PIN required"
-msgstr ""
-
-#: ../clients/cli/common.c:733
-msgid "GSM Modem's SIM PUK required"
-msgstr ""
-
-#: ../clients/cli/common.c:736
-msgid "GSM Modem's SIM wrong"
-msgstr ""
-
-#: ../clients/cli/common.c:739
-msgid "InfiniBand device does not support connected mode"
-msgstr ""
-
-#: ../clients/cli/common.c:742
-#, fuzzy
-msgid "A dependency of the connection failed"
-msgstr "konexioak huts egin du"
-
-#: ../clients/cli/common.c:745
-msgid "A problem with the RFC 2684 Ethernet over ADSL bridge"
-msgstr ""
-
-#: ../clients/cli/common.c:748
-msgid "ModemManager is unavailable"
-msgstr ""
-
-#: ../clients/cli/common.c:751
-msgid "The Wi-Fi network could not be found"
-msgstr ""
-
-#: ../clients/cli/common.c:754
-msgid "A secondary connection of the base connection failed"
-msgstr ""
-
-#: ../clients/cli/common.c:757
-msgid "DCB or FCoE setup failed"
-msgstr ""
-
-#: ../clients/cli/common.c:760
-#, fuzzy
-msgid "teamd control failed"
-msgstr "konexioak huts egin du"
-
-#: ../clients/cli/common.c:763
-msgid "Modem failed or no longer available"
-msgstr ""
-
-#: ../clients/cli/common.c:766
-msgid "Modem now ready and available"
-msgstr ""
-
-#: ../clients/cli/common.c:769
-msgid "SIM PIN was incorrect"
-msgstr ""
-
-#: ../clients/cli/common.c:772
-#, fuzzy
-msgid "New connection activation was enqueued"
-msgstr "Errorea: konexioaren aktibazioak huts egin du"
-
-#: ../clients/cli/common.c:775
-msgid "The device's parent changed"
-msgstr ""
-
-#: ../clients/cli/common.c:778
-msgid "The device parent's management changed"
-msgstr ""
-
-#. TRANSLATORS: Unknown reason for a device state change (NMDeviceStateReason)
-#: ../clients/cli/common.c:782 ../libnm-glib/nm-device.c:1860
-#: ../libnm/nm-device.c:1660
-msgid "Unknown"
-msgstr "Ezezaguna"
-
-#: ../clients/cli/common.c:824
-#, c-format
-msgid "invalid priority map '%s'"
-msgstr ""
-
-#: ../clients/cli/common.c:831 ../clients/cli/common.c:837
-#, fuzzy, c-format
-msgid "priority '%s' is not valid (<0-%ld>)"
-msgstr "Errorea: denbora-mugaren '%s' balioa ez da baliozkoa."
-
-#: ../clients/cli/common.c:911
-#, c-format
-msgid "cannot read team config from file '%s'"
-msgstr ""
-
-#: ../clients/cli/common.c:918
-#, c-format
-msgid "team config file '%s' contains non-valid utf-8"
-msgstr ""
-
-#: ../clients/cli/common.c:930
-#, c-format
-msgid "'%s' does not contain a valid team configuration"
-msgstr ""
-
-#: ../clients/cli/common.c:933
-#, c-format
-msgid "team configuration must be a JSON object"
-msgstr ""
-
-#: ../clients/cli/common.c:986
-#, c-format
-msgid "cannot read pac-script from file '%s'"
-msgstr ""
-
-#: ../clients/cli/common.c:993
-#, c-format
-msgid "file '%s' contains non-valid utf-8"
-msgstr ""
-
-#: ../clients/cli/common.c:1006
-#, c-format
-msgid "'%s' does not contain a valid PAC Script"
-msgstr ""
-
-#: ../clients/cli/common.c:1009
-#, c-format
-msgid "Not a valid PAC Script"
-msgstr ""
-
-#: ../clients/cli/common.c:1132
-#, fuzzy, c-format
-msgid "Error: openconnect failed: %s\n"
-msgstr "Errorea: konexioaren aktibazioak huts egin du: %s"
-
-#: ../clients/cli/common.c:1139
-#, c-format
-msgid "Error: openconnect failed with status %d\n"
-msgstr ""
-
-#: ../clients/cli/common.c:1141
-#, c-format
-msgid "Error: openconnect failed with signal %d\n"
-msgstr ""
-
-#: ../clients/cli/common.c:1222
-#, c-format
-msgid ""
-"Warning: password for '%s' not given in 'passwd-file' and nmcli cannot ask "
-"without '--ask' option.\n"
-msgstr ""
-
-#: ../clients/cli/common.c:1651
-#, fuzzy, c-format
-msgid "Error: Could not create NMClient object: %s."
-msgstr "Errorea: ezin izan da erabiltzailearen ezarpenik lortu."
-
-#: ../clients/cli/common.c:1671
-#, fuzzy
-msgid "Error: NetworkManager is not running."
-msgstr "NetworkManager-en egoera"
-
-#: ../clients/cli/common.c:1768
-#, c-format
-msgid "Error: argument '%s' not understood. Try passing --help instead."
-msgstr ""
-
-#: ../clients/cli/common.c:1778
-msgid "Error: missing argument. Try passing --help."
-msgstr ""
-
-#: ../clients/cli/common.c:1831
-msgid "access denied"
-msgstr ""
-
-#. define some prompts for connection editor
-#: ../clients/cli/connections.c:62
-msgid "Setting name? "
-msgstr ""
-
-#: ../clients/cli/connections.c:63
-msgid "Property name? "
-msgstr ""
-
-#: ../clients/cli/connections.c:64
-#, fuzzy
-msgid "Enter connection type: "
-msgstr "Konexio aktiboaren egoera: %s\n"
-
-#. define some other prompts
-#: ../clients/cli/connections.c:67
-#, fuzzy
-msgid "Connection type"
-msgstr "Konexioak"
-
-#: ../clients/cli/connections.c:68
-msgid "Interface name [*]"
-msgstr ""
-
-#: ../clients/cli/connections.c:69
-msgid "VPN type"
-msgstr ""
-
-#: ../clients/cli/connections.c:70
-msgid "Master"
-msgstr ""
-
-#: ../clients/cli/connections.c:72 ../clients/tui/nmt-page-infiniband.c:88
-msgid "Transport mode"
-msgstr ""
-
-#: ../clients/cli/connections.c:77
-msgid "Bluetooth type"
-msgstr ""
-
-#: ../clients/cli/connections.c:83
-msgid "Bonding mode"
-msgstr ""
-
-#: ../clients/cli/connections.c:85 ../clients/cli/connections.c:4320
-msgid "Bonding monitoring mode"
-msgstr ""
-
-#: ../clients/cli/connections.c:90
-msgid "Protocol"
-msgstr ""
-
-#: ../clients/cli/connections.c:93
-msgid "Wi-Fi mode"
-msgstr ""
-
-#: ../clients/cli/connections.c:99
-msgid "ADSL encapsulation"
-msgstr ""
-
-#: ../clients/cli/connections.c:102
-msgid "Tun mode"
-msgstr ""
-
-#: ../clients/cli/connections.c:107
-#, fuzzy
-msgid "IP Tunnel mode"
-msgstr "Konexio aktiboak"
-
-#: ../clients/cli/connections.c:109
-#, fuzzy
-msgid "MACVLAN mode"
-msgstr "VPN konektatzen"
-
-#: ../clients/cli/connections.c:111
-#, fuzzy
-msgid "MACsec mode"
-msgstr "VPN konektatzen"
-
-#: ../clients/cli/connections.c:116
-msgid "Proxy method"
-msgstr ""
-
-#: ../clients/cli/connections.c:121
-#, fuzzy
-msgid "Connection (name, UUID, or path)"
-msgstr "VPN konektatzen (prestatzen)"
-
-#: ../clients/cli/connections.c:122
-#, fuzzy
-msgid "VPN connection (name, UUID, or path)"
-msgstr "VPN konektatzen (prestatzen)"
-
-#: ../clients/cli/connections.c:123
-#, fuzzy
-msgid "Connection(s) (name, UUID, or path)"
-msgstr "VPN konektatzen (prestatzen)"
-
-#: ../clients/cli/connections.c:124
-#, fuzzy
-msgid "Connection(s) (name, UUID, path or apath)"
-msgstr "VPN konektatzen (prestatzen)"
-
-#. 0
-#: ../clients/cli/connections.c:130 ../clients/cli/connections.c:225
-#: ../clients/cli/devices.c:56 ../clients/cli/devices.c:90
-#: ../clients/cli/devices.c:100 ../clients/cli/devices.c:112
-#: ../clients/cli/devices.c:122 ../clients/cli/devices.c:139
-#: ../clients/cli/devices.c:152 ../clients/cli/devices.c:178
-#: ../clients/cli/devices.c:193 ../clients/cli/devices.c:202
-#: ../clients/cli/devices.c:212 ../clients/cli/devices.c:222
-#: ../clients/cli/devices.c:263
-msgid "NAME"
-msgstr ""
-
-#. 0
-#. 1
-#: ../clients/cli/connections.c:131 ../clients/cli/connections.c:226
-msgid "UUID"
-msgstr "UUIDa"
-
-#. 1
-#. 0
-#. 1
-#. 2
-#: ../clients/cli/connections.c:132 ../clients/cli/connections.c:247
-#: ../clients/cli/devices.c:42 ../clients/cli/devices.c:58
-#: ../clients/cli/devices.c:181
-msgid "TYPE"
-msgstr ""
-
-#. 2
-#: ../clients/cli/connections.c:133
-msgid "TIMESTAMP"
-msgstr ""
-
-#. 3
-#: ../clients/cli/connections.c:134
-msgid "TIMESTAMP-REAL"
-msgstr ""
-
-#. 4
-#. 16
-#: ../clients/cli/connections.c:135 ../clients/cli/devices.c:73
-msgid "AUTOCONNECT"
-msgstr ""
-
-#. 5
-#: ../clients/cli/connections.c:136
-msgid "AUTOCONNECT-PRIORITY"
-msgstr ""
-
-#. 6
-#: ../clients/cli/connections.c:137
-msgid "READONLY"
-msgstr ""
-
-#. 7
-#. 8
-#. 2
-#. 15
-#. 5
-#: ../clients/cli/connections.c:138 ../clients/cli/connections.c:233
-#: ../clients/cli/devices.c:44 ../clients/cli/devices.c:168
-#: ../clients/cli/devices.c:184
-msgid "DBUS-PATH"
-msgstr ""
-
-#. 8
-#. 13
-#. 4
-#: ../clients/cli/connections.c:139 ../clients/cli/devices.c:166
-#: ../clients/cli/devices.c:183
-msgid "ACTIVE"
-msgstr ""
-
-#. 9
-#. 0
-#. 12
-#. 3
-#. 0
-#: ../clients/cli/connections.c:140 ../clients/cli/devices.c:41
-#: ../clients/cli/devices.c:57 ../clients/cli/devices.c:165
-#: ../clients/cli/devices.c:182 ../clients/cli/devices.c:264
-msgid "DEVICE"
-msgstr ""
-
-#. 10
-#. 3
-#. 1
-#. 10
-#. 1
-#: ../clients/cli/connections.c:141 ../clients/cli/connections.c:228
-#: ../clients/cli/devices.c:43 ../clients/cli/devices.c:67
-#: ../clients/cli/general.c:39
-msgid "STATE"
-msgstr ""
-
-#. 11
-#: ../clients/cli/connections.c:142
-msgid "ACTIVE-PATH"
-msgstr ""
-
-#. 12
-#: ../clients/cli/connections.c:143
-msgid "SLAVE"
-msgstr ""
-
-#. 2
-#: ../clients/cli/connections.c:227
-msgid "DEVICES"
-msgstr ""
-
-#. 4
-#: ../clients/cli/connections.c:229
-msgid "DEFAULT"
-msgstr ""
-
-#. 5
-#: ../clients/cli/connections.c:230
-msgid "DEFAULT6"
-msgstr ""
-
-#. 6
-#: ../clients/cli/connections.c:231
-msgid "SPEC-OBJECT"
-msgstr ""
-
-#. 7
-#. 4
-#: ../clients/cli/connections.c:232 ../clients/cli/connections.c:270
-#: ../clients/cli/general.c:1169 ../clients/tui/nm-editor-utils.c:241
-#: ../clients/tui/nmt-connect-connection-list.c:406
-msgid "VPN"
-msgstr ""
-
-#. 9
-#. 5
-#. 22
-#: ../clients/cli/connections.c:234 ../clients/cli/devices.c:47
-#: ../clients/cli/devices.c:79
-msgid "CON-PATH"
-msgstr ""
-
-#. 10
-#: ../clients/cli/connections.c:235
-msgid "ZONE"
-msgstr ""
-
-#. 11
-#: ../clients/cli/connections.c:236
-msgid "MASTER-PATH"
-msgstr ""
-
-#. 1
-#: ../clients/cli/connections.c:248
-msgid "USERNAME"
-msgstr ""
-
-#. 3
-#: ../clients/cli/connections.c:250
-msgid "BANNER"
-msgstr ""
-
-#. 4
-#: ../clients/cli/connections.c:251
-msgid "VPN-STATE"
-msgstr ""
-
-#. 5
-#: ../clients/cli/connections.c:252
-msgid "CFG"
-msgstr ""
-
-#: ../clients/cli/connections.c:265 ../clients/cli/devices.c:237
-msgid "GENERAL"
-msgstr ""
-
-#. 0
-#. 6
-#: ../clients/cli/connections.c:266 ../clients/cli/devices.c:244
-msgid "IP4"
-msgstr ""
-
-#. 1
-#. 7
-#: ../clients/cli/connections.c:267 ../clients/cli/devices.c:245
-msgid "DHCP4"
-msgstr ""
-
-#. 2
-#. 8
-#: ../clients/cli/connections.c:268 ../clients/cli/devices.c:246
-msgid "IP6"
-msgstr ""
-
-#. 3
-#. 9
-#: ../clients/cli/connections.c:269 ../clients/cli/devices.c:247
-msgid "DHCP6"
-msgstr ""
-
-#: ../clients/cli/connections.c:301
-#, c-format
-msgid ""
-"Usage: nmcli connection { COMMAND | help }\n"
-"\n"
-"COMMAND := { show | up | down | add | modify | clone | edit | delete | "
-"monitor | reload | load | import | export }\n"
-"\n"
-"  show [--active] [--order <order spec>]\n"
-"  show [--active] [id | uuid | path | apath] <ID> ...\n"
-"\n"
-"  up [[id | uuid | path] <ID>] [ifname <ifname>] [ap <BSSID>] [passwd-file "
-"<file with passwords>]\n"
-"\n"
-"  down [id | uuid | path | apath] <ID> ...\n"
-"\n"
-"  add COMMON_OPTIONS TYPE_SPECIFIC_OPTIONS SLAVE_OPTIONS IP_OPTIONS [-- "
-"([+|-]<setting>.<property> <value>)+]\n"
-"\n"
-"  modify [--temporary] [id | uuid | path] <ID> ([+|-]<setting>.<property> "
-"<value>)+\n"
-"\n"
-"  clone [--temporary] [id | uuid | path ] <ID> <new name>\n"
-"\n"
-"  edit [id | uuid | path] <ID>\n"
-"  edit [type <new_con_type>] [con-name <new_con_name>]\n"
-"\n"
-"  delete [id | uuid | path] <ID>\n"
-"\n"
-"  monitor [id | uuid | path] <ID> ...\n"
-"\n"
-"  reload\n"
-"\n"
-"  load <filename> [ <filename>... ]\n"
-"\n"
-"  import [--temporary] type <type> file <file to import>\n"
-"\n"
-"  export [id | uuid | path] <ID> [<output file>]\n"
-"\n"
-msgstr ""
-
-#: ../clients/cli/connections.c:323
-#, c-format
-msgid ""
-"Usage: nmcli connection show { ARGUMENTS | help }\n"
-"\n"
-"ARGUMENTS := [--active] [--order <order spec>]\n"
-"\n"
-"List in-memory and on-disk connection profiles, some of which may also be\n"
-"active if a device is using that connection profile. Without a parameter, "
-"all\n"
-"profiles are listed. When --active option is specified, only the active\n"
-"profiles are shown. --order allows custom connection ordering (see manual "
-"page).\n"
-"\n"
-"ARGUMENTS := [--active] [id | uuid | path | apath] <ID> ...\n"
-"\n"
-"Show details for specified connections. By default, both static "
-"configuration\n"
-"and active connection data are displayed. It is possible to filter the "
-"output\n"
-"using global '--fields' option. Refer to the manual page for more "
-"information.\n"
-"When --active option is specified, only the active profiles are taken into\n"
-"account. Use global --show-secrets option to reveal associated secrets as "
-"well.\n"
-msgstr ""
-
-#: ../clients/cli/connections.c:344
-#, c-format
-msgid ""
-"Usage: nmcli connection up { ARGUMENTS | help }\n"
-"\n"
-"ARGUMENTS := [id | uuid | path] <ID> [ifname <ifname>] [ap <BSSID>] [nsp "
-"<name>] [passwd-file <file with passwords>]\n"
-"\n"
-"Activate a connection on a device. The profile to activate is identified by "
-"its\n"
-"name, UUID or D-Bus path.\n"
-"\n"
-"ARGUMENTS := ifname <ifname> [ap <BSSID>] [nsp <name>] [passwd-file <file "
-"with passwords>]\n"
-"\n"
-"Activate a device with a connection. The connection profile is selected\n"
-"automatically by NetworkManager.\n"
-"\n"
-"ifname      - specifies the device to active the connection on\n"
-"ap          - specifies AP to connect to (only valid for Wi-Fi)\n"
-"nsp         - specifies NSP to connect to (only valid for WiMAX)\n"
-"passwd-file - file with password(s) required to activate the connection\n"
-"\n"
-msgstr ""
-
-#: ../clients/cli/connections.c:365
-#, c-format
-msgid ""
-"Usage: nmcli connection down { ARGUMENTS | help }\n"
-"\n"
-"ARGUMENTS := [id | uuid | path | apath] <ID> ...\n"
-"\n"
-"Deactivate a connection from a device (without preventing the device from\n"
-"further auto-activation). The profile to deactivate is identified by its "
-"name,\n"
-"UUID or D-Bus path.\n"
-"\n"
-msgstr ""
-
-#: ../clients/cli/connections.c:377
-#, c-format
-msgid ""
-"Usage: nmcli connection add { ARGUMENTS | help }\n"
-"\n"
-"ARGUMENTS := COMMON_OPTIONS TYPE_SPECIFIC_OPTIONS SLAVE_OPTIONS IP_OPTIONS "
-"[-- ([+|-]<setting>.<property> <value>)+]\n"
-"\n"
-"  COMMON_OPTIONS:\n"
-"                  type <type>\n"
-"                  ifname <interface name> | \"*\"\n"
-"                  [con-name <connection name>]\n"
-"                  [autoconnect yes|no]\n"
-"                  [save yes|no]\n"
-"                  [master <master (ifname, or connection UUID or name)>]\n"
-"                  [slave-type <master connection type>]\n"
-"\n"
-"  TYPE_SPECIFIC_OPTIONS:\n"
-"    ethernet:     [mac <MAC address>]\n"
-"                  [cloned-mac <cloned MAC address>]\n"
-"                  [mtu <MTU>]\n"
-"\n"
-"    wifi:         ssid <SSID>\n"
-"                  [mac <MAC address>]\n"
-"                  [cloned-mac <cloned MAC address>]\n"
-"                  [mtu <MTU>]\n"
-"                  [mode infrastructure|ap|adhoc]\n"
-"\n"
-"    wimax:        [mac <MAC address>]\n"
-"                  [nsp <NSP>]\n"
-"\n"
-"    pppoe:        username <PPPoE username>\n"
-"                  [password <PPPoE password>]\n"
-"                  [service <PPPoE service name>]\n"
-"                  [mtu <MTU>]\n"
-"                  [mac <MAC address>]\n"
-"\n"
-"    gsm:          apn <APN>\n"
-"                  [user <username>]\n"
-"                  [password <password>]\n"
-"\n"
-"    cdma:         [user <username>]\n"
-"                  [password <password>]\n"
-"\n"
-"    infiniband:   [mac <MAC address>]\n"
-"                  [mtu <MTU>]\n"
-"                  [transport-mode datagram | connected]\n"
-"                  [parent <ifname>]\n"
-"                  [p-key <IPoIB P_Key>]\n"
-"\n"
-"    bluetooth:    [addr <bluetooth address>]\n"
-"                  [bt-type panu|dun-gsm|dun-cdma]\n"
-"\n"
-"    vlan:         dev <parent device (connection UUID, ifname, or MAC)>\n"
-"                  id <VLAN ID>\n"
-"                  [flags <VLAN flags>]\n"
-"                  [ingress <ingress priority mapping>]\n"
-"                  [egress <egress priority mapping>]\n"
-"                  [mtu <MTU>]\n"
-"\n"
-"    bond:         [mode balance-rr (0) | active-backup (1) | balance-xor (2) "
-"| broadcast (3) |\n"
-"                        802.3ad    (4) | balance-tlb   (5) | balance-alb "
-"(6)]\n"
-"                  [primary <ifname>]\n"
-"                  [miimon <num>]\n"
-"                  [downdelay <num>]\n"
-"                  [updelay <num>]\n"
-"                  [arp-interval <num>]\n"
-"                  [arp-ip-target <num>]\n"
-"                  [lacp-rate slow (0) | fast (1)]\n"
-"\n"
-"    bond-slave:   master <master (ifname, or connection UUID or name)>\n"
-"\n"
-"    team:         [config <file>|<raw JSON data>]\n"
-"\n"
-"    team-slave:   master <master (ifname, or connection UUID or name)>\n"
-"                  [config <file>|<raw JSON data>]\n"
-"\n"
-"    bridge:       [stp yes|no]\n"
-"                  [priority <num>]\n"
-"                  [forward-delay <2-30>]\n"
-"                  [hello-time <1-10>]\n"
-"                  [max-age <6-40>]\n"
-"                  [ageing-time <0-1000000>]\n"
-"                  [multicast-snooping yes|no]\n"
-"                  [mac <MAC address>]\n"
-"\n"
-"    bridge-slave: master <master (ifname, or connection UUID or name)>\n"
-"                  [priority <0-63>]\n"
-"                  [path-cost <1-65535>]\n"
-"                  [hairpin yes|no]\n"
-"\n"
-"    vpn:          vpn-type vpnc|openvpn|pptp|openconnect|openswan|libreswan|"
-"ssh|l2tp|iodine|...\n"
-"                  [user <username>]\n"
-"\n"
-"    olpc-mesh:    ssid <SSID>\n"
-"                  [channel <1-13>]\n"
-"                  [dhcp-anycast <MAC address>]\n"
-"\n"
-"    adsl:         username <username>\n"
-"                  protocol pppoa|pppoe|ipoatm\n"
-"                  [password <password>]\n"
-"                  [encapsulation vcmux|llc]\n"
-"\n"
-"    tun:          mode tun|tap\n"
-"                  [owner <UID>]\n"
-"                  [group <GID>]\n"
-"                  [pi yes|no]\n"
-"                  [vnet-hdr yes|no]\n"
-"                  [multi-queue yes|no]\n"
-"\n"
-"    ip-tunnel:    mode ipip|gre|sit|isatap|vti|ip6ip6|ipip6|ip6gre|vti6\n"
-"                  remote <remote endpoint IP>\n"
-"                  [local <local endpoint IP>]\n"
-"                  [dev <parent device (ifname or connection UUID)>]\n"
-"\n"
-"    macsec:       dev <parent device (connection UUID, ifname, or MAC)>\n"
-"                  mode <psk|eap>\n"
-"                  [cak <key> ckn <key>]\n"
-"                  [encrypt yes|no]\n"
-"                  [port 1-65534]\n"
-"\n"
-"\n"
-"    macvlan:      dev <parent device (connection UUID, ifname, or MAC)>\n"
-"                  mode vepa|bridge|private|passthru|source\n"
-"                  [tap yes|no]\n"
-"\n"
-"    vxlan:        id <VXLAN ID>\n"
-"                  remote <IP of multicast group or remote address>\n"
-"                  [local <source IP>]\n"
-"                  [dev <parent device (ifname or connection UUID)>]\n"
-"                  [source-port-min <0-65535>]\n"
-"                  [source-port-max <0-65535>]\n"
-"                  [destination-port <0-65535>]\n"
-"\n"
-"    dummy:         \n"
-"\n"
-"  SLAVE_OPTIONS:\n"
-"    bridge:       [priority <0-63>]\n"
-"                  [path-cost <1-65535>]\n"
-"                  [hairpin yes|no]\n"
-"\n"
-"    team:         [config <file>|<raw JSON data>]\n"
-"\n"
-"  IP_OPTIONS:\n"
-"                  [ip4 <IPv4 address>] [gw4 <IPv4 gateway>]\n"
-"                  [ip6 <IPv6 address>] [gw6 <IPv6 gateway>]\n"
-"\n"
-msgstr ""
-
-#: ../clients/cli/connections.c:495
-#, c-format
-msgid ""
-"Usage: nmcli connection modify { ARGUMENTS | help }\n"
-"\n"
-"ARGUMENTS := [id | uuid | path] <ID> ([+|-]<setting>.<property> <value>)+\n"
-"\n"
-"Modify one or more properties of the connection profile.\n"
-"The profile is identified by its name, UUID or D-Bus path. For multi-valued\n"
-"properties you can use optional '+' or '-' prefix to the property name.\n"
-"The '+' sign allows appending items instead of overwriting the whole value.\n"
-"The '-' sign allows removing selected items instead of the whole value.\n"
-"\n"
-"Examples:\n"
-"nmcli con mod home-wifi wifi.ssid rakosnicek\n"
-"nmcli con mod em1-1 ipv4.method manual ipv4.addr \"192.168.1.2/24, "
-"10.10.1.5/8\"\n"
-"nmcli con mod em1-1 +ipv4.dns 8.8.4.4\n"
-"nmcli con mod em1-1 -ipv4.dns 1\n"
-"nmcli con mod em1-1 -ipv6.addr \"abbe::cafe/56\"\n"
-"nmcli con mod bond0 +bond.options mii=500\n"
-"nmcli con mod bond0 -bond.options downdelay\n"
-"\n"
-msgstr ""
-
-#: ../clients/cli/connections.c:518
-#, c-format
-msgid ""
-"Usage: nmcli connection clone { ARGUMENTS | help }\n"
-"\n"
-"ARGUMENTS := [--temporary] [id | uuid | path] <ID> <new name>\n"
-"\n"
-"Clone an existing connection profile. The newly created connection will be\n"
-"the exact copy of the <ID>, except the uuid property (will be generated) "
-"and\n"
-"id (provided as <new name> argument).\n"
-"\n"
-msgstr ""
-
-#: ../clients/cli/connections.c:530
-#, c-format
-msgid ""
-"Usage: nmcli connection edit { ARGUMENTS | help }\n"
-"\n"
-"ARGUMENTS := [id | uuid | path] <ID>\n"
-"\n"
-"Edit an existing connection profile in an interactive editor.\n"
-"The profile is identified by its name, UUID or D-Bus path\n"
-"\n"
-"ARGUMENTS := [type <new connection type>] [con-name <new connection name>]\n"
-"\n"
-"Add a new connection profile in an interactive editor.\n"
-"\n"
-msgstr ""
-
-#: ../clients/cli/connections.c:545
-#, c-format
-msgid ""
-"Usage: nmcli connection delete { ARGUMENTS | help }\n"
-"\n"
-"ARGUMENTS := [id | uuid | path] <ID>\n"
-"\n"
-"Delete a connection profile.\n"
-"The profile is identified by its name, UUID or D-Bus path.\n"
-"\n"
-msgstr ""
-
-#: ../clients/cli/connections.c:556
-#, c-format
-msgid ""
-"Usage: nmcli connection monitor { ARGUMENTS | help }\n"
-"\n"
-"ARGUMENTS := [id | uuid | path] <ID> ...\n"
-"\n"
-"Monitor connection profile activity.\n"
-"This command prints a line whenever the specified connection changes.\n"
-"Monitors all connection profiles in case none is specified.\n"
-"\n"
-msgstr ""
-
-#: ../clients/cli/connections.c:568
-#, c-format
-msgid ""
-"Usage: nmcli connection reload { help }\n"
-"\n"
-"Reload all connection files from disk.\n"
-"\n"
-msgstr ""
-
-#: ../clients/cli/connections.c:576
-#, c-format
-msgid ""
-"Usage: nmcli connection load { ARGUMENTS | help }\n"
-"\n"
-"ARGUMENTS := <filename> [<filename>...]\n"
-"\n"
-"Load/reload one or more connection files from disk. Use this after manually\n"
-"editing a connection file to ensure that NetworkManager is aware of its "
-"latest\n"
-"state.\n"
-"\n"
-msgstr ""
-
-#: ../clients/cli/connections.c:588
-#, c-format
-msgid ""
-"Usage: nmcli connection import { ARGUMENTS | help }\n"
-"\n"
-"ARGUMENTS := [--temporary] type <type> file <file to import>\n"
-"\n"
-"Import an external/foreign configuration as a NetworkManager connection "
-"profile.\n"
-"The type of the input file is specified by type option.\n"
-"Only VPN configurations are supported at the moment. The configuration\n"
-"is imported by NetworkManager VPN plugins.\n"
-"\n"
-msgstr ""
-
-#: ../clients/cli/connections.c:601
-#, c-format
-msgid ""
-"Usage: nmcli connection export { ARGUMENTS | help }\n"
-"\n"
-"ARGUMENTS := [id | uuid | path] <ID> [<output file>]\n"
-"\n"
-"Export a connection. Only VPN connections are supported at the moment.\n"
-"The data are directed to standard output or to a file if a name is given.\n"
-"\n"
-msgstr ""
-
-#: ../clients/cli/connections.c:643
-msgid "activating"
-msgstr "aktibatzen"
-
-#: ../clients/cli/connections.c:645
-msgid "activated"
-msgstr "aktibatuta"
-
-#: ../clients/cli/connections.c:649
-#, fuzzy
-msgid "deactivated"
-msgstr "aktibatuta"
-
-#: ../clients/cli/connections.c:661
-msgid "VPN connecting (prepare)"
-msgstr "VPN konektatzen (prestatzen)"
-
-#: ../clients/cli/connections.c:663
-msgid "VPN connecting (need authentication)"
-msgstr "VPN konektatzen (autentifikazioa behar da)"
-
-#: ../clients/cli/connections.c:665
-msgid "VPN connecting"
-msgstr "VPN konektatzen"
-
-#: ../clients/cli/connections.c:667
-msgid "VPN connecting (getting IP configuration)"
-msgstr "VPN konektatzen (IP konfigurazioa lortzen)"
-
-#: ../clients/cli/connections.c:669
-msgid "VPN connected"
-msgstr "VPN konektatuta"
-
-#: ../clients/cli/connections.c:671
-msgid "VPN connection failed"
-msgstr "VPN konexioak huts egin du"
-
-#: ../clients/cli/connections.c:673
-msgid "VPN disconnected"
-msgstr "VPN deskonektatuta"
-
-#: ../clients/cli/connections.c:743
-#, fuzzy, c-format
-msgid "Error updating secrets for %s: %s\n"
-msgstr "errorea netlink-en konexio-cachea eguneratzean: %s"
-
-#: ../clients/cli/connections.c:763
-#, fuzzy
-msgid "Connection profile details"
-msgstr "konexioak huts egin du"
-
-#: ../clients/cli/connections.c:775 ../clients/cli/connections.c:1202
-#, fuzzy, c-format
-msgid "Error: 'connection show': %s"
-msgstr "Errorea: konexio ezezaguna: %s."
-
-#: ../clients/cli/connections.c:962 ../clients/cli/settings.c:5289
-msgid "never"
-msgstr ""
-
-#: ../clients/cli/connections.c:1190
-#, fuzzy
-msgid "Activate connection details"
-msgstr "Konexio aktiboak"
-
-#: ../clients/cli/connections.c:1426
-#, c-format
-msgid "invalid field '%s'; allowed fields: %s and %s, or %s,%s"
-msgstr ""
-
-#: ../clients/cli/connections.c:1441 ../clients/cli/connections.c:1449
-#, c-format
-msgid "'%s' has to be alone"
-msgstr ""
-
-#: ../clients/cli/connections.c:1649
-#, c-format
-msgid "incorrect string '%s' of '--order' option"
-msgstr ""
-
-#: ../clients/cli/connections.c:1675
-#, c-format
-msgid "incorrect item '%s' in '--order' option"
-msgstr ""
-
-#: ../clients/cli/connections.c:1705
-msgid "No connection specified"
-msgstr ""
-
-#: ../clients/cli/connections.c:1720
-#, c-format
-msgid "%s argument is missing"
-msgstr ""
-
-#: ../clients/cli/connections.c:1730
-#, c-format
-msgid "unknown connection '%s'"
-msgstr ""
-
-#: ../clients/cli/connections.c:1763
-#, fuzzy
-msgid "'--order' argument is missing"
-msgstr "Errorea: '%s' argumentua falta da."
-
-#. Add headers
-#: ../clients/cli/connections.c:1801
-#, fuzzy
-msgid "NetworkManager active profiles"
-msgstr "NetworkManager-en egoera"
-
-#: ../clients/cli/connections.c:1802
-#, fuzzy
-msgid "NetworkManager connection profiles"
-msgstr "NetworkManager-en egoera"
-
-#: ../clients/cli/connections.c:1872 ../clients/cli/connections.c:2617
-#: ../clients/cli/connections.c:2629 ../clients/cli/connections.c:2641
-#: ../clients/cli/connections.c:2817 ../clients/cli/connections.c:8656
-#: ../clients/cli/connections.c:8673 ../clients/cli/devices.c:2652
-#: ../clients/cli/devices.c:2662 ../clients/cli/devices.c:2898
-#: ../clients/cli/devices.c:2908 ../clients/cli/devices.c:2926
-#: ../clients/cli/devices.c:2935 ../clients/cli/devices.c:2956
-#: ../clients/cli/devices.c:2967 ../clients/cli/devices.c:2985
-#: ../clients/cli/devices.c:3363 ../clients/cli/devices.c:3373
-#: ../clients/cli/devices.c:3381 ../clients/cli/devices.c:3393
-#: ../clients/cli/devices.c:3408 ../clients/cli/devices.c:3416
-#: ../clients/cli/devices.c:3590 ../clients/cli/devices.c:3601
-#: ../clients/cli/devices.c:3771
-#, c-format
-msgid "Error: %s argument is missing."
-msgstr "Errorea: %s argumentua falta da."
-
-#: ../clients/cli/connections.c:1891
-#, fuzzy, c-format
-msgid "Error: %s - no such connection profile."
-msgstr "Errorea: %s - ez dago halako konexiorik"
-
-#: ../clients/cli/connections.c:1955 ../clients/cli/connections.c:2604
-#: ../clients/cli/connections.c:2668 ../clients/cli/connections.c:8148
-#: ../clients/cli/connections.c:8259 ../clients/cli/connections.c:8787
-#: ../clients/cli/devices.c:1554 ../clients/cli/devices.c:1841
-#: ../clients/cli/devices.c:2010 ../clients/cli/devices.c:2118
-#: ../clients/cli/devices.c:2307 ../clients/cli/devices.c:3553
-#: ../clients/cli/devices.c:3777 ../clients/cli/general.c:603
-#: ../clients/cli/general.c:868
-#, c-format
-msgid "Error: %s."
-msgstr ""
-
-#: ../clients/cli/connections.c:2053
-#, c-format
-msgid "no active connection on device '%s'"
-msgstr "ez dago konexio aktiborik '%s' gailuan"
-
-#: ../clients/cli/connections.c:2061
-msgid "no active connection or device"
-msgstr "ez dago konexio edo gailu aktiborik"
-
-#: ../clients/cli/connections.c:2081
-#, c-format
-msgid "device '%s' not compatible with connection '%s':"
-msgstr ""
-
-#: ../clients/cli/connections.c:2117
-#, c-format
-msgid "device '%s' not compatible with connection '%s'"
-msgstr ""
-
-#: ../clients/cli/connections.c:2120
-#, fuzzy, c-format
-msgid "no device found for connection '%s'"
-msgstr "ez dago konexio aktiborik '%s' gailuan"
-
-#: ../clients/cli/connections.c:2140
-#, fuzzy
-msgid "Unknown reason"
-msgstr "arrazoi ezezaguna"
-
-#: ../clients/cli/connections.c:2142
-#, fuzzy
-msgid "The connection was disconnected"
-msgstr "erabiltzailea deskonektatu egin da"
-
-#: ../clients/cli/connections.c:2144
-#, fuzzy
-msgid "Disconnected by user"
-msgstr "deskonektatuta"
-
-#: ../clients/cli/connections.c:2146
-#, fuzzy
-msgid "The base network connection was interrupted"
-msgstr "oinarriko sarearen konexioa eten egin da"
-
-#: ../clients/cli/connections.c:2148
-#, fuzzy
-msgid "The VPN service stopped unexpectedly"
-msgstr "VPN zerbitzua ustekabean gelditu da"
-
-#: ../clients/cli/connections.c:2150
-#, fuzzy
-msgid "The VPN service returned invalid configuration"
-msgstr "VPN zerbitzuak konfigurazio baliogabea itzuli du"
-
-#: ../clients/cli/connections.c:2152
-#, fuzzy
-msgid "The connection attempt timed out"
-msgstr "konexioaren saiakeraren denbora-muga"
-
-#: ../clients/cli/connections.c:2154
-#, fuzzy
-msgid "The VPN service did not start in time"
-msgstr "VPN zerbitzua ez da orduan abiatu"
-
-#: ../clients/cli/connections.c:2156
-#, fuzzy
-msgid "The VPN service failed to start"
-msgstr "huts egin du VPN zerbitzuak abiaraztean"
-
-#: ../clients/cli/connections.c:2158
-#, fuzzy
-msgid "No valid secrets"
-msgstr "VPNren ezkutukoak ez dira baliozkoak"
-
-#: ../clients/cli/connections.c:2160
-#, fuzzy
-msgid "Invalid secrets"
-msgstr "VPNren ezkutukoak baliogabeak"
-
-#: ../clients/cli/connections.c:2162
-#, fuzzy
-msgid "The connection was removed"
-msgstr "konexioa kendu egin da"
-
-#: ../clients/cli/connections.c:2164
-#, fuzzy
-msgid "Master connection failed"
-msgstr "konexioak huts egin du"
-
-#: ../clients/cli/connections.c:2166
-#, fuzzy
-msgid "Could not create a software link"
-msgstr "Ezin izan da memoria esleitu PEM fitxategiko datuentzako."
-
-#: ../clients/cli/connections.c:2168
-#, fuzzy
-msgid "The device disappeared"
-msgstr "ez dago konexio edo gailu aktiborik"
-
-#: ../clients/cli/connections.c:2171
-#, fuzzy
-msgid "Invalid reason"
-msgstr "VPNren ezkutukoak baliogabeak"
-
-#: ../clients/cli/connections.c:2196 ../clients/cli/connections.c:2366
-#: ../clients/cli/connections.c:6468
-#, c-format
-msgid "Connection successfully activated (D-Bus active path: %s)\n"
-msgstr ""
-
-#: ../clients/cli/connections.c:2202 ../clients/cli/connections.c:2211
-#: ../clients/cli/connections.c:2346
-#, c-format
-msgid "Error: Connection activation failed: %s"
-msgstr "Errorea: konexioaren aktibazioak huts egin du: %s"
-
-#: ../clients/cli/connections.c:2236
-#, c-format
-msgid ""
-"Connection successfully activated (master waiting for slaves) (D-Bus active "
-"path: %s)\n"
-msgstr ""
-
-#: ../clients/cli/connections.c:2261
-#, c-format
-msgid "Error: Timeout expired (%d seconds)"
-msgstr ""
-
-#: ../clients/cli/connections.c:2427
-#, c-format
-msgid "failed to read passwd-file '%s': %s"
-msgstr ""
-
-#: ../clients/cli/connections.c:2439
-#, c-format
-msgid "missing colon in 'password' entry '%s'"
-msgstr ""
-
-#: ../clients/cli/connections.c:2447
-#, c-format
-msgid "missing dot in 'password' entry '%s'"
-msgstr ""
-
-#: ../clients/cli/connections.c:2460
-#, c-format
-msgid "invalid setting name in 'password' entry '%s'"
-msgstr ""
-
-#: ../clients/cli/connections.c:2516
-#, c-format
-msgid "unknown device '%s'."
-msgstr ""
-
-#: ../clients/cli/connections.c:2521
-#, fuzzy
-msgid "neither a valid connection nor device given"
-msgstr "ez dago konexio edo gailu aktiborik"
-
-#: ../clients/cli/connections.c:2651 ../clients/cli/devices.c:1502
-#: ../clients/cli/devices.c:2669 ../clients/cli/devices.c:2998
-#: ../clients/cli/devices.c:3607
-#, c-format
-msgid "Unknown parameter: %s\n"
-msgstr "Parametro ezezagunak: %s\n"
-
-#: ../clients/cli/connections.c:2676
-msgid "preparing"
-msgstr ""
-
-#: ../clients/cli/connections.c:2696
-#, fuzzy, c-format
-msgid "Connection '%s' (%s) successfully deleted.\n"
-msgstr "Ongi burututa: '%s' gailua ongi deskonektatu da."
-
-#: ../clients/cli/connections.c:2712
-#, c-format
-msgid "Connection '%s' successfully deactivated (D-Bus active path: %s)\n"
-msgstr ""
-
-#: ../clients/cli/connections.c:2793 ../clients/cli/connections.c:8374
-#: ../clients/cli/connections.c:8406 ../clients/cli/connections.c:8563
-#, fuzzy, c-format
-msgid "Error: No connection specified."
-msgstr "Errorea: konexio ezezaguna: %s."
-
-#: ../clients/cli/connections.c:2834
-#, fuzzy, c-format
-msgid "Error: '%s' is not an active connection.\n"
-msgstr "Errorea: %s - ez dago halako konexiorik"
-
-#: ../clients/cli/connections.c:2835
-#, fuzzy, c-format
-msgid "Error: not all active connections found."
-msgstr "Errorea: hust egin du '%s'(r)en konexio aktiboa lortzean."
-
-#: ../clients/cli/connections.c:2844
-#, fuzzy, c-format
-msgid "Error: no active connection provided."
-msgstr "ez dago konexio edo gailu aktiborik"
-
-#: ../clients/cli/connections.c:2878
-#, fuzzy, c-format
-msgid "Connection '%s' deactivation failed: %s\n"
-msgstr "Errorea: konexioaren aktibazioak huts egin du: %s"
-
-#: ../clients/cli/connections.c:3341 ../clients/cli/utils.c:710
-#, c-format
-msgid "'%s' not among [%s]"
-msgstr ""
-
-#: ../clients/cli/connections.c:3501
-#, c-format
-msgid "Warning: master='%s' doesn't refer to any existing profile.\n"
-msgstr ""
-
-#: ../clients/cli/connections.c:3675
-#, fuzzy, c-format
-msgid "Error: don't know how to create '%s' setting."
-msgstr "Errorea: ezin izan da erabiltzailearen ezarpenik lortu."
-
-#: ../clients/cli/connections.c:3686
-#, fuzzy, c-format
-msgid "Error: invalid property '%s': %s."
-msgstr "Errorea: baliogabeko 'wifi' parametroa: '%s'."
-
-#: ../clients/cli/connections.c:3703
-#, c-format
-msgid "Error: failed to modify %s.%s: %s."
-msgstr ""
-
-#: ../clients/cli/connections.c:3722
-#, c-format
-msgid "Error: failed to remove a value from %s.%s: %s."
-msgstr ""
-
-#: ../clients/cli/connections.c:3748
-#, fuzzy, c-format
-msgid "Error: '%s' is mandatory."
-msgstr "Errorea: '%s' gailua ez da aurkitu."
-
-#: ../clients/cli/connections.c:3780
-#, fuzzy, c-format
-msgid "Error: invalid slave type; %s."
-msgstr "Errorea: konexio ezezaguna: %s."
-
-#: ../clients/cli/connections.c:3793
-#, fuzzy, c-format
-msgid "Error: invalid connection type; %s."
-msgstr "Errorea: konexio ezezaguna: %s."
-
-#: ../clients/cli/connections.c:4002
-#, fuzzy, c-format
-msgid "Error: bad connection type: %s."
-msgstr "Errorea: konexio ezezaguna: %s."
-
-#: ../clients/cli/connections.c:4065
-#, c-format
-msgid "Error: '%s': %s"
-msgstr ""
-
-#: ../clients/cli/connections.c:4086
-#, fuzzy
-msgid "Error: master is required"
-msgstr "Errorea: denbora-muga %d segundotan iraungituta."
-
-#: ../clients/cli/connections.c:4145
-#, fuzzy, c-format
-msgid "Error: error adding bond option '%s=%s'."
-msgstr "Errorea: konexio ezezaguna: %s."
-
-#: ../clients/cli/connections.c:4176
-#, c-format
-msgid "Error: '%s' is not a valid monitoring mode; use '%s' or '%s'.\n"
-msgstr ""
-
-#: ../clients/cli/connections.c:4207
-#, c-format
-msgid "Error: 'bt-type': '%s' not valid; use [%s, %s (%s), %s]."
-msgstr ""
-
-#: ../clients/cli/connections.c:4282
-msgid "PPPoE username"
-msgstr ""
-
-#: ../clients/cli/connections.c:4283 ../clients/cli/connections.c:4304
-#: ../clients/cli/connections.c:4306 ../clients/cli/connections.c:4355
-msgid "Password [none]"
-msgstr ""
-
-#: ../clients/cli/connections.c:4284
-#, fuzzy
-msgid "Service [none]"
-msgstr "Zerbitzua"
-
-#: ../clients/cli/connections.c:4285 ../clients/cli/connections.c:4288
-#: ../clients/cli/connections.c:4297
-msgid "MTU [auto]"
-msgstr ""
-
-#: ../clients/cli/connections.c:4286 ../clients/cli/connections.c:4289
-#: ../clients/cli/connections.c:4298 ../clients/cli/connections.c:4301
-#: ../clients/cli/connections.c:4342
-msgid "MAC [none]"
-msgstr ""
-
-#: ../clients/cli/connections.c:4287 ../clients/cli/connections.c:4299
-msgid "Cloned MAC [none]"
-msgstr ""
-
-#: ../clients/cli/connections.c:4292
-msgid "Parent interface [none]"
-msgstr ""
-
-#: ../clients/cli/connections.c:4293
-msgid "P_KEY [none]"
-msgstr ""
-
-#. 0
-#: ../clients/cli/connections.c:4294 ../clients/cli/connections.c:4349
-#: ../clients/cli/devices.c:153 ../clients/tui/nmt-page-wifi.c:224
-#, fuzzy
-msgid "SSID"
-msgstr "SSIDa:"
-
-#: ../clients/cli/connections.c:4300
-msgid "WiMAX NSP name"
-msgstr ""
-
-#: ../clients/cli/connections.c:4302
-msgid "APN"
-msgstr ""
-
-#: ../clients/cli/connections.c:4303 ../clients/cli/connections.c:4305
-#: ../clients/cli/connections.c:4348
-#, fuzzy
-msgid "Username [none]"
-msgstr "Zerbitzua"
-
-#: ../clients/cli/connections.c:4307
-msgid "Bluetooth device address"
-msgstr ""
-
-#: ../clients/cli/connections.c:4310
-#, fuzzy
-msgid "VLAN parent device or connection UUID"
-msgstr "ez dago konexio aktiborik '%s' gailuan"
-
-#: ../clients/cli/connections.c:4312
-msgid "VLAN ID (<0-4094>)"
-msgstr ""
-
-#: ../clients/cli/connections.c:4313
-msgid "VLAN flags (<0-7>) [none]"
-msgstr ""
-
-#: ../clients/cli/connections.c:4314
-msgid "Ingress priority maps [none]"
-msgstr ""
-
-#: ../clients/cli/connections.c:4315
-msgid "Egress priority maps [none]"
-msgstr ""
-
-#: ../clients/cli/connections.c:4318
-msgid "Bonding primary interface [none]"
-msgstr ""
-
-#: ../clients/cli/connections.c:4322
-msgid "Bonding miimon [100]"
-msgstr ""
-
-#: ../clients/cli/connections.c:4323
-msgid "Bonding downdelay [0]"
-msgstr ""
-
-#: ../clients/cli/connections.c:4324
-msgid "Bonding updelay [0]"
-msgstr ""
-
-#: ../clients/cli/connections.c:4325
-msgid "Bonding arp-interval [0]"
-msgstr ""
-
-#: ../clients/cli/connections.c:4327
-msgid "Bonding arp-ip-target [none]"
-msgstr ""
-
-#: ../clients/cli/connections.c:4329
-msgid "LACP rate ('slow' or 'fast') [slow]"
-msgstr ""
-
-#: ../clients/cli/connections.c:4331 ../clients/cli/connections.c:4332
-msgid "Team JSON configuration [none]"
-msgstr ""
-
-#: ../clients/cli/connections.c:4333
-msgid "Enable STP [no]"
-msgstr ""
-
-#: ../clients/cli/connections.c:4335
-msgid "STP priority [32768]"
-msgstr ""
-
-#: ../clients/cli/connections.c:4336
-msgid "Forward delay [15]"
-msgstr ""
-
-#: ../clients/cli/connections.c:4337
-msgid "Hello time [2]"
-msgstr ""
-
-#: ../clients/cli/connections.c:4338
-msgid "Max age [20]"
-msgstr ""
-
-#: ../clients/cli/connections.c:4339
-msgid "MAC address ageing time [300]"
-msgstr ""
-
-#: ../clients/cli/connections.c:4340
-msgid "Enable IGMP snooping [no]"
-msgstr ""
-
-#: ../clients/cli/connections.c:4343
-msgid "Bridge port priority [32]"
-msgstr ""
-
-#: ../clients/cli/connections.c:4344
-msgid "Bridge port STP path cost [100]"
-msgstr ""
-
-#: ../clients/cli/connections.c:4345
-msgid "Hairpin [no]"
-msgstr ""
-
-#: ../clients/cli/connections.c:4350
-msgid "OLPC Mesh channel [1]"
-msgstr ""
-
-#: ../clients/cli/connections.c:4351
-msgid "DHCP anycast MAC address [none]"
-msgstr ""
-
-#. TTLS and PEAP are actually much more complicated, but this complication
-#. * is not visible here since we only care about phase2 authentication
-#. * (and don't even care of which one)
-#.
-#: ../clients/cli/connections.c:4352
-#: ../clients/common/nm-secret-agent-simple.c:223
-#: ../clients/common/nm-secret-agent-simple.c:328
-#: ../clients/tui/nmt-page-dsl.c:66 ../clients/tui/nmt-page-wifi.c:332
-msgid "Username"
-msgstr ""
-
-#: ../clients/cli/connections.c:4358
-msgid "MACsec parent device or connection UUID"
-msgstr ""
-
-#: ../clients/cli/connections.c:4360
-msgid "Enable encryption [yes]"
-msgstr ""
-
-#: ../clients/cli/connections.c:4361
-#: ../clients/common/nm-secret-agent-simple.c:520
-msgid "MKA CAK"
-msgstr ""
-
-#: ../clients/cli/connections.c:4362
-msgid "MKA_CKN"
-msgstr ""
-
-#: ../clients/cli/connections.c:4363
-msgid "SCI port [1]"
-msgstr ""
-
-#: ../clients/cli/connections.c:4365
-#, fuzzy
-msgid "MACVLAN parent device or connection UUID"
-msgstr "VPN konektatzen"
-
-#: ../clients/cli/connections.c:4369
-msgid "Tap [no]"
-msgstr ""
-
-#: ../clients/cli/connections.c:4371
-msgid "VXLAN ID"
-msgstr ""
-
-#: ../clients/cli/connections.c:4372 ../clients/cli/connections.c:4391
-msgid "Remote"
-msgstr ""
-
-#: ../clients/cli/connections.c:4373 ../clients/cli/connections.c:4392
-#, fuzzy
-msgid "Parent device [none]"
-msgstr "Zerbitzua"
-
-#: ../clients/cli/connections.c:4375
-msgid "Local address [none]"
-msgstr ""
-
-#: ../clients/cli/connections.c:4376
-msgid "Minimum source port [0]"
-msgstr ""
-
-#: ../clients/cli/connections.c:4377
-msgid "Maximum source port [0]"
-msgstr ""
-
-#: ../clients/cli/connections.c:4378
-msgid "Destination port [8472]"
-msgstr ""
-
-#: ../clients/cli/connections.c:4381
-#, fuzzy
-msgid "User ID [none]"
-msgstr "Zerbitzua"
-
-#: ../clients/cli/connections.c:4382
-msgid "Group ID [none]"
-msgstr ""
-
-#: ../clients/cli/connections.c:4383
-msgid "Enable PI [no]"
-msgstr ""
-
-#: ../clients/cli/connections.c:4385
-msgid "Enable VNET header [no]"
-msgstr ""
-
-#: ../clients/cli/connections.c:4387
-msgid "Enable multi queue [no]"
-msgstr ""
-
-#: ../clients/cli/connections.c:4390
-msgid "Local endpoint [none]"
-msgstr ""
-
-#: ../clients/cli/connections.c:4394
-msgid "IPv4 address (IP[/plen]) [none]"
-msgstr ""
-
-#: ../clients/cli/connections.c:4396
-msgid "IPv4 gateway [none]"
-msgstr ""
-
-#: ../clients/cli/connections.c:4397
-msgid "IPv6 address (IP[/plen]) [none]"
-msgstr ""
-
-#: ../clients/cli/connections.c:4399
-msgid "IPv6 gateway [none]"
-msgstr ""
-
-#: ../clients/cli/connections.c:4401
-msgid "Browser only [no]"
-msgstr ""
-
-#: ../clients/cli/connections.c:4403
-msgid "PAC URL"
-msgstr ""
-
-#: ../clients/cli/connections.c:4404
-msgid "PAC script"
-msgstr ""
-
-#: ../clients/cli/connections.c:4539
-#, fuzzy, c-format
-msgid "Error: value for '%s' is missing."
-msgstr "Errorea: '%s' argumentua falta da."
-
-#: ../clients/cli/connections.c:4585
-#, fuzzy
-msgid "Error: <setting>.<property> argument is missing."
-msgstr "Errorea: %s argumentua falta da."
-
-#: ../clients/cli/connections.c:4608
-#, fuzzy, c-format
-msgid "Error: invalid or not allowed setting '%s': %s."
-msgstr "Errorea: baliogabeko 'wwan' parametroa: '%s'."
-
-#: ../clients/cli/connections.c:4633
-#, c-format
-msgid "Error: '%s' is ambiguous (%s.%s or %s.%s)."
-msgstr ""
-
-#: ../clients/cli/connections.c:4647
-#, fuzzy, c-format
-msgid "Error: invalid <setting>.<property> '%s'."
-msgstr "Errorea: baliogabeko 'wifi' parametroa: '%s'."
-
-#: ../clients/cli/connections.c:4689 ../clients/cli/connections.c:8199
-#, fuzzy, c-format
-msgid "Error: Failed to add '%s' connection: %s"
-msgstr "Errorea: konexio ezezaguna: %s."
-
-#: ../clients/cli/connections.c:4694
-#, c-format
-msgid "Connection '%s' (%s) successfully added.\n"
-msgstr ""
-
-#: ../clients/cli/connections.c:4816
-#, c-format
-msgid ""
-"You can specify this option more than once. Press <Enter> when you're done.\n"
-msgstr ""
-
-#. Ask for optional arguments.
-#: ../clients/cli/connections.c:4854
-#, c-format
-msgid "There is %d optional setting for %s.\n"
-msgid_plural "There are %d optional settings for %s.\n"
-msgstr[0] ""
-msgstr[1] ""
-
-#: ../clients/cli/connections.c:4857
-#, c-format
-msgid "Do you want to provide it? %s"
-msgid_plural "Do you want to provide them? %s"
-msgstr[0] ""
-msgstr[1] ""
-
-#: ../clients/cli/connections.c:4871
-#, fuzzy
-msgid "Wired Ethernet"
-msgstr "Konexio aktiboak"
-
-#: ../clients/cli/connections.c:4873 ../src/devices/nm-device-infiniband.c:192
-#, fuzzy
-msgid "InfiniBand connection"
-msgstr "Konexio aktiboak"
-
-#: ../clients/cli/connections.c:4875
-#, fuzzy
-msgid "Wi-Fi connection"
-msgstr "konexioak huts egin du"
-
-#: ../clients/cli/connections.c:4877
-#, fuzzy
-msgid "WiMAX connection"
-msgstr "Konexioak"
-
-#: ../clients/cli/connections.c:4879
-msgid "PPPoE"
-msgstr ""
-
-#: ../clients/cli/connections.c:4881
-#, fuzzy
-msgid "CDMA mobile broadband connection"
-msgstr "Konexioak"
-
-#: ../clients/cli/connections.c:4883
-#, fuzzy
-msgid "GSM mobile broadband connection"
-msgstr "konektatzen"
-
-#: ../clients/cli/connections.c:4885
-#, fuzzy
-msgid "bluetooth connection"
-msgstr "konektatzen"
-
-#: ../clients/cli/connections.c:4887 ../src/devices/nm-device-vlan.c:433
-#, fuzzy
-msgid "VLAN connection"
-msgstr "VPN konektatzen"
-
-#: ../clients/cli/connections.c:4889
-msgid "Bond device"
-msgstr ""
-
-#: ../clients/cli/connections.c:4891
-msgid "Team device"
-msgstr ""
-
-#: ../clients/cli/connections.c:4893
-msgid "Team port"
-msgstr ""
-
-#: ../clients/cli/connections.c:4895
-#, fuzzy
-msgid "Bridge device"
-msgstr "Konexio aktiboak"
-
-#: ../clients/cli/connections.c:4897
-#, fuzzy
-msgid "Bridge port"
-msgstr "Konexio aktiboak"
-
-#: ../clients/cli/connections.c:4899 ../src/nm-manager.c:4080
-#, fuzzy
-msgid "VPN connection"
-msgstr "VPN konektatzen"
-
-#: ../clients/cli/connections.c:4901
-#, fuzzy
-msgid "OLPC Mesh connection"
-msgstr "Konexioak"
-
-#: ../clients/cli/connections.c:4903 ../src/devices/adsl/nm-device-adsl.c:137
-#, fuzzy
-msgid "ADSL connection"
-msgstr "Konexio aktiboak"
-
-#: ../clients/cli/connections.c:4905
-msgid "MACsec connection"
-msgstr ""
-
-#: ../clients/cli/connections.c:4907
-#, fuzzy
-msgid "macvlan connection"
-msgstr "konektatzen"
-
-#: ../clients/cli/connections.c:4909 ../src/devices/nm-device-vxlan.c:369
-#, fuzzy
-msgid "VXLAN connection"
-msgstr "VPN konektatzen"
-
-#: ../clients/cli/connections.c:4911
-#, fuzzy
-msgid "Tun device"
-msgstr "Gailua"
-
-#: ../clients/cli/connections.c:4913
-msgid "IPv4 protocol"
-msgstr ""
-
-#: ../clients/cli/connections.c:4915
-msgid "IPv6 protocol"
-msgstr ""
-
-#: ../clients/cli/connections.c:4917
-msgid "Proxy"
-msgstr ""
-
-#: ../clients/cli/connections.c:5004 ../clients/cli/utils.c:186
-#, fuzzy, c-format
-msgid "Error: value for '%s' argument is required."
-msgstr "Errorea: '%s' argumentua falta da."
-
-#: ../clients/cli/connections.c:5010
-#, c-format
-msgid "Error: 'save': %s."
-msgstr ""
-
-#: ../clients/cli/connections.c:5082
-#, fuzzy, c-format
-msgid "Error: '%s' argument is required."
-msgstr "Errorea: '%s' argumentua falta da."
-
-#: ../clients/cli/connections.c:6054
-#, c-format
-msgid "['%s' setting values]\n"
-msgstr ""
-
-#. TRANSLATORS: do not translate command names and keywords before ::
-#. *              However, you should translate terms enclosed in <>.
-#.
-#: ../clients/cli/connections.c:6136
-#, c-format
-msgid ""
-"---[ Main menu ]---\n"
-"goto     [<setting> | <prop>]        :: go to a setting or property\n"
-"remove   <setting>[.<prop>] | <prop> :: remove setting or reset property "
-"value\n"
-"set      [<setting>.<prop> <value>]  :: set property value\n"
-"describe [<setting>.<prop>]          :: describe property\n"
-"print    [all | <setting>[.<prop>]]  :: print the connection\n"
-"verify   [all | fix]                 :: verify the connection\n"
-"save     [persistent|temporary]      :: save the connection\n"
-"activate [<ifname>] [/<ap>|<nsp>]    :: activate the connection\n"
-"back                                 :: go one level up (back)\n"
-"help/?   [<command>]                 :: print this help\n"
-"nmcli    <conf-option> <value>       :: nmcli configuration\n"
-"quit                                 :: exit nmcli\n"
-msgstr ""
-
-#: ../clients/cli/connections.c:6163
-#, c-format
-msgid ""
-"goto <setting>[.<prop>] | <prop>  :: enter setting/property for editing\n"
-"\n"
-"This command enters into a setting or property for editing it.\n"
-"\n"
-"Examples: nmcli> goto connection\n"
-"          nmcli connection> goto secondaries\n"
-"          nmcli> goto ipv4.addresses\n"
-msgstr ""
-
-#: ../clients/cli/connections.c:6170
-#, c-format
-msgid ""
-"remove <setting>[.<prop>]  :: remove setting or reset property value\n"
-"\n"
-"This command removes an entire setting from the connection, or if a "
-"property\n"
-"is given, resets that property to the default value.\n"
-"\n"
-"Examples: nmcli> remove wifi-sec\n"
-"          nmcli> remove eth.mtu\n"
-msgstr ""
-
-#: ../clients/cli/connections.c:6177
-#, c-format
-msgid ""
-"set [<setting>.<prop> <value>]  :: set property value\n"
-"\n"
-"This command sets property value.\n"
-"\n"
-"Example: nmcli> set con.id My connection\n"
-msgstr ""
-
-#: ../clients/cli/connections.c:6182
-#, c-format
-msgid ""
-"describe [<setting>.<prop>]  :: describe property\n"
-"\n"
-"Shows property description. You can consult nm-settings(5) manual page to "
-"see all NM settings and properties.\n"
-msgstr ""
-
-#: ../clients/cli/connections.c:6187
-#, c-format
-msgid ""
-"print [all]  :: print setting or connection values\n"
-"\n"
-"Shows current property or the whole connection.\n"
-"\n"
-"Example: nmcli ipv4> print all\n"
-msgstr ""
-
-#: ../clients/cli/connections.c:6192
-#, c-format
-msgid ""
-"verify [all | fix]  :: verify setting or connection validity\n"
-"\n"
-"Verifies whether the setting or connection is valid and can be saved later.\n"
-"It indicates invalid values on error. Some errors may be fixed "
-"automatically\n"
-"by 'fix' option.\n"
-"\n"
-"Examples: nmcli> verify\n"
-"          nmcli> verify fix\n"
-"          nmcli bond> verify\n"
-msgstr ""
-
-#: ../clients/cli/connections.c:6201
-#, c-format
-msgid ""
-"save [persistent|temporary]  :: save the connection\n"
-"\n"
-"Sends the connection profile to NetworkManager that either will save it\n"
-"persistently, or will only keep it in memory. 'save' without an argument\n"
-"means 'save persistent'.\n"
-"Note that once you save the profile persistently those settings are saved\n"
-"across reboot or restart. Subsequent changes can also be temporary or\n"
-"persistent, but any temporary changes will not persist across reboot or\n"
-"restart. If you want to fully remove the persistent connection, the "
-"connection\n"
-"profile must be deleted.\n"
-msgstr ""
-
-#: ../clients/cli/connections.c:6212
-#, c-format
-msgid ""
-"activate [<ifname>] [/<ap>|<nsp>]  :: activate the connection\n"
-"\n"
-"Activates the connection.\n"
-"\n"
-"Available options:\n"
-"<ifname>    - device the connection will be activated on\n"
-"/<ap>|<nsp> - AP (Wi-Fi) or NSP (WiMAX) (prepend with / when <ifname> is not "
-"specified)\n"
-msgstr ""
-
-#: ../clients/cli/connections.c:6219 ../clients/cli/connections.c:6378
-#, c-format
-msgid ""
-"back  :: go to upper menu level\n"
-"\n"
-msgstr ""
-
-#: ../clients/cli/connections.c:6222
-#, c-format
-msgid ""
-"help/? [<command>]  :: help for the nmcli commands\n"
-"\n"
-msgstr ""
-
-#: ../clients/cli/connections.c:6225
-#, c-format
-msgid ""
-"nmcli [<conf-option> <value>]  :: nmcli configuration\n"
-"\n"
-"Configures nmcli. The following options are available:\n"
-"status-line yes | no          [default: no]\n"
-"save-confirmation yes | no    [default: yes]\n"
-"show-secrets yes | no         [default: no]\n"
-"prompt-color <color> | <0-8>  [default: 0]\n"
-"%s\n"
-"Examples: nmcli> nmcli status-line yes\n"
-"          nmcli> nmcli save-confirmation no\n"
-"          nmcli> nmcli prompt-color 3\n"
-msgstr ""
-
-#: ../clients/cli/connections.c:6247 ../clients/cli/connections.c:6384
-#, c-format
-msgid ""
-"quit  :: exit nmcli\n"
-"\n"
-"This command exits nmcli. When the connection being edited is not saved, the "
-"user is asked to confirm the action.\n"
-msgstr ""
-
-#: ../clients/cli/connections.c:6252 ../clients/cli/connections.c:6389
-#: ../clients/cli/connections.c:6809 ../clients/cli/connections.c:7761
-#, fuzzy, c-format
-msgid "Unknown command: '%s'\n"
-msgstr "Parametro ezezagunak: %s\n"
-
-#. TRANSLATORS: do not translate command names and keywords before ::
-#. *              However, you should translate terms enclosed in <>.
-#.
-#: ../clients/cli/connections.c:6318
-#, c-format
-msgid ""
-"---[ Property menu ]---\n"
-"set      [<value>]               :: set new value\n"
-"add      [<value>]               :: add new option to the property\n"
-"change                           :: change current value\n"
-"remove   [<index> | <option>]    :: delete the value\n"
-"describe                         :: describe property\n"
-"print    [setting | connection]  :: print property (setting/connection) "
-"value(s)\n"
-"back                             :: go to upper level\n"
-"help/?   [<command>]             :: print this help or command description\n"
-"quit                             :: exit nmcli\n"
-msgstr ""
-
-#: ../clients/cli/connections.c:6343
-#, c-format
-msgid ""
-"set [<value>]  :: set new value\n"
-"\n"
-"This command sets provided <value> to this property\n"
-msgstr ""
-
-#: ../clients/cli/connections.c:6347
-#, c-format
-msgid ""
-"add [<value>]  :: append new value to the property\n"
-"\n"
-"This command adds provided <value> to this property, if the property is of a "
-"container type. For single-valued properties the property value is replaced "
-"(same as 'set').\n"
-msgstr ""
-
-#: ../clients/cli/connections.c:6353
-#, c-format
-msgid ""
-"change  :: change current value\n"
-"\n"
-"Displays current value and allows editing it.\n"
-msgstr ""
-
-#: ../clients/cli/connections.c:6357
-#, c-format
-msgid ""
-"remove [<value>|<index>|<option name>]  :: delete the value\n"
-"\n"
-"Removes the property value. For single-valued properties, this sets the\n"
-"property back to its default value. For container-type properties, this "
-"removes\n"
-"all the values of that property, or you can specify an argument to remove "
-"just\n"
-"a single item or option. The argument is either a value or index of the item "
-"to\n"
-"remove, or an option name (for properties with named options).\n"
-"\n"
-"Examples: nmcli ipv4.dns> remove 8.8.8.8\n"
-"          nmcli ipv4.dns> remove 2\n"
-"          nmcli bond.options> remove downdelay\n"
-"\n"
-msgstr ""
-
-#: ../clients/cli/connections.c:6368
-#, c-format
-msgid ""
-"describe  :: describe property\n"
-"\n"
-"Shows property description. You can consult nm-settings(5) manual page to "
-"see all NM settings and properties.\n"
-msgstr ""
-
-#: ../clients/cli/connections.c:6373
-#, c-format
-msgid ""
-"print [property|setting|connection]  :: print property (setting, connection) "
-"value(s)\n"
-"\n"
-"Shows property value. Providing an argument you can also display values for "
-"the whole setting or connection.\n"
-msgstr ""
-
-#: ../clients/cli/connections.c:6381
-#, c-format
-msgid ""
-"help/? [<command>]  :: help for nmcli commands\n"
-"\n"
-msgstr ""
-
-#: ../clients/cli/connections.c:6474
-#, fuzzy, c-format
-msgid "Error: Connection activation failed.\n"
-msgstr "Errorea: konexioaren aktibazioak huts egin du"
-
-#: ../clients/cli/connections.c:6558
-#, c-format
-msgid "Error: setting '%s' is mandatory and cannot be removed.\n"
-msgstr ""
-
-#. TRANSLATORS: status line in nmcli connection editor
-#: ../clients/cli/connections.c:6576
-#, c-format
-msgid "[ Type: %s | Name: %s | UUID: %s | Dirty: %s | Temp: %s ]\n"
-msgstr ""
-
-#: ../clients/cli/connections.c:6612
-#, c-format
-msgid "The connection is not saved. Do you really want to quit? %s"
-msgstr ""
-
-#: ../clients/cli/connections.c:6661
-#, c-format
-msgid ""
-"The connection profile has been removed from another client. You may type "
-"'save' in the main menu to restore it.\n"
-msgstr ""
-
-#: ../clients/cli/connections.c:6686 ../clients/cli/connections.c:7107
-#: ../clients/cli/connections.c:7165
-#, c-format
-msgid "Allowed values for '%s' property: %s\n"
-msgstr ""
-
-#: ../clients/cli/connections.c:6690 ../clients/cli/connections.c:7111
-#: ../clients/cli/connections.c:7169
-#, c-format
-msgid "Enter '%s' value: "
-msgstr ""
-
-#: ../clients/cli/connections.c:6705 ../clients/cli/connections.c:6727
-#: ../clients/cli/connections.c:7115 ../clients/cli/connections.c:7174
-#, c-format
-msgid "Error: failed to set '%s' property: %s\n"
-msgstr ""
-
-#: ../clients/cli/connections.c:6721
-#, c-format
-msgid "Edit '%s' value: "
-msgstr ""
-
-#: ../clients/cli/connections.c:6750
-#, c-format
-msgid "Error: %s\n"
-msgstr ""
-
-#: ../clients/cli/connections.c:6756 ../clients/cli/connections.c:7266
-#: ../clients/cli/connections.c:7314
-#, c-format
-msgid "Error: failed to remove value of '%s': %s\n"
-msgstr ""
-
-#: ../clients/cli/connections.c:6777
-#, fuzzy, c-format
-msgid "Unknown command argument: '%s'\n"
-msgstr "Parametro ezezagunak: %s\n"
-
-#: ../clients/cli/connections.c:6882
-#, c-format
-msgid "Available settings: %s\n"
-msgstr ""
-
-#: ../clients/cli/connections.c:6894
-#, fuzzy, c-format
-msgid "Error: invalid setting name; %s\n"
-msgstr "Errorea: baliogabeko 'wifi' parametroa: '%s'."
-
-#: ../clients/cli/connections.c:6911
-#, c-format
-msgid "Available properties: %s\n"
-msgstr ""
-
-#: ../clients/cli/connections.c:6919
-#, c-format
-msgid "Error: property %s\n"
-msgstr ""
-
-#: ../clients/cli/connections.c:6960
-#, c-format
-msgid ""
-"Saving the connection with 'autoconnect=yes'. That might result in an "
-"immediate activation of the connection.\n"
-"Do you still want to save? %s"
-msgstr ""
-
-#: ../clients/cli/connections.c:7049
-#, c-format
-msgid "You may edit the following settings: %s\n"
-msgstr ""
-
-#: ../clients/cli/connections.c:7077
-#, c-format
-msgid ""
-"The connection profile has been removed from another client. You may type "
-"'save' to restore it.\n"
-msgstr ""
-
-#: ../clients/cli/connections.c:7119 ../clients/cli/connections.c:7359
-#, c-format
-msgid "Error: no setting selected; valid are [%s]\n"
-msgstr ""
-
-#: ../clients/cli/connections.c:7120
-#, c-format
-msgid "use 'goto <setting>' first, or 'set <setting>.<property>'\n"
-msgstr ""
-
-#: ../clients/cli/connections.c:7134 ../clients/cli/connections.c:7293
-#: ../clients/cli/connections.c:7381
-#, c-format
-msgid "Error: invalid setting argument '%s'; valid are [%s]\n"
-msgstr ""
-
-#: ../clients/cli/connections.c:7144
-#, c-format
-msgid "Error: missing setting for '%s' property\n"
-msgstr ""
-
-#: ../clients/cli/connections.c:7151
-#, fuzzy, c-format
-msgid "Error: invalid property: %s\n"
-msgstr "Errorea: baliogabeko 'wifi' parametroa: '%s'."
-
-#: ../clients/cli/connections.c:7204
-#, fuzzy, c-format
-msgid "Error: unknown setting '%s'\n"
-msgstr "Errorea: konexio ezezaguna: %s."
-
-#: ../clients/cli/connections.c:7227
-#, c-format
-msgid "You may edit the following properties: %s\n"
-msgstr ""
-
-#: ../clients/cli/connections.c:7271
-#, c-format
-msgid "Error: no argument given; valid are [%s]\n"
-msgstr ""
-
-#: ../clients/cli/connections.c:7290
-#, c-format
-msgid "Setting '%s' is not present in the connection.\n"
-msgstr ""
-
-#: ../clients/cli/connections.c:7335
-#, c-format
-msgid "Error: %s properties, nor it is a setting name.\n"
-msgstr ""
-
-#: ../clients/cli/connections.c:7360
-#, c-format
-msgid "use 'goto <setting>' first, or 'describe <setting>.<property>'\n"
-msgstr ""
-
-#: ../clients/cli/connections.c:7409
-#, c-format
-msgid "Error: invalid property: %s, neither a valid setting name.\n"
-msgstr ""
-
-#: ../clients/cli/connections.c:7441
-#, fuzzy, c-format
-msgid "Error: unknown setting: '%s'\n"
-msgstr "Errorea: konexio ezezaguna: %s."
-
-#: ../clients/cli/connections.c:7446
-#, fuzzy, c-format
-msgid "Error: '%s' setting not present in the connection\n"
-msgstr "Errorea: %s - ez dago halako konexiorik"
-
-#: ../clients/cli/connections.c:7474
-#, fuzzy, c-format
-msgid "Error: invalid property: %s%s\n"
-msgstr "Errorea: baliogabeko 'wifi' parametroa: '%s'."
-
-#: ../clients/cli/connections.c:7476
-msgid ", neither a valid setting name"
-msgstr ""
-
-#: ../clients/cli/connections.c:7493
-#, c-format
-msgid "Invalid verify option: %s\n"
-msgstr ""
-
-#: ../clients/cli/connections.c:7501
-#, c-format
-msgid "Verify setting '%s': %s\n"
-msgstr ""
-
-#: ../clients/cli/connections.c:7516
-#, fuzzy, c-format
-msgid "Verify connection: %s\n"
-msgstr "Erabiltzailearen konexioak:\n"
-
-#: ../clients/cli/connections.c:7519
-#, c-format
-msgid "The error cannot be fixed automatically.\n"
-msgstr ""
-
-#: ../clients/cli/connections.c:7536
-#, fuzzy, c-format
-msgid "Error: invalid argument '%s'\n"
-msgstr "Errorea: baliogabeko 'wifi' parametroa: '%s'."
-
-#: ../clients/cli/connections.c:7568
-#, fuzzy, c-format
-msgid "Error: Failed to save '%s' (%s) connection: %s\n"
-msgstr "Errorea: huts egin du '%s' (%s) gailua deskonektatzean: %s"
-
-#: ../clients/cli/connections.c:7575
-#, c-format
-msgid "Connection '%s' (%s) successfully saved.\n"
-msgstr ""
-
-#: ../clients/cli/connections.c:7576
-#, c-format
-msgid "Connection '%s' (%s) successfully updated.\n"
-msgstr ""
-
-#: ../clients/cli/connections.c:7608
-#, fuzzy, c-format
-msgid "Error: connection verification failed: %s\n"
-msgstr "Errorea: konexioaren aktibazioak huts egin du: %s"
-
-#: ../clients/cli/connections.c:7609
-#, fuzzy
-msgid "(unknown error)"
-msgstr "(ezezaguna)"
-
-#: ../clients/cli/connections.c:7610
-#, c-format
-msgid "You may try running 'verify fix' to fix errors.\n"
-msgstr ""
-
-#: ../clients/cli/connections.c:7632
-#, c-format
-msgid "Error: connection is not saved. Type 'save' first.\n"
-msgstr ""
-
-#: ../clients/cli/connections.c:7636
-#, fuzzy, c-format
-msgid "Error: connection is not valid: %s\n"
-msgstr "Errorea: konexioaren aktibazioak huts egin du: %s"
-
-#: ../clients/cli/connections.c:7646
-#, fuzzy, c-format
-msgid "Error: Cannot activate connection: %s.\n"
-msgstr "Errorea: konexio ezezaguna: %s."
-
-#: ../clients/cli/connections.c:7655
-#, fuzzy, c-format
-msgid "Error: Failed to activate '%s' (%s) connection: %s\n"
-msgstr "Errorea: huts egin du '%s' (%s) gailua deskonektatzean: %s"
-
-#: ../clients/cli/connections.c:7661
-msgid "Monitoring connection activation (press any key to continue)\n"
-msgstr ""
-
-#: ../clients/cli/connections.c:7697
-#, fuzzy, c-format
-msgid "Error: status-line: %s\n"
-msgstr "egoera: %s\n"
-
-#: ../clients/cli/connections.c:7705
-#, fuzzy, c-format
-msgid "Error: save-confirmation: %s\n"
-msgstr "Errorea: konexioaren aktibazioak huts egin du: %s"
-
-#: ../clients/cli/connections.c:7713
-#, c-format
-msgid "Error: show-secrets: %s\n"
-msgstr ""
-
-#: ../clients/cli/connections.c:7722
-#, c-format
-msgid "Error: bad color: %s\n"
-msgstr ""
-
-#: ../clients/cli/connections.c:7736
-#, c-format
-msgid "Current nmcli configuration:\n"
-msgstr ""
-
-#: ../clients/cli/connections.c:7746
-#, c-format
-msgid "Invalid configuration option '%s'; allowed [%s]\n"
-msgstr ""
-
-#: ../clients/cli/connections.c:7975
-#, c-format
-msgid "Error: only one of 'id', uuid, or 'path' can be provided."
-msgstr ""
-
-#: ../clients/cli/connections.c:7990 ../clients/cli/connections.c:8156
-#, fuzzy, c-format
-msgid "Error: Unknown connection '%s'."
-msgstr "Errorea: konexio ezezaguna: %s."
-
-#: ../clients/cli/connections.c:8008
-#, c-format
-msgid "Warning: editing existing connection '%s'; 'type' argument is ignored\n"
-msgstr ""
-
-#: ../clients/cli/connections.c:8011
-#, c-format
-msgid ""
-"Warning: editing existing connection '%s'; 'con-name' argument is ignored\n"
-msgstr ""
-
-#: ../clients/cli/connections.c:8031
-#, fuzzy, c-format
-msgid "Valid connection types: %s\n"
-msgstr "Konexio aktiboaren egoera: %s\n"
-
-#: ../clients/cli/connections.c:8033
-#, fuzzy, c-format
-msgid "Error: invalid connection type; %s\n"
-msgstr "Errorea: konexio ezezaguna: %s."
-
-#: ../clients/cli/connections.c:8072
-#, fuzzy, c-format
-msgid "===| nmcli interactive connection editor |==="
-msgstr "ez dago konexio edo gailu aktiborik"
-
-#: ../clients/cli/connections.c:8075
-#, c-format
-msgid "Editing existing '%s' connection: '%s'"
-msgstr ""
-
-#: ../clients/cli/connections.c:8077
-#, fuzzy, c-format
-msgid "Adding a new '%s' connection"
-msgstr "Konexio aktiboak"
-
-#: ../clients/cli/connections.c:8079
-#, c-format
-msgid "Type 'help' or '?' for available commands."
-msgstr ""
-
-#: ../clients/cli/connections.c:8081
-#, c-format
-msgid "Type 'describe [<setting>.<prop>]' for detailed property description."
-msgstr ""
-
-#: ../clients/cli/connections.c:8116
-#, fuzzy, c-format
-msgid "Error: Failed to modify connection '%s': %s"
-msgstr "Errorea: konexio ezezaguna: %s."
-
-#: ../clients/cli/connections.c:8123
-#, c-format
-msgid "Connection '%s' (%s) successfully modified.\n"
-msgstr ""
-
-#: ../clients/cli/connections.c:8204
-#, c-format
-msgid "%s (%s) cloned as %s (%s).\n"
-msgstr ""
-
-#: ../clients/cli/connections.c:8270
-#, fuzzy
-msgid "New connection name: "
-msgstr "VPN konexioak huts egin du"
-
-#: ../clients/cli/connections.c:8272
-#, fuzzy, c-format
-msgid "Error: <new name> argument is missing."
-msgstr "Errorea: %s argumentua falta da."
-
-#: ../clients/cli/connections.c:8278 ../clients/cli/connections.c:8798
-#, fuzzy, c-format
-msgid "Error: unknown extra argument: '%s'."
-msgstr "Errorea: konexio ezezaguna: %s."
-
-#: ../clients/cli/connections.c:8329
-#, fuzzy, c-format
-msgid "Error: not all connections deleted."
-msgstr "Errorea: konexio ezezaguna: %s."
-
-#: ../clients/cli/connections.c:8330
-#, fuzzy, c-format
-msgid "Error: Connection deletion failed: %s"
-msgstr "Errorea: konexioaren aktibazioak huts egin du: %s"
-
-#: ../clients/cli/connections.c:8391 ../clients/cli/connections.c:8516
-#, c-format
-msgid "Error: %s.\n"
-msgstr ""
-
-#: ../clients/cli/connections.c:8392 ../clients/cli/connections.c:8517
-#, fuzzy, c-format
-msgid "Error: not all connections found."
-msgstr "Errorea: konexio ezezaguna: %s."
-
-#. truncate trailing ", "
-#: ../clients/cli/connections.c:8435
-#, fuzzy, c-format
-msgid "Error: cannot delete unknown connection(s): %s."
-msgstr "Errorea: konexio ezezaguna: %s."
-
-#: ../clients/cli/connections.c:8447
-#, fuzzy, c-format
-msgid "%s: connection profile changed\n"
-msgstr "konexioak huts egin du"
-
-#: ../clients/cli/connections.c:8473
-#, fuzzy, c-format
-msgid "%s: connection profile created\n"
-msgstr "konexioak huts egin du"
-
-#: ../clients/cli/connections.c:8482
-#, fuzzy, c-format
-msgid "%s: connection profile removed\n"
-msgstr "konexioa kendu egin da"
-
-#: ../clients/cli/connections.c:8545
-#, fuzzy, c-format
-msgid "Error: failed to reload connections: %s."
-msgstr "Errorea: konexio ezezaguna: %s."
-
-#: ../clients/cli/connections.c:8578
-#, fuzzy, c-format
-msgid "Error: failed to load connection: %s."
-msgstr "Errorea: konexio ezezaguna: %s."
-
-#: ../clients/cli/connections.c:8586
-#, fuzzy, c-format
-msgid "Could not load file '%s'\n"
-msgstr "Ezin izan da PKCS#12 fitxategia deskodetu: %s"
-
-#: ../clients/cli/connections.c:8595
-#, fuzzy
-msgid "File to import: "
-msgstr "Huts egin du enkriptatzean: %d."
-
-#: ../clients/cli/connections.c:8642
-#, fuzzy, c-format
-msgid "Error: No arguments provided."
-msgstr "Errorea: %s argumentua falta da."
-
-#: ../clients/cli/connections.c:8667
-#, c-format
-msgid "Warning: 'type' already specified, ignoring extra one.\n"
-msgstr ""
-
-#: ../clients/cli/connections.c:8682
-#, c-format
-msgid "Warning: 'file' already specified, ignoring extra one.\n"
-msgstr ""
-
-#: ../clients/cli/connections.c:8684
-#, fuzzy, c-format
-msgid "Unknown parameter: %s"
-msgstr "Parametro ezezagunak: %s\n"
-
-#: ../clients/cli/connections.c:8696
-#, fuzzy, c-format
-msgid "Error: 'type' argument is required."
-msgstr "Errorea: '%s' argumentua falta da."
-
-#: ../clients/cli/connections.c:8701
-#, fuzzy, c-format
-msgid "Error: 'file' argument is required."
-msgstr "Errorea: '%s' argumentua falta da."
-
-#: ../clients/cli/connections.c:8708
-#, fuzzy, c-format
-msgid "Error: failed to find VPN plugin for %s."
-msgstr "Errorea: konexio ezezaguna: %s."
-
-#: ../clients/cli/connections.c:8716 ../clients/cli/connections.c:8817
-#, c-format
-msgid "Error: failed to load VPN plugin: %s."
-msgstr ""
-
-#: ../clients/cli/connections.c:8724
-#, c-format
-msgid "Error: failed to import '%s': %s."
-msgstr ""
-
-#: ../clients/cli/connections.c:8804
-msgid "Output file name: "
-msgstr ""
-
-#: ../clients/cli/connections.c:8808
-#, fuzzy, c-format
-msgid "Error: the connection is not VPN."
-msgstr "Errorea: konexio ezezaguna: %s."
-
-#: ../clients/cli/connections.c:8829
-#, c-format
-msgid "Error: failed to create temporary file %s."
-msgstr ""
-
-#: ../clients/cli/connections.c:8838
-#, c-format
-msgid "Error: failed to export '%s': %s."
-msgstr ""
-
-#: ../clients/cli/connections.c:8849
-#, c-format
-msgid "Error: failed to read temporary file '%s': %s."
-msgstr ""
-
-#. define some prompts
-#: ../clients/cli/devices.c:36
-msgid "Interface: "
-msgstr ""
-
-#: ../clients/cli/devices.c:37
-msgid "Interface(s): "
-msgstr ""
-
-#. 3
-#. 20
-#: ../clients/cli/devices.c:45 ../clients/cli/devices.c:77
-msgid "CONNECTION"
-msgstr ""
-
-#. 4
-#. 21
-#: ../clients/cli/devices.c:46 ../clients/cli/devices.c:78
-#, fuzzy
-msgid "CON-UUID"
-msgstr "UUIDa"
-
-#. 2
-#: ../clients/cli/devices.c:59
-msgid "NM-TYPE"
-msgstr ""
-
-#. 3
-#: ../clients/cli/devices.c:60
-msgid "VENDOR"
-msgstr ""
-
-#. 4
-#: ../clients/cli/devices.c:61
-msgid "PRODUCT"
-msgstr ""
-
-#. 5
-#: ../clients/cli/devices.c:62
-msgid "DRIVER"
-msgstr ""
-
-#. 6
-#: ../clients/cli/devices.c:63
-msgid "DRIVER-VERSION"
-msgstr ""
-
-#. 7
-#: ../clients/cli/devices.c:64
-msgid "FIRMWARE-VERSION"
-msgstr ""
-
-#. 8
-#: ../clients/cli/devices.c:65
-msgid "HWADDR"
-msgstr ""
-
-#. 9
-#: ../clients/cli/devices.c:66 ../clients/tui/nmt-page-ethernet.c:83
-#: ../clients/tui/nmt-page-infiniband.c:94
-#: ../clients/tui/nmt-page-ip-tunnel.c:186 ../clients/tui/nmt-page-vlan.c:128
-#: ../clients/tui/nmt-page-wifi.c:370
-msgid "MTU"
-msgstr ""
-
-#. 11
-#: ../clients/cli/devices.c:68
-msgid "REASON"
-msgstr ""
-
-#. 12
-#: ../clients/cli/devices.c:69
-msgid "UDI"
-msgstr ""
-
-#. 13
-#: ../clients/cli/devices.c:70
-msgid "IP-IFACE"
-msgstr ""
-
-#. 14
-#. 2
-#: ../clients/cli/devices.c:71 ../clients/cli/devices.c:103
-msgid "IS-SOFTWARE"
-msgstr ""
-
-#. 15
-#: ../clients/cli/devices.c:72
-msgid "NM-MANAGED"
-msgstr ""
-
-#. 17
-#: ../clients/cli/devices.c:74
-msgid "FIRMWARE-MISSING"
-msgstr ""
-
-#. 18
-#: ../clients/cli/devices.c:75
-msgid "NM-PLUGIN-MISSING"
-msgstr ""
-
-#. 19
-#: ../clients/cli/devices.c:76
-msgid "PHYS-PORT-ID"
-msgstr ""
-
-#. 23
-#: ../clients/cli/devices.c:80
-msgid "METERED"
-msgstr ""
-
-#. 0
-#: ../clients/cli/devices.c:91
-msgid "AVAILABLE-CONNECTION-PATHS"
-msgstr ""
-
-#. 1
-#: ../clients/cli/devices.c:92
-msgid "AVAILABLE-CONNECTIONS"
-msgstr ""
-
-#. 0
-#: ../clients/cli/devices.c:101
-msgid "CARRIER-DETECT"
-msgstr ""
-
-#. 1
-#: ../clients/cli/devices.c:102
-msgid "SPEED"
-msgstr ""
-
-#. 3
-#: ../clients/cli/devices.c:104
-msgid "SRIOV"
-msgstr ""
-
-#. 0
-#: ../clients/cli/devices.c:113
-msgid "CARRIER"
-msgstr ""
-
-#. 1
-#: ../clients/cli/devices.c:114
-msgid "S390-SUBCHANNELS"
-msgstr ""
-
-#. 0
-#: ../clients/cli/devices.c:123 ../clients/cli/devices.c:828
-#, fuzzy
-msgid "WEP"
-msgstr " WEP"
-
-#. 1
-#: ../clients/cli/devices.c:124
-#, fuzzy
-msgid "WPA"
-msgstr " WPA"
-
-#. 2
-#: ../clients/cli/devices.c:125 ../clients/cli/devices.c:836
-#, fuzzy
-msgid "WPA2"
-msgstr " WPA2"
-
-#. 3
-#: ../clients/cli/devices.c:126
-msgid "TKIP"
-msgstr ""
-
-#. 4
-#: ../clients/cli/devices.c:127
-msgid "CCMP"
-msgstr ""
-
-#. 5
-#. 2
-#: ../clients/cli/devices.c:128 ../clients/cli/devices.c:240
-msgid "AP"
-msgstr ""
-
-#. 6
-#: ../clients/cli/devices.c:129
-msgid "ADHOC"
-msgstr ""
-
-#. 7
-#: ../clients/cli/devices.c:130
-msgid "2GHZ"
-msgstr ""
-
-#. 8
-#: ../clients/cli/devices.c:131
-msgid "5GHZ"
-msgstr ""
-
-#. 0
-#: ../clients/cli/devices.c:140
-msgid "CTR-FREQ"
-msgstr ""
-
-#. 1
-#: ../clients/cli/devices.c:141
-msgid "RSSI"
-msgstr ""
-
-#. 2
-#: ../clients/cli/devices.c:142
-msgid "CINR"
-msgstr ""
-
-#. 3
-#: ../clients/cli/devices.c:143
-msgid "TX-POW"
-msgstr ""
-
-#. 4
-#: ../clients/cli/devices.c:144
-msgid "BSID"
-msgstr ""
-
-#. 1
-#: ../clients/cli/devices.c:154
-#, fuzzy
-msgid "SSID-HEX"
-msgstr "SSIDa:"
-
-#. 2
-#: ../clients/cli/devices.c:155 ../clients/tui/nmt-page-wifi.c:358
-#, fuzzy
-msgid "BSSID"
-msgstr "BSSIDa:"
-
-#. 3
-#: ../clients/cli/devices.c:156
-msgid "MODE"
-msgstr ""
-
-#. 4
-#: ../clients/cli/devices.c:157
-msgid "CHAN"
-msgstr ""
-
-#. 5
-#: ../clients/cli/devices.c:158
-msgid "FREQ"
-msgstr ""
-
-#. 6
-#: ../clients/cli/devices.c:159
-msgid "RATE"
-msgstr ""
-
-#. 7
-#. 1
-#: ../clients/cli/devices.c:160 ../clients/cli/devices.c:180
-msgid "SIGNAL"
-msgstr ""
-
-#. 8
-#: ../clients/cli/devices.c:161
-msgid "BARS"
-msgstr ""
-
-#. 9
-#: ../clients/cli/devices.c:162
-msgid "SECURITY"
-msgstr ""
-
-#. 10
-#: ../clients/cli/devices.c:163
-msgid "WPA-FLAGS"
-msgstr ""
-
-#. 11
-#: ../clients/cli/devices.c:164
-msgid "RSN-FLAGS"
-msgstr ""
-
-#. 14
-#: ../clients/cli/devices.c:167
-msgid "*"
-msgstr ""
-
-#. 0
-#. 5
-#: ../clients/cli/devices.c:179 ../clients/cli/devices.c:243
-#, fuzzy
-msgid "NSP"
-msgstr "DNS"
-
-#. 0
-#: ../clients/cli/devices.c:194 ../clients/cli/devices.c:203
-msgid "SLAVES"
-msgstr ""
-
-#. 1
-#: ../clients/cli/devices.c:204
-msgid "CONFIG"
-msgstr ""
-
-#. 0
-#: ../clients/cli/devices.c:213
-msgid "PARENT"
-msgstr ""
-
-#. 1
-#: ../clients/cli/devices.c:214
-#, fuzzy
-msgid "ID"
-msgstr "UUIDa"
-
-#. 0
-#: ../clients/cli/devices.c:223 ../clients/cli/devices.c:238
-msgid "CAPABILITIES"
-msgstr ""
-
-#. 1
-#: ../clients/cli/devices.c:239
-msgid "WIFI-PROPERTIES"
-msgstr ""
-
-#. 3
-#: ../clients/cli/devices.c:241
-msgid "WIRED-PROPERTIES"
-msgstr ""
-
-#. 4
-#: ../clients/cli/devices.c:242
-msgid "WIMAX-PROPERTIES"
-msgstr ""
-
-#. 10
-#: ../clients/cli/devices.c:248 ../clients/tui/nmt-page-bond.c:351
-msgid "BOND"
-msgstr ""
-
-#. 11
-#: ../clients/cli/devices.c:249 ../clients/tui/nmt-page-team.c:145
-msgid "TEAM"
-msgstr ""
-
-#. 12
-#: ../clients/cli/devices.c:250 ../clients/tui/nmt-page-bridge.c:81
-msgid "BRIDGE"
-msgstr ""
-
-#. 13
-#: ../clients/cli/devices.c:251 ../clients/tui/nm-editor-utils.c:217
-#: ../clients/tui/nmt-page-vlan.c:94 ../libnm-core/nm-connection.c:1937
-#: ../libnm-glib/nm-device.c:1841 ../libnm-util/nm-connection.c:1632
-#: ../libnm/nm-device.c:1637
-msgid "VLAN"
-msgstr ""
-
-#. 14
-#: ../clients/cli/devices.c:252
-msgid "BLUETOOTH"
-msgstr ""
-
-#. 15
-#: ../clients/cli/devices.c:253
-msgid "CONNECTIONS"
-msgstr ""
-
-#. 1
-#: ../clients/cli/devices.c:265
-msgid "CHASSIS-ID"
-msgstr ""
-
-#. 2
-#: ../clients/cli/devices.c:266
-msgid "PORT-ID"
-msgstr ""
-
-#. 3
-#: ../clients/cli/devices.c:267
-msgid "PORT-DESCRIPTION"
-msgstr ""
-
-#. 4
-#: ../clients/cli/devices.c:268
-msgid "SYSTEM-NAME"
-msgstr ""
-
-#. 5
-#: ../clients/cli/devices.c:269
-msgid "SYSTEM-DESCRIPTION"
-msgstr ""
-
-#. 6
-#: ../clients/cli/devices.c:270
-msgid "SYSTEM-CAPABILITIES"
-msgstr ""
-
-#. 7
-#: ../clients/cli/devices.c:271
-msgid "IEEE-802-1-PVID"
-msgstr ""
-
-#. 8
-#: ../clients/cli/devices.c:272
-msgid "IEEE-802-1-PPVID"
-msgstr ""
-
-#. 9
-#: ../clients/cli/devices.c:273
-msgid "IEEE-802-1-PPVID-FLAGS"
-msgstr ""
-
-#. 10
-#: ../clients/cli/devices.c:274
-msgid "IEEE-802-1-VID"
-msgstr ""
-
-#. 11
-#: ../clients/cli/devices.c:275
-msgid "IEEE-802-1-VLAN-NAME"
-msgstr ""
-
-#. 12
-#: ../clients/cli/devices.c:276
-msgid "DESTINATION"
-msgstr ""
-
-#. 13
-#: ../clients/cli/devices.c:277
-msgid "CHASSIS-ID-TYPE"
-msgstr ""
-
-#. 14
-#: ../clients/cli/devices.c:278
-msgid "PORT-ID-TYPE"
-msgstr ""
-
-#: ../clients/cli/devices.c:295
-#, c-format
-msgid ""
-"Usage: nmcli device { COMMAND | help }\n"
-"\n"
-"COMMAND := { status | show | set | connect | reapply | modify | disconnect | "
-"delete | monitor | wifi | lldp }\n"
-"\n"
-"  status\n"
-"\n"
-"  show [<ifname>]\n"
-"\n"
-"  set [ifname] <ifname> [autoconnect yes|no] [managed yes|no]\n"
-"\n"
-"  connect <ifname>\n"
-"\n"
-"  reapply <ifname>\n"
-"\n"
-"  modify <ifname> ([+|-]<setting>.<property> <value>)+\n"
-"\n"
-"  disconnect <ifname> ...\n"
-"\n"
-"  delete <ifname> ...\n"
-"\n"
-"  monitor <ifname> ...\n"
-"\n"
-"  wifi [list [ifname <ifname>] [bssid <BSSID>]]\n"
-"\n"
-"  wifi connect <(B)SSID> [password <password>] [wep-key-type key|phrase] "
-"[ifname <ifname>]\n"
-"                         [bssid <BSSID>] [name <name>] [private yes|no] "
-"[hidden yes|no]\n"
-"\n"
-"  wifi hotspot [ifname <ifname>] [con-name <name>] [ssid <SSID>] [band a|bg] "
-"[channel <channel>] [password <password>]\n"
-"\n"
-"  wifi rescan [ifname <ifname>] [[ssid <SSID to scan>] ...]\n"
-"\n"
-"  lldp [list [ifname <ifname>]]\n"
-"\n"
-msgstr ""
-
-#: ../clients/cli/devices.c:318
-#, c-format
-msgid ""
-"Usage: nmcli device status { help }\n"
-"\n"
-"Show status for all devices.\n"
-"By default, the following columns are shown:\n"
-" DEVICE     - interface name\n"
-" TYPE       - device type\n"
-" STATE      - device state\n"
-" CONNECTION - connection activated on device (if any)\n"
-"Displayed columns can be changed using '--fields' global option. 'status' "
-"is\n"
-"the default command, which means 'nmcli device' calls 'nmcli device "
-"status'.\n"
-"\n"
-msgstr ""
-
-#: ../clients/cli/devices.c:333
-#, c-format
-msgid ""
-"Usage: nmcli device show { ARGUMENTS | help }\n"
-"\n"
-"ARGUMENTS := [<ifname>]\n"
-"\n"
-"Show details of device(s).\n"
-"The command lists details for all devices, or for a given device.\n"
-"\n"
-msgstr ""
-
-#: ../clients/cli/devices.c:344
-#, c-format
-msgid ""
-"Usage: nmcli device connect { ARGUMENTS | help }\n"
-"\n"
-"ARGUMENTS := <ifname>\n"
-"\n"
-"Connect the device.\n"
-"NetworkManager will try to find a suitable connection that will be "
-"activated.\n"
-"It will also consider connections that are not set to auto-connect.\n"
-"\n"
-msgstr ""
-
-#: ../clients/cli/devices.c:356
-#, c-format
-msgid ""
-"Usage: nmcli device reapply { ARGUMENTS | help }\n"
-"\n"
-"ARGUMENTS := <ifname>\n"
-"\n"
-"Attempts to update device with changes to the currently active connection\n"
-"made since it was last applied.\n"
-"\n"
-msgstr ""
-
-#: ../clients/cli/devices.c:367
-#, c-format
-msgid ""
-"Usage: nmcli device modify { ARGUMENTS | --help }\n"
-"\n"
-"ARGUMENTS := <ifname> ([+|-]<setting>.<property> <value>)+\n"
-"\n"
-"Modify one or more properties currently active on the device without "
-"modifying\n"
-"the connection profile. The changes have immediate effect. For multi-valued\n"
-"properties you can use optional '+' or '-' prefix to the property name.\n"
-"The '+' sign allows appending items instead of overwriting the whole value.\n"
-"The '-' sign allows removing selected items instead of the whole value.\n"
-"\n"
-"Examples:\n"
-"nmcli dev mod em1 ipv4.method manual ipv4.addr \"192.168.1.2/24, "
-"10.10.1.5/8\"\n"
-"nmcli dev mod em1 +ipv4.dns 8.8.4.4\n"
-"nmcli dev mod em1 -ipv4.dns 1\n"
-"nmcli dev mod em1 -ipv6.addr \"abbe::cafe/56\"\n"
-msgstr ""
-
-#: ../clients/cli/devices.c:387
-#, c-format
-msgid ""
-"Usage: nmcli device disconnect { ARGUMENTS | help }\n"
-"\n"
-"ARGUMENTS := <ifname> ...\n"
-"\n"
-"Disconnect devices.\n"
-"The command disconnects the device and prevents it from auto-activating\n"
-"further connections without user/manual intervention.\n"
-"\n"
-msgstr ""
-
-#: ../clients/cli/devices.c:399
-#, c-format
-msgid ""
-"Usage: nmcli device delete { ARGUMENTS | help }\n"
-"\n"
-"ARGUMENTS := <ifname> ...\n"
-"\n"
-"Delete the software devices.\n"
-"The command removes the interfaces. It only works for software devices\n"
-"(like bonds, bridges, etc.). Hardware devices cannot be deleted by the\n"
-"command.\n"
-"\n"
-msgstr ""
-
-#: ../clients/cli/devices.c:412
-#, c-format
-msgid ""
-"Usage: nmcli device set { ARGUMENTS | help }\n"
-"\n"
-"ARGUMENTS := DEVICE { PROPERTY [ PROPERTY ... ] }\n"
-"DEVICE    := [ifname] <ifname> \n"
-"PROPERTY  := { autoconnect { yes | no } |\n"
-"             { managed { yes | no }\n"
-"\n"
-"Modify device properties.\n"
-"\n"
-msgstr ""
-
-#: ../clients/cli/devices.c:425
-#, c-format
-msgid ""
-"Usage: nmcli device monitor { ARGUMENTS | help }\n"
-"\n"
-"ARGUMENTS := [<ifname>] ...\n"
-"\n"
-"Monitor device activity.\n"
-"This command prints a line whenever the specified devices change state.\n"
-"Monitors all devices in case no interface is specified.\n"
-"\n"
-msgstr ""
-
-#: ../clients/cli/devices.c:437
-#, c-format
-msgid ""
-"Usage: nmcli device wifi { ARGUMENTS | help }\n"
-"\n"
-"Perform operation on Wi-Fi devices.\n"
-"\n"
-"ARGUMENTS := [list [ifname <ifname>] [bssid <BSSID>]]\n"
-"\n"
-"List available Wi-Fi access points. The 'ifname' and 'bssid' options can be\n"
-"used to list APs for a particular interface, or with a specific BSSID.\n"
-"\n"
-"ARGUMENTS := connect <(B)SSID> [password <password>] [wep-key-type key|"
-"phrase] [ifname <ifname>]\n"
-"                     [bssid <BSSID>] [name <name>] [private yes|no] [hidden "
-"yes|no]\n"
-"\n"
-"Connect to a Wi-Fi network specified by SSID or BSSID. The command creates\n"
-"a new connection and then activates it on a device. This is a command-line\n"
-"counterpart of clicking an SSID in a GUI client. The command always creates\n"
-"a new connection and thus it is mainly useful for connecting to new Wi-Fi\n"
-"networks. If a connection for the network already exists, it is better to\n"
-"bring up the existing profile as follows: nmcli con up id <name>. Note that\n"
-"only open, WEP and WPA-PSK networks are supported at the moment. It is also\n"
-"assumed that IP configuration is obtained via DHCP.\n"
-"\n"
-"ARGUMENTS := hotspot [ifname <ifname>] [con-name <name>] [ssid <SSID>]\n"
-"                     [band a|bg] [channel <channel>] [password <password>]\n"
-"\n"
-"Create a Wi-Fi hotspot. Use 'connection down' or 'device disconnect'\n"
-"to stop the hotspot.\n"
-"Parameters of the hotspot can be influenced by the optional parameters:\n"
-"ifname - Wi-Fi device to use\n"
-"con-name - name of the created hotspot connection profile\n"
-"ssid - SSID of the hotspot\n"
-"band - Wi-Fi band to use\n"
-"channel - Wi-Fi channel to use\n"
-"password - password to use for the hotspot\n"
-"\n"
-"ARGUMENTS := rescan [ifname <ifname>] [[ssid <SSID to scan>] ...]\n"
-"\n"
-"Request that NetworkManager immediately re-scan for available access "
-"points.\n"
-"NetworkManager scans Wi-Fi networks periodically, but in some cases it "
-"might\n"
-"be useful to start scanning manually. 'ssid' allows scanning for a specific\n"
-"SSID, which is useful for APs with hidden SSIDs. More 'ssid' parameters can "
-"be\n"
-"given. Note that this command does not show the APs,\n"
-"use 'nmcli device wifi list' for that.\n"
-"\n"
-msgstr ""
-
-#: ../clients/cli/devices.c:484
-#, c-format
-msgid ""
-"Usage: nmcli device lldp { ARGUMENTS | help }\n"
-"\n"
-"ARGUMENTS := [list [ifname <ifname>]]\n"
-"\n"
-"List neighboring devices discovered through LLDP. The 'ifname' option can "
-"be\n"
-"used to list neighbors for a particular interface.\n"
-"\n"
-msgstr ""
-
-#: ../clients/cli/devices.c:585
-#, fuzzy, c-format
-msgid "Error: No interface specified."
-msgstr "Errorea: interfazea zehaztu behar da."
-
-#: ../clients/cli/devices.c:608
-#, c-format
-msgid "Warning: argument '%s' is duplicated.\n"
-msgstr ""
-
-#: ../clients/cli/devices.c:611
-#, fuzzy, c-format
-msgid "Error: Device '%s' not found.\n"
-msgstr "Errorea: '%s' gailua ez da aurkitu."
-
-#: ../clients/cli/devices.c:612
-#, fuzzy, c-format
-msgid "Error: not all devices found."
-msgstr "Errorea: ez da gailu egokirik aurkitu."
-
-#: ../clients/cli/devices.c:641
-msgid "No interface specified"
-msgstr ""
-
-#: ../clients/cli/devices.c:660
-#, c-format
-msgid "Device '%s' not found"
-msgstr ""
-
-#: ../clients/cli/devices.c:746 ../clients/cli/devices.c:898
-msgid "(none)"
-msgstr "(bat ere ez)"
-
-#: ../clients/cli/devices.c:816
-#, c-format
-msgid "%u MHz"
-msgstr "%u MHz"
-
-#: ../clients/cli/devices.c:817
-#, c-format
-msgid "%u Mbit/s"
-msgstr "%u Mbit/s"
-
-#: ../clients/cli/devices.c:832
-msgid "WPA1"
-msgstr ""
-
-#: ../clients/cli/devices.c:841
-msgid "802.1X"
-msgstr ""
-
-#: ../clients/cli/devices.c:857
-msgid "Ad-Hoc"
-msgstr "Ad-Hoc"
-
-#: ../clients/cli/devices.c:858
-msgid "Infra"
-msgstr ""
-
-#: ../clients/cli/devices.c:859
-msgid "N/A"
-msgstr ""
-
-#: ../clients/cli/devices.c:1083
-#, fuzzy
-msgid "Device details"
-msgstr "Gailuak"
-
-#: ../clients/cli/devices.c:1095
-#, fuzzy, c-format
-msgid "Error: 'device show': %s"
-msgstr "Errorea: ez da gailu egokirik aurkitu: %s."
-
-#: ../clients/cli/devices.c:1149 ../clients/cli/devices.c:1152
-msgid "(unknown)"
-msgstr "(ezezaguna)"
-
-#: ../clients/cli/devices.c:1193
-#, c-format
-msgid "%u Mb/s"
-msgstr "%u Mb/s"
-
-#: ../clients/cli/devices.c:1285
-msgid "on"
-msgstr "piztu"
-
-#: ../clients/cli/devices.c:1285
-msgid "off"
-msgstr "itzali"
-
-#: ../clients/cli/devices.c:1518
-#, fuzzy, c-format
-msgid "Error: 'device status': %s"
-msgstr "Errorea: ez da gailu egokirik aurkitu: %s."
-
-#. Add headers
-#: ../clients/cli/devices.c:1524
-msgid "Status of devices"
-msgstr "Gailuen egoera"
-
-#: ../clients/cli/devices.c:1559 ../clients/cli/devices.c:2015
-#: ../clients/cli/devices.c:3781
-#, fuzzy, c-format
-msgid "Error: invalid extra argument '%s'."
-msgstr "Errorea: baliogabeko 'wwan' parametroa: '%s'."
-
-#: ../clients/cli/devices.c:1596 ../clients/cli/general.c:455
-#, c-format
-msgid "Error: Timeout %d sec expired."
-msgstr "Errorea: denbora-muga %d segundotan iraungituta."
-
-#: ../clients/cli/devices.c:1645
-#, fuzzy, c-format
-msgid "Device '%s' successfully activated with '%s'.\n"
-msgstr "Ongi burututa: '%s' gailua ongi deskonektatu da."
-
-#: ../clients/cli/devices.c:1651
-#, fuzzy, c-format
-msgid "Error: Connection activation failed: (%d) %s.\n"
-msgstr "Errorea: konexioaren aktibazioak huts egin du: %s."
-
-#: ../clients/cli/devices.c:1687
-#, c-format
-msgid "Error: Failed to setup a Wi-Fi hotspot: %s"
-msgstr ""
-
-#: ../clients/cli/devices.c:1690
-#, fuzzy, c-format
-msgid "Error: Failed to add/activate new connection: %s"
-msgstr "Errorea: konexio ezezaguna: %s."
-
-#: ../clients/cli/devices.c:1700
-#, c-format
-msgid "Error: Failed to setup a Wi-Fi hotspot"
-msgstr ""
-
-#: ../clients/cli/devices.c:1702
-#, c-format
-msgid "Error: Failed to add/activate new connection: Unknown error"
-msgstr ""
-
-#: ../clients/cli/devices.c:1714
-#, c-format
-msgid "Connection with UUID '%s' created and activated on device '%s'\n"
-msgstr ""
-
-#: ../clients/cli/devices.c:1717
-#, fuzzy, c-format
-msgid "Hotspot '%s' activated on device '%s'\n"
-msgstr "ez dago konexio aktiborik '%s' gailuan"
-
-#: ../clients/cli/devices.c:1781
-#, fuzzy, c-format
-msgid "Error: Device activation failed: %s"
-msgstr "Errorea: konexioaren aktibazioak huts egin du: %s"
-
-#: ../clients/cli/devices.c:1790
-#, fuzzy, c-format
-msgid "Error: Device activation failed: device was disconnected"
-msgstr "Errorea: konexioaren aktibazioak huts egin du: %s"
-
-#: ../clients/cli/devices.c:1805
-#, fuzzy, c-format
-msgid "Device '%s' has been connected.\n"
-msgstr "Ongi burututa: '%s' gailua ongi deskonektatu da."
-
-#: ../clients/cli/devices.c:1846
-#, c-format
-msgid "Error: extra argument not allowed: '%s'."
-msgstr ""
-
-#: ../clients/cli/devices.c:1918 ../clients/cli/devices.c:1933
-#: ../clients/cli/devices.c:2163
-#, fuzzy, c-format
-msgid "Device '%s' successfully disconnected.\n"
-msgstr "Ongi burututa: '%s' gailua ongi deskonektatu da."
-
-#: ../clients/cli/devices.c:1921
-#, fuzzy, c-format
-msgid "Device '%s' successfully removed.\n"
-msgstr "Ongi burututa: '%s' gailua ongi deskonektatu da."
-
-#: ../clients/cli/devices.c:1980 ../clients/cli/devices.c:2050
-#, fuzzy, c-format
-msgid "Error: Reapplying connection to device '%s' (%s) failed: %s"
-msgstr "Errorea: huts egin du '%s' (%s) gailua deskonektatzean: %s"
-
-#: ../clients/cli/devices.c:1990 ../clients/cli/devices.c:2059
-#, fuzzy, c-format
-msgid "Connection successfully reapplied to device '%s'.\n"
-msgstr "Ongi burututa: '%s' gailua ongi deskonektatu da."
-
-#: ../clients/cli/devices.c:2084
-#, c-format
-msgid "Error: Reading applied connection from device '%s' (%s) failed: %s"
-msgstr ""
-
-#: ../clients/cli/devices.c:2148
-#, fuzzy, c-format
-msgid "Error: not all devices disconnected."
-msgstr "Errorea: ez da gailu egokirik aurkitu."
-
-#: ../clients/cli/devices.c:2149
-#, fuzzy, c-format
-msgid "Error: Device '%s' (%s) disconnecting failed: %s\n"
-msgstr "Errorea: huts egin du '%s' (%s) gailua deskonektatzean: %s"
-
-#: ../clients/cli/devices.c:2227
-#, fuzzy, c-format
-msgid "Error: not all devices deleted."
-msgstr "Errorea: ez da gailu egokirik aurkitu."
-
-#: ../clients/cli/devices.c:2228
-#, fuzzy, c-format
-msgid "Error: Device '%s' (%s) deletion failed: %s\n"
-msgstr "Errorea: huts egin du '%s' (%s) gailua deskonektatzean: %s"
-
-#: ../clients/cli/devices.c:2312
-#, fuzzy, c-format
-msgid "Error: No property specified."
-msgstr "Errorea: ez da baliozko parametrorik zehaztu."
-
-#: ../clients/cli/devices.c:2327 ../clients/cli/devices.c:2344
-#: ../clients/cli/general.c:664 ../clients/cli/general.c:676
-#, c-format
-msgid "Error: '%s' argument is missing."
-msgstr "Errorea: '%s' argumentua falta da."
-
-#: ../clients/cli/devices.c:2333
-#, c-format
-msgid "Error: 'managed': %s."
-msgstr ""
-
-#: ../clients/cli/devices.c:2350
-#, fuzzy, c-format
-msgid "Error: 'autoconnect': %s."
-msgstr "Errorea: konexio ezezaguna: %s."
-
-#: ../clients/cli/devices.c:2358 ../clients/cli/general.c:690
-#, fuzzy, c-format
-msgid "Error: property '%s' is not known."
-msgstr "Errorea: '%s' gailua ez da aurkitu."
-
-#: ../clients/cli/devices.c:2408
-#, fuzzy, c-format
-msgid "%s: using connection '%s'\n"
-msgstr "Erabiltzailearen konexioak:\n"
-
-#: ../clients/cli/devices.c:2434
-#, c-format
-msgid "%s: device created\n"
-msgstr ""
-
-#: ../clients/cli/devices.c:2441
-#, c-format
-msgid "%s: device removed\n"
-msgstr ""
-
-#: ../clients/cli/devices.c:2639
-#, fuzzy
-msgid "Wi-Fi scan list"
-msgstr "Wifi-en eskaneatze-zerrenda"
-
-#: ../clients/cli/devices.c:2687
-#, fuzzy, c-format
-msgid "Error: 'device wifi': %s"
-msgstr "Errorea: ez da gailu egokirik aurkitu: %s."
-
-#: ../clients/cli/devices.c:2698
-#, c-format
-msgid "Error: Device '%s' not found."
-msgstr "Errorea: '%s' gailua ez da aurkitu."
-
-#: ../clients/cli/devices.c:2719 ../clients/cli/devices.c:2801
-#, fuzzy, c-format
-msgid "Error: Access point with bssid '%s' not found."
-msgstr "Errorea: ez da '%s' hw helbideko sarbide-punturik aurkitu."
-
-#: ../clients/cli/devices.c:2745
-#, c-format
-msgid ""
-"Error: Device '%s' was not recognized as a Wi-Fi device, check "
-"NetworkManager Wi-Fi plugin."
-msgstr ""
-
-#: ../clients/cli/devices.c:2749 ../clients/cli/devices.c:3026
-#: ../clients/cli/devices.c:3461 ../clients/cli/devices.c:3620
-#, fuzzy, c-format
-msgid "Error: Device '%s' is not a Wi-Fi device."
-msgstr "Errorea: '%s' gailua ez da haririk gabeko gailu bat."
-
-#: ../clients/cli/devices.c:2876
-msgid "SSID or BSSID: "
-msgstr ""
-
-#: ../clients/cli/devices.c:2881
-#, fuzzy, c-format
-msgid "Error: SSID or BSSID are missing."
-msgstr "Errorea: %s argumentua falta da."
-
-#: ../clients/cli/devices.c:2917
-#, fuzzy, c-format
-msgid "Error: bssid argument value '%s' is not a valid BSSID."
-msgstr "Errorea: denbora-mugaren '%s' balioa ez da baliozkoa."
-
-#: ../clients/cli/devices.c:2947
-#, c-format
-msgid ""
-"Error: wep-key-type argument value '%s' is invalid, use 'key' or 'phrase'."
-msgstr ""
-
-#: ../clients/cli/devices.c:2974 ../clients/cli/devices.c:2992
-#, c-format
-msgid "Error: %s: %s."
-msgstr ""
-
-#: ../clients/cli/devices.c:3009
-#, c-format
-msgid "Error: BSSID to connect to (%s) differs from bssid argument (%s)."
-msgstr ""
-
-#: ../clients/cli/devices.c:3015
-#, c-format
-msgid "Error: Parameter '%s' is neither SSID nor BSSID."
-msgstr ""
-
-#: ../clients/cli/devices.c:3028 ../clients/cli/devices.c:3463
-#: ../clients/cli/devices.c:3622
-#, fuzzy, c-format
-msgid "Error: No Wi-Fi device found."
-msgstr "Errorea: ez da gailu egokirik aurkitu."
-
-#: ../clients/cli/devices.c:3048
-#, c-format
-msgid "Error: Failed to scan hidden SSID: %s."
-msgstr ""
-
-#: ../clients/cli/devices.c:3075
-#, fuzzy, c-format
-msgid "Error: No network with SSID '%s' found."
-msgstr "Errorea: ez da '%s' hw helbideko sarbide-punturik aurkitu."
-
-#: ../clients/cli/devices.c:3077
-#, fuzzy, c-format
-msgid "Error: No access point with BSSID '%s' found."
-msgstr "Errorea: ez da '%s' hw helbideko sarbide-punturik aurkitu."
-
-#: ../clients/cli/devices.c:3119
-#, c-format
-msgid ""
-"Warning: '%s' should be SSID for hidden APs; but it looks like a BSSID.\n"
-msgstr ""
-
-#: ../clients/cli/devices.c:3133
-msgid "Password: "
-msgstr ""
-
-#: ../clients/cli/devices.c:3282
-#, c-format
-msgid "'%s' is not valid WPA PSK"
-msgstr ""
-
-#: ../clients/cli/devices.c:3299
-#, c-format
-msgid "'%s' is not valid WEP key (it should be 5 or 13 ASCII chars)"
-msgstr ""
-
-#: ../clients/cli/devices.c:3315
-#, c-format
-msgid "Hotspot password: %s\n"
-msgstr ""
-
-#: ../clients/cli/devices.c:3386
-#, fuzzy, c-format
-msgid "Error: ssid is too long."
-msgstr "Errorea: '%s' gailua ez da aurkitu."
-
-#: ../clients/cli/devices.c:3400
-#, fuzzy, c-format
-msgid "Error: band argument value '%s' is invalid; use 'a' or 'bg'."
-msgstr "Errorea: denbora-mugaren '%s' balioa ez da baliozkoa."
-
-#: ../clients/cli/devices.c:3425
-#, fuzzy, c-format
-msgid "Error: Unknown parameter %s."
-msgstr "Parametro ezezagunak: %s\n"
-
-#: ../clients/cli/devices.c:3445
-#, c-format
-msgid "Error: channel requires band too."
-msgstr ""
-
-#: ../clients/cli/devices.c:3450
-#, fuzzy, c-format
-msgid "Error: channel '%s' not valid for band '%s'."
-msgstr "Errorea: '%s' gailua ez da aurkitu."
-
-#: ../clients/cli/devices.c:3474
-#, fuzzy, c-format
-msgid "Error: Device '%s' supports neither AP nor Ad-Hoc mode."
-msgstr "Errorea: '%s' gailua ez da haririk gabeko gailu bat."
-
-#: ../clients/cli/devices.c:3508
-#, fuzzy, c-format
-msgid "Error: Invalid 'password': %s."
-msgstr "Errorea: baliogabeko 'wifi' parametroa: '%s'."
-
-#: ../clients/cli/devices.c:3583
-#, fuzzy, c-format
-msgid "Error: '%s' cannot repeat."
-msgstr "Errorea: '%s' gailua ez da aurkitu."
-
-#. Main header name
-#: ../clients/cli/devices.c:3688
-msgid "Device LLDP neighbors"
-msgstr ""
-
-#: ../clients/cli/devices.c:3798
-#, c-format
-msgid "Error: 'device lldp list': %s"
-msgstr ""
-
-#: ../clients/cli/general.c:37
-msgid "RUNNING"
-msgstr ""
-
-#. 0
-#: ../clients/cli/general.c:38
-msgid "VERSION"
-msgstr ""
-
-#. 2
-#: ../clients/cli/general.c:40
-msgid "STARTUP"
-msgstr ""
-
-#. 3
-#: ../clients/cli/general.c:41
-msgid "CONNECTIVITY"
-msgstr ""
-
-#. 4
-#: ../clients/cli/general.c:42
-msgid "NETWORKING"
-msgstr ""
-
-#. 5
-#: ../clients/cli/general.c:43
-msgid "WIFI-HW"
-msgstr ""
-
-#. 6
-#: ../clients/cli/general.c:44
-msgid "WIFI"
-msgstr ""
-
-#. 7
-#: ../clients/cli/general.c:45
-msgid "WWAN-HW"
-msgstr ""
-
-#. 8
-#: ../clients/cli/general.c:46
-#, fuzzy
-msgid "WWAN"
-msgstr "NM WWAN:"
-
-#. 9
-#: ../clients/cli/general.c:47
-msgid "WIMAX-HW"
-msgstr ""
-
-#. 10
-#: ../clients/cli/general.c:48
-msgid "WIMAX"
-msgstr ""
-
-#: ../clients/cli/general.c:64
-msgid "PERMISSION"
-msgstr ""
-
-#. 0
-#: ../clients/cli/general.c:65
-msgid "VALUE"
-msgstr ""
-
-#: ../clients/cli/general.c:73
-msgid "LEVEL"
-msgstr ""
-
-#. 0
-#: ../clients/cli/general.c:74
-msgid "DOMAINS"
-msgstr ""
-
-#: ../clients/cli/general.c:88
-#, fuzzy, c-format
-msgid ""
-"Usage: nmcli general { COMMAND | help }\n"
-"\n"
-"COMMAND := { status | hostname | permissions | logging }\n"
-"\n"
-"  status\n"
-"\n"
-"  hostname [<hostname>]\n"
-"\n"
-"  permissions\n"
-"\n"
-"  logging [level <log level>] [domains <log domains>]\n"
-"\n"
-msgstr ""
-"Erabilera: nmcli nm { KOMANDOA | help }\n"
-"\n"
-"  KOMANDOA := { status | sleep | wakeup | wifi | wwan }\n"
-"\n"
-"  status\n"
-"  sleep\n"
-"  wakeup\n"
-"  wifi [on|off]\n"
-"  wwan [on|off]\n"
-"\n"
-
-#: ../clients/cli/general.c:99
-#, c-format
-msgid ""
-"Usage: nmcli general status { help }\n"
-"\n"
-"Show overall status of NetworkManager.\n"
-"'status' is the default action, which means 'nmcli gen' calls 'nmcli gen "
-"status'\n"
-"\n"
-msgstr ""
-
-#: ../clients/cli/general.c:108
-#, c-format
-msgid ""
-"Usage: nmcli general hostname { ARGUMENTS | help }\n"
-"\n"
-"ARGUMENTS := [<hostname>]\n"
-"\n"
-"Get or change persistent system hostname.\n"
-"With no arguments, this prints currently configured hostname. When you pass\n"
-"a hostname, NetworkManager will set it as the new persistent system "
-"hostname.\n"
-"\n"
-msgstr ""
-
-#: ../clients/cli/general.c:120
-#, c-format
-msgid ""
-"Usage: nmcli general permissions { help }\n"
-"\n"
-"Show caller permissions for authenticated operations.\n"
-"\n"
-msgstr ""
-
-#: ../clients/cli/general.c:128
-#, c-format
-msgid ""
-"Usage: nmcli general logging { ARGUMENTS | help }\n"
-"\n"
-"ARGUMENTS := [level <log level>] [domains <log domains>]\n"
-"\n"
-"Get or change NetworkManager logging level and domains.\n"
-"Without any argument current logging level and domains are shown. In order "
-"to\n"
-"change logging state, provide level and/or domain. Please refer to the man "
-"page\n"
-"for the list of possible logging domains.\n"
-"\n"
-msgstr ""
-
-#: ../clients/cli/general.c:141
-#, c-format
-msgid ""
-"Usage: nmcli networking { COMMAND | help }\n"
-"\n"
-"COMMAND := { [ on | off | connectivity ] }\n"
-"\n"
-"  on\n"
-"\n"
-"  off\n"
-"\n"
-"  connectivity [check]\n"
-"\n"
-msgstr ""
-
-#: ../clients/cli/general.c:151
-#, c-format
-msgid ""
-"Usage: nmcli networking on { help }\n"
-"\n"
-"Switch networking on.\n"
-"\n"
-msgstr ""
-
-#: ../clients/cli/general.c:159
-#, c-format
-msgid ""
-"Usage: nmcli networking off { help }\n"
-"\n"
-"Switch networking off.\n"
-"\n"
-msgstr ""
-
-#: ../clients/cli/general.c:167
-#, c-format
-msgid ""
-"Usage: nmcli networking connectivity { ARGUMENTS | help }\n"
-"\n"
-"ARGUMENTS := [check]\n"
-"\n"
-"Get network connectivity state.\n"
-"The optional 'check' argument makes NetworkManager re-check the "
-"connectivity.\n"
-"\n"
-msgstr ""
-
-#: ../clients/cli/general.c:179
-#, fuzzy, c-format
-msgid ""
-"Usage: nmcli radio { COMMAND | help }\n"
-"\n"
-"COMMAND := { all | wifi | wwan }\n"
-"\n"
-"  all | wifi | wwan [ on | off ]\n"
-"\n"
-msgstr ""
-"Erabilera: nmcli nm { KOMANDOA | help }\n"
-"\n"
-"  KOMANDOA := { status | sleep | wakeup | wifi | wwan }\n"
-"\n"
-"  status\n"
-"  sleep\n"
-"  wakeup\n"
-"  wifi [on|off]\n"
-"  wwan [on|off]\n"
-"\n"
-
-#: ../clients/cli/general.c:188
-#, c-format
-msgid ""
-"Usage: nmcli radio all { ARGUMENTS | help }\n"
-"\n"
-"ARGUMENTS := [on | off]\n"
-"\n"
-"Get status of all radio switches, or turn them on/off.\n"
-"\n"
-msgstr ""
-
-#: ../clients/cli/general.c:198
-#, c-format
-msgid ""
-"Usage: nmcli radio wifi { ARGUMENTS | help }\n"
-"\n"
-"ARGUMENTS := [on | off]\n"
-"\n"
-"Get status of Wi-Fi radio switch, or turn it on/off.\n"
-"\n"
-msgstr ""
-
-#: ../clients/cli/general.c:208
-#, c-format
-msgid ""
-"Usage: nmcli radio wwan { ARGUMENTS | help }\n"
-"\n"
-"ARGUMENTS := [on | off]\n"
-"\n"
-"Get status of mobile broadband radio switch, or turn it on/off.\n"
-"\n"
-msgstr ""
-
-#: ../clients/cli/general.c:218
-#, c-format
-msgid ""
-"Usage: nmcli monitor\n"
-"\n"
-"Monitor NetworkManager changes.\n"
-"Prints a line whenever a change occurs in NetworkManager\n"
-"\n"
-msgstr ""
-
-#: ../clients/cli/general.c:236
-msgid "asleep"
-msgstr "lotan"
-
-#: ../clients/cli/general.c:238
-msgid "connecting"
-msgstr "konektatzen"
-
-#: ../clients/cli/general.c:240
-msgid "connected (local only)"
-msgstr ""
-
-#: ../clients/cli/general.c:242
-#, fuzzy
-msgid "connected (site only)"
-msgstr "konektatuta"
-
-#: ../clients/cli/general.c:246
-#, fuzzy
-msgid "disconnecting"
-msgstr "konektatzen"
-
-#: ../clients/cli/general.c:280
-msgid "none"
-msgstr "bat ere ez"
-
-#: ../clients/cli/general.c:282
-msgid "portal"
-msgstr ""
-
-#: ../clients/cli/general.c:284
-msgid "limited"
-msgstr ""
-
-#: ../clients/cli/general.c:286
-msgid "full"
-msgstr ""
-
-#: ../clients/cli/general.c:337
-#, c-format
-msgid "Error: only these fields are allowed: %s"
-msgstr ""
-
-#: ../clients/cli/general.c:352
-msgid "NetworkManager status"
-msgstr "NetworkManager-en egoera"
-
-#: ../clients/cli/general.c:357
-msgid "running"
-msgstr "exekutatzen"
-
-#: ../clients/cli/general.c:360
-#, fuzzy
-msgid "starting"
-msgstr "aktibatzen"
-
-#: ../clients/cli/general.c:360
-msgid "started"
-msgstr ""
-
-#: ../clients/cli/general.c:362 ../clients/cli/general.c:363
-#: ../clients/cli/general.c:364 ../clients/cli/general.c:365
-#: ../clients/cli/general.c:366
-msgid "enabled"
-msgstr "gaituta"
-
-#: ../clients/cli/general.c:362 ../clients/cli/general.c:363
-#: ../clients/cli/general.c:364 ../clients/cli/general.c:365
-#: ../clients/cli/general.c:366
-msgid "disabled"
-msgstr "desgaituta"
-
-#: ../clients/cli/general.c:444
-msgid "auth"
-msgstr ""
-
-#: ../clients/cli/general.c:485
-#, c-format
-msgid "Error: 'general permissions': %s"
-msgstr ""
-
-#: ../clients/cli/general.c:491
-#, fuzzy
-msgid "NetworkManager permissions"
-msgstr "NetworkManager-en egoera"
-
-#: ../clients/cli/general.c:595
-#, c-format
-msgid "Error: 'general logging': %s"
-msgstr ""
-
-#: ../clients/cli/general.c:609
-#, fuzzy
-msgid "NetworkManager logging"
-msgstr "NetworkManager-en egoera"
-
-#: ../clients/cli/general.c:700
-#, c-format
-msgid "Error: failed to set logging: %s"
-msgstr ""
-
-#: ../clients/cli/general.c:717
-#, c-format
-msgid "Error: failed to set hostname: %s"
-msgstr ""
-
-#: ../clients/cli/general.c:786
-#, fuzzy, c-format
-msgid "Error: '--fields' value '%s' is not valid here (allowed field: %s)"
-msgstr "Errorea: denbora-mugaren '%s' balioa ez da baliozkoa."
-
-#: ../clients/cli/general.c:811
-#, fuzzy, c-format
-msgid "Error: invalid '%s' argument: '%s' (use on/off)."
-msgstr "Errorea: baliogabeko 'wifi' parametroa: '%s'."
-
-#. no arguments -> get current state
-#: ../clients/cli/general.c:859 ../clients/cli/general.c:871
-#, fuzzy
-msgid "Connectivity"
-msgstr "Konexioak"
-
-#: ../clients/cli/general.c:874
-#, fuzzy, c-format
-msgid "Error: 'networking' command '%s' is not valid."
-msgstr "Errorea: 'con' komandoko '%s' ez da baliozkoa."
-
-#: ../clients/cli/general.c:888
-msgid "Networking"
-msgstr ""
-
-#. no argument, show all radio switches
-#: ../clients/cli/general.c:923
-msgid "Radio switches"
-msgstr ""
-
-#. no argument, show current WiFi state
-#: ../clients/cli/general.c:953
-msgid "Wi-Fi radio switch"
-msgstr ""
-
-#. no argument, show current WWAN (mobile broadband) state
-#: ../clients/cli/general.c:980
-msgid "WWAN radio switch"
-msgstr ""
-
-#: ../clients/cli/general.c:1029
-#, fuzzy
-msgid "NetworkManager has started"
-msgstr "NetworkManager-en egoera"
-
-#: ../clients/cli/general.c:1029
-#, fuzzy
-msgid "NetworkManager has stopped"
-msgstr "NetworkManager-en egoera"
-
-#: ../clients/cli/general.c:1040
-#, c-format
-msgid "Hostname set to '%s'\n"
-msgstr ""
-
-#: ../clients/cli/general.c:1055
-#, c-format
-msgid "'%s' is now the primary connection\n"
-msgstr ""
-
-#: ../clients/cli/general.c:1057
-#, c-format
-msgid "There's no primary connection\n"
-msgstr ""
-
-#: ../clients/cli/general.c:1069
-#, c-format
-msgid "Connectivity is now '%s'\n"
-msgstr ""
-
-#: ../clients/cli/general.c:1082
-#, c-format
-msgid "Networkmanager is now in the '%s' state\n"
-msgstr ""
-
-#: ../clients/cli/general.c:1103
-msgid "connection available"
-msgstr ""
-
-#: ../clients/cli/general.c:1105
-msgid "connections available"
-msgstr ""
-
-#: ../clients/cli/general.c:1123
-msgid "autoconnect"
-msgstr ""
-
-#: ../clients/cli/general.c:1125
-msgid "fw missing"
-msgstr ""
-
-#: ../clients/cli/general.c:1130
-msgid "plugin missing"
-msgstr ""
-
-#: ../clients/cli/general.c:1135
-msgid "sw"
-msgstr ""
-
-#: ../clients/cli/general.c:1137
-msgid "hw"
-msgstr ""
-
-#: ../clients/cli/general.c:1142
-msgid "iface"
-msgstr ""
-
-#: ../clients/cli/general.c:1145
-msgid "port"
-msgstr ""
-
-#: ../clients/cli/general.c:1148
-msgid "mtu"
-msgstr ""
-
-#: ../clients/cli/general.c:1165
-msgid "master"
-msgstr ""
-
-#: ../clients/cli/general.c:1171
-msgid "ip4 default"
-msgstr ""
-
-#: ../clients/cli/general.c:1173
-msgid "ip6 default"
-msgstr ""
-
-#: ../clients/cli/general.c:1253
-#, c-format
-msgid "%s VPN connection"
-msgstr ""
-
-#: ../clients/cli/general.c:1323
-#, c-format
-msgid ""
-"Use \"nmcli device show\" to get complete information about known devices "
-"and\n"
-"\"nmcli connection show\" to get an overview on active connection profiles.\n"
-"\n"
-"Consult nmcli(1) and nmcli-examples(5) manual pages for complete usage "
-"details.\n"
-msgstr ""
-
-#: ../clients/cli/general.c:1344
-#, fuzzy, c-format
-msgid "Error: 'monitor' command '%s' is not valid."
-msgstr "Errorea: 'con' komandoko '%s' ez da baliozkoa."
-
-#: ../clients/cli/general.c:1356
-msgid "Networkmanager is not running (waiting for it)\n"
-msgstr ""
-
-#: ../clients/cli/nmcli.c:171
-#, c-format
-msgid ""
-"Usage: nmcli [OPTIONS] OBJECT { COMMAND | help }\n"
-"\n"
-"OPTIONS\n"
-"  -t[erse]                                       terse output\n"
-"  -p[retty]                                      pretty output\n"
-"  -m[ode] tabular|multiline                      output mode\n"
-"  -c[olors] auto|yes|no                          whether to use colors in "
-"output\n"
-"  -f[ields] <field1,field2,...>|all|common       specify fields to output\n"
-"  -g[et-values] <field1,field2,...>|all|common   shortcut for -m tabular -t -"
-"f\n"
-"  -e[scape] yes|no                               escape columns separators "
-"in values\n"
-"  -a[sk]                                         ask for missing parameters\n"
-"  -s[how-secrets]                                allow displaying passwords\n"
-"  -w[ait] <seconds>                              set timeout waiting for "
-"finishing operations\n"
-"  -v[ersion]                                     show program version\n"
-"  -h[elp]                                        print this help\n"
-"\n"
-"OBJECT\n"
-"  g[eneral]       NetworkManager's general status and operations\n"
-"  n[etworking]    overall networking control\n"
-"  r[adio]         NetworkManager radio switches\n"
-"  c[onnection]    NetworkManager's connections\n"
-"  d[evice]        devices managed by NetworkManager\n"
-"  a[gent]         NetworkManager secret agent or polkit agent\n"
-"  m[onitor]       monitor NetworkManager changes\n"
-"\n"
-msgstr ""
-
-#: ../clients/cli/nmcli.c:249
-#, c-format
-msgid "Error: Option '--terse' is specified the second time."
-msgstr ""
-
-#: ../clients/cli/nmcli.c:254
-#, c-format
-msgid "Error: Option '--terse' is mutually exclusive with '--pretty'."
-msgstr ""
-
-#: ../clients/cli/nmcli.c:262
-#, c-format
-msgid "Error: Option '--pretty' is specified the second time."
-msgstr ""
-
-#: ../clients/cli/nmcli.c:267
-#, c-format
-msgid "Error: Option '--pretty' is mutually exclusive with '--terse'."
-msgstr ""
-
-#: ../clients/cli/nmcli.c:278 ../clients/cli/nmcli.c:297
-#: ../clients/cli/nmcli.c:318 ../clients/cli/nmcli.c:369
-#, fuzzy, c-format
-msgid "Error: missing argument for '%s' option."
-msgstr "Errorea: %s argumentua falta da."
-
-#: ../clients/cli/nmcli.c:289 ../clients/cli/nmcli.c:310
-#: ../clients/cli/nmcli.c:329
-#, fuzzy, c-format
-msgid "Error: '%s' is not valid argument for '%s' option."
-msgstr "Errorea: '%s' argumentua falta da."
-
-#: ../clients/cli/nmcli.c:337 ../clients/cli/nmcli.c:348
-#, fuzzy, c-format
-msgid "Error: fields for '%s' options are missing."
-msgstr "Errorea: '%s' argumentua falta da."
-
-#: ../clients/cli/nmcli.c:374
-#, c-format
-msgid "Error: '%s' is not a valid timeout for '%s' option."
-msgstr ""
-
-#: ../clients/cli/nmcli.c:382
-#, c-format
-msgid "nmcli tool, version %s\n"
-msgstr "nmcli tresna, %s bertsioa\n"
-
-#: ../clients/cli/nmcli.c:389
-#, fuzzy, c-format
-msgid "Error: Option '%s' is unknown, try 'nmcli -help'."
-msgstr "'%s' aukera ezezaguna da. Saiatu honako komandoarekin: nmcli -help"
-
-#: ../clients/cli/nmcli.c:433 ../clients/cli/nmcli.c:440
-#, c-format
-msgid "Error: nmcli terminated by signal %s (%d)\n"
-msgstr ""
-
-#: ../clients/cli/nmcli.c:538
-msgid "Success"
-msgstr "Behar bezala egin da"
-
-#: ../clients/cli/polkit-agent.c:66
-#, fuzzy, c-format
-msgid "Authentication message: %s\n"
-msgstr "Konexio aktiboaren egoera: %s\n"
-
-#: ../clients/cli/polkit-agent.c:72
-#, fuzzy, c-format
-msgid "Authentication error: %s\n"
-msgstr "Konexio aktiboaren egoera: %s\n"
-
-#: ../clients/cli/polkit-agent.c:118
-#, c-format
-msgid "Warning: polkit agent initialization failed: %s\n"
-msgstr ""
-
-#: ../clients/cli/settings.c:874
-#, c-format
-msgid "%d (key)"
-msgstr ""
-
-#: ../clients/cli/settings.c:876
-#, c-format
-msgid "%d (passphrase)"
-msgstr ""
-
-#: ../clients/cli/settings.c:879 ../clients/cli/settings.c:968
-#, fuzzy, c-format
-msgid "%d (unknown)"
-msgstr "(ezezaguna)"
-
-#: ../clients/cli/settings.c:911
-msgid "0 (NONE)"
-msgstr ""
-
-#: ../clients/cli/settings.c:917
-msgid "REORDER_HEADERS, "
-msgstr ""
-
-#: ../clients/cli/settings.c:919
-msgid "GVRP, "
-msgstr ""
-
-#: ../clients/cli/settings.c:921
-msgid "LOOSE_BINDING, "
-msgstr ""
-
-#: ../clients/cli/settings.c:923
-msgid "MVRP, "
-msgstr ""
-
-#: ../clients/cli/settings.c:962
-#, fuzzy, c-format
-msgid "%d (disabled)"
-msgstr "desgaituta"
-
-#: ../clients/cli/settings.c:964
-#, c-format
-msgid "%d (enabled, prefer public IP)"
-msgstr ""
-
-#: ../clients/cli/settings.c:966
-#, c-format
-msgid "%d (enabled, prefer temporary IP)"
-msgstr ""
-
-#: ../clients/cli/settings.c:981
-#, c-format
-msgid "%d (no)"
-msgstr ""
-
-#: ../clients/cli/settings.c:983
-#, c-format
-msgid "%d (yes)"
-msgstr ""
-
-#: ../clients/cli/settings.c:986 ../clients/cli/settings.c:2484
-#: ../clients/cli/settings.c:3609
-#, fuzzy, c-format
-msgid "%d (default)"
-msgstr "Lehenetsia"
-
-#: ../clients/cli/settings.c:999
-#, fuzzy
-msgid "0 (none)"
-msgstr "(bat ere ez)"
-
-#: ../clients/cli/settings.c:1005
-msgid "agent-owned, "
-msgstr ""
-
-#: ../clients/cli/settings.c:1007
-msgid "not saved, "
-msgstr ""
-
-#: ../clients/cli/settings.c:1009
-msgid "not required, "
-msgstr ""
-
-#: ../clients/cli/settings.c:1058 ../clients/tui/nmt-mtu-entry.c:84
-#, fuzzy
-msgid "(default)"
-msgstr "Lehenetsia"
-
-#: ../clients/cli/settings.c:1124
-#, c-format
-msgid "'%s' is not valid; use <option>=<value>"
-msgstr ""
-
-#: ../clients/cli/settings.c:1158
-#, fuzzy, c-format
-msgid "index '%s' is not valid"
-msgstr "Errorea: 'nm' komandoko '%s' ez da baliozkoa."
-
-#: ../clients/cli/settings.c:1163 ../clients/cli/settings.c:1188
-msgid "no item to remove"
-msgstr ""
-
-#: ../clients/cli/settings.c:1167 ../clients/cli/settings.c:1192
-#, c-format
-msgid "index '%d' is not in range <0-%d>"
-msgstr ""
-
-#: ../clients/cli/settings.c:1207
-#, c-format
-msgid "invalid option '%s'"
-msgstr ""
-
-#: ../clients/cli/settings.c:1209
-msgid "missing option"
-msgstr ""
-
-#: ../clients/cli/settings.c:1243
-#, c-format
-msgid "'%s' is not a valid MAC"
-msgstr ""
-
-#: ../clients/cli/settings.c:1273 ../clients/cli/settings.c:1533
-#: ../clients/cli/settings.c:5650
-#, fuzzy, c-format
-msgid "'%s' is not valid"
-msgstr "Errorea: 'nm' komandoko '%s' ez da baliozkoa."
-
-#: ../clients/cli/settings.c:1296
-#, c-format
-msgid "'%d' is not valid; use <%d-%d>"
-msgstr ""
-
-#: ../clients/cli/settings.c:1318
-#, c-format
-msgid "'%lld' is not valid; use <%lld-%lld>"
-msgstr ""
-
-#: ../clients/cli/settings.c:1340
-#, c-format
-msgid "'%u' is not valid; use <%u-%u>"
-msgstr ""
-
-#: ../clients/cli/settings.c:1379
-#, c-format
-msgid "'%u' flags are not valid; use combination of %s"
-msgstr ""
-
-#: ../clients/cli/settings.c:1423 ../clients/cli/settings.c:1443
-#: ../clients/cli/settings.c:1463 ../clients/cli/settings.c:1483
-#, c-format
-msgid "'%s' is not a valid number (or out of range)"
-msgstr ""
-
-#: ../clients/cli/settings.c:1517
-#, c-format
-msgid "'%s' is not a valid value; use -1, 0 or 1"
-msgstr ""
-
-#: ../clients/cli/settings.c:1550
-#, c-format
-msgid "'%s' is not a valid Ethernet MAC"
-msgstr ""
-
-#: ../clients/cli/settings.c:1609
-#, c-format
-msgid "'%s' is not a valid flag number; use <0-%d>"
-msgstr ""
-
-#: ../clients/cli/settings.c:1621
-#, c-format
-msgid "Warning: '%s' sum is higher than all flags => all flags set\n"
-msgstr ""
-
-#: ../clients/cli/settings.c:1672
-#, c-format
-msgid "'%s' is not a valid hex character"
-msgstr ""
-
-#. ----------------------------------------------------------------------------
-#: ../clients/cli/settings.c:1766 ../clients/cli/settings.c:1823
-#: ../clients/cli/settings.c:1864 ../clients/cli/settings.c:1898
-#: ../clients/cli/settings.c:8654
-msgid "<hidden>"
-msgstr ""
-
-#: ../clients/cli/settings.c:2004
-#, c-format
-msgid "the property doesn't contain EAP method '%s'"
-msgstr ""
-
-#: ../clients/cli/settings.c:2021
-msgid ""
-"Enter file path to CA certificate (optionally prefixed with file://).\n"
-"  [file://]<file path>\n"
-"Note that nmcli does not support specifying certificates as raw blob data.\n"
-"Example: /home/cimrman/cacert.crt\n"
-msgstr ""
-
-#: ../clients/cli/settings.c:2040
-#, c-format
-msgid "the property doesn't contain alternative subject match '%s'"
-msgstr ""
-
-#: ../clients/cli/settings.c:2056
-msgid ""
-"Enter file path to client certificate (optionally prefixed with file://).\n"
-"  [file://]<file path>\n"
-"Note that nmcli does not support specifying certificates as raw blob data.\n"
-"Example: /home/cimrman/jara.crt\n"
-msgstr ""
-
-#: ../clients/cli/settings.c:2068
-msgid ""
-"Enter file path to CA certificate for inner authentication (optionally "
-"prefixed\n"
-"with file://).\n"
-"  [file://]<file path>\n"
-"Note that nmcli does not support specifying certificates as raw blob data.\n"
-"Example: /home/cimrman/ca-zweite-phase.crt\n"
-msgstr ""
-
-#: ../clients/cli/settings.c:2088
-#, c-format
-msgid "the property doesn't contain \"phase2\" alternative subject match '%s'"
-msgstr ""
-
-#: ../clients/cli/settings.c:2104
-msgid ""
-"Enter file path to client certificate for inner authentication (optionally "
-"prefixed\n"
-"with file://).\n"
-"  [file://]<file path>\n"
-"Note that nmcli does not support specifying certificates as raw blob data.\n"
-"Example: /home/cimrman/jara-zweite-phase.crt\n"
-msgstr ""
-
-#: ../clients/cli/settings.c:2124
-msgid ""
-"Enter path to a private key and the key password (if not set yet):\n"
-"  [file://]<file path> [<password>]\n"
-"Note that nmcli does not support specifying private key as raw blob data.\n"
-"Example: /home/cimrman/jara-priv-key Dardanely\n"
-msgstr ""
-
-#: ../clients/cli/settings.c:2195
-msgid ""
-"Enter bytes as a list of hexadecimal values.\n"
-"Two formats are accepted:\n"
-"(a) a string of hexadecimal digits, where each two digits represent one "
-"byte\n"
-"(b) space-separated list of bytes written as hexadecimal digits (with "
-"optional 0x/0X prefix, and optional leading 0).\n"
-"\n"
-"Examples: ab0455a6ea3a74C2\n"
-"          ab 4 55 0xa6 ea 3a 74 C2\n"
-msgstr ""
-
-#: ../clients/cli/settings.c:2243
-#, c-format
-msgid "invalid option '%s', use a combination of [%s]"
-msgstr ""
-
-#: ../clients/cli/settings.c:2411
-#, c-format
-msgid ""
-"Enter a list of bonding options formatted as:\n"
-"  option = <value>, option = <value>,... \n"
-"Valid options are: %s\n"
-"'mode' can be provided as a name or a number:\n"
-"balance-rr    = 0\n"
-"active-backup = 1\n"
-"balance-xor   = 2\n"
-"broadcast     = 3\n"
-"802.3ad       = 4\n"
-"balance-tlb   = 5\n"
-"balance-alb   = 6\n"
-"\n"
-"Example: mode=2,miimon=120\n"
-msgstr ""
-
-#: ../clients/cli/settings.c:2486
-#, c-format
-msgid "%d (forever)"
-msgstr ""
-
-#. Don't allow setting type unless the connection is brand new.
-#. * Just because it's a bad idea and the user wouldn't probably want that.
-#. * No technical reason, really.
-#. * Also, using uuid to see if the connection is brand new is a bit
-#. * hacky: we can not see if the type is already set, because
-#. * nmc_setting_set_property() is called only after the property
-#. * we're setting (type) has been removed.
-#: ../clients/cli/settings.c:2542
-#, fuzzy, c-format
-msgid "Can not change the connection type"
-msgstr "Konexio aktiboaren egoera: %s\n"
-
-#: ../clients/cli/settings.c:2566 ../libnm-core/nm-setting-connection.c:887
-#: ../libnm-util/nm-setting-connection.c:791
-#, c-format
-msgid "'%s' is not a valid UUID"
-msgstr ""
-
-#: ../clients/cli/settings.c:2633
-#, c-format
-msgid "the property doesn't contain permission '%s'"
-msgstr ""
-
-#: ../clients/cli/settings.c:2645
-msgid ""
-"Enter a list of user permissions. This is a list of user names formatted "
-"as:\n"
-"  [user:]<user name 1>, [user:]<user name 2>,...\n"
-"The items can be separated by commas or spaces.\n"
-"\n"
-"Example: alice bob charlie\n"
-msgstr ""
-
-#: ../clients/cli/settings.c:2664
-#, c-format
-msgid "'%s' is not valid master; use ifname or connection UUID"
-msgstr ""
-
-#: ../clients/cli/settings.c:2709
-#, c-format
-msgid "Warning: %s is not an UUID of any existing connection profile\n"
-msgstr ""
-
-#: ../clients/cli/settings.c:2713 ../clients/cli/settings.c:2728
-#, fuzzy, c-format
-msgid "'%s' is not a VPN connection profile"
-msgstr "VPN konexioak huts egin du"
-
-#: ../clients/cli/settings.c:2721
-#, c-format
-msgid "'%s' is not a name of any exiting profile"
-msgstr ""
-
-#: ../clients/cli/settings.c:2755
-#, fuzzy, c-format
-msgid "the value '%s' is not a valid UUID"
-msgstr "Errorea: denbora-mugaren '%s' balioa ez da baliozkoa."
-
-#: ../clients/cli/settings.c:2762
-#, c-format
-msgid "the property doesn't contain UUID '%s'"
-msgstr ""
-
-#: ../clients/cli/settings.c:2774
-msgid ""
-"Enter secondary connections that should be activated when this connection "
-"is\n"
-"activated. Connections can be specified either by UUID or ID (name). nmcli\n"
-"transparently translates names to UUIDs. Note that NetworkManager only "
-"supports\n"
-"VPNs as secondary connections at the moment.\n"
-"The items can be separated by commas or spaces.\n"
-"\n"
-"Example: private-openvpn, fe6ba5d8-c2fc-4aae-b2e3-97efddd8d9a7\n"
-msgstr ""
-
-#: ../clients/cli/settings.c:2841
-msgid ""
-"Enter a value which indicates whether the connection is subject to a data\n"
-"quota, usage costs or other limitations. Accepted options are:\n"
-"'true','yes','on' to set the connection as metered\n"
-"'false','no','off' to set the connection as not metered\n"
-"'unknown' to let NetworkManager choose a value using some heuristics\n"
-msgstr ""
-
-#: ../clients/cli/settings.c:2890 ../clients/cli/settings.c:4309
-#: ../clients/cli/settings.c:4355 ../clients/cli/settings.c:4392
-#: ../clients/cli/settings.c:4451 ../clients/cli/settings.c:5400
-#: ../libnm-core/nm-keyfile-reader.c:612
-#, c-format
-msgid "invalid option '%s', use one of [%s]"
-msgstr ""
-
-#: ../clients/cli/settings.c:2912
-#, fuzzy
-msgid "0 (disabled)"
-msgstr "desgaituta"
-
-#: ../clients/cli/settings.c:2918
-#, fuzzy
-msgid "enabled, "
-msgstr "gaituta"
-
-#: ../clients/cli/settings.c:2920
-msgid "advertise, "
-msgstr ""
-
-#: ../clients/cli/settings.c:2922
-msgid "willing, "
-msgstr ""
-
-#: ../clients/cli/settings.c:2950
-msgid "-1 (unset)"
-msgstr ""
-
-#: ../clients/cli/settings.c:3060
-#, c-format
-msgid "'%s' is not a valid DCB flag"
-msgstr ""
-
-#: ../clients/cli/settings.c:3083
-#, c-format
-msgid "'%s' is not a DCB app priority"
-msgstr ""
-
-#: ../clients/cli/settings.c:3109
-msgid "must contain 8 comma-separated numbers"
-msgstr ""
-
-#: ../clients/cli/settings.c:3126
-#, c-format
-msgid "'%s' not a number between 0 and %u (inclusive) or %u"
-msgstr ""
-
-#: ../clients/cli/settings.c:3129
-#, c-format
-msgid "'%s' not a number between 0 and %u (inclusive)"
-msgstr ""
-
-#: ../clients/cli/settings.c:3151
-#, c-format
-msgid ""
-"Warning: changes will have no effect until '%s' includes 1 (enabled)\n"
-"\n"
-msgstr ""
-
-#: ../clients/cli/settings.c:3204
-#, c-format
-msgid "bandwidth percentages must total 100%%"
-msgstr ""
-
-#: ../clients/cli/settings.c:3306 ../clients/cli/settings.c:3312
-msgid "SIM operator ID must be a 5 or 6 number MCCMNC code"
-msgstr ""
-
-#: ../clients/cli/settings.c:3335
-#, c-format
-msgid "'%s' is not a valid InfiniBand MAC"
-msgstr ""
-
-#: ../clients/cli/settings.c:3372
-#, c-format
-msgid "'%s' is not a valid IBoIP P_Key"
-msgstr ""
-
-#: ../clients/cli/settings.c:3389 ../clients/cli/settings.c:5007
-#: ../clients/cli/settings.c:5256
-msgid "auto"
-msgstr ""
-
-#: ../clients/cli/settings.c:3402 ../clients/cli/settings.c:5287
-#, fuzzy
-msgid "default"
-msgstr "Lehenetsia"
-
-#: ../clients/cli/settings.c:3451
-#, c-format
-msgid "invalid mode '%s', use one of %s"
-msgstr ""
-
-#: ../clients/cli/settings.c:3611
-#, fuzzy, c-format
-msgid "%d (off)"
-msgstr "(ezezaguna)"
-
-#: ../clients/cli/settings.c:3652 ../clients/cli/settings.c:3671
-#, c-format
-msgid "invalid IPv4 address '%s'"
-msgstr ""
-
-#: ../clients/cli/settings.c:3677 ../clients/cli/settings.c:4015
-#, c-format
-msgid "the property doesn't contain DNS server '%s'"
-msgstr ""
-
-#: ../clients/cli/settings.c:3689
-msgid ""
-"Enter a list of IPv4 addresses of DNS servers.\n"
-"\n"
-"Example: 8.8.8.8, 8.8.4.4\n"
-msgstr ""
-
-#: ../clients/cli/settings.c:3725 ../clients/cli/settings.c:4069
-#, c-format
-msgid "the property doesn't contain DNS search domain '%s'"
-msgstr ""
-
-#: ../clients/cli/settings.c:3763 ../clients/cli/settings.c:4107
-#, c-format
-msgid "the property doesn't contain DNS option '%s'"
-msgstr ""
-
-#: ../clients/cli/settings.c:3817 ../clients/cli/settings.c:4160
-#, c-format
-msgid "the property doesn't contain IP address '%s'"
-msgstr ""
-
-#: ../clients/cli/settings.c:3830
-msgid ""
-"Enter a list of IPv4 addresses formatted as:\n"
-"  ip[/prefix], ip[/prefix],...\n"
-"Missing prefix is regarded as prefix of 32.\n"
-"\n"
-"Example: 192.168.1.5/24, 10.0.0.11/24\n"
-msgstr ""
-
-#: ../clients/cli/settings.c:3846 ../clients/cli/settings.c:4189
-#, c-format
-msgid "invalid gateway address '%s'"
-msgstr ""
-
-#: ../clients/cli/settings.c:3901 ../clients/cli/settings.c:4244
-#, c-format
-msgid "the property doesn't contain route '%s'"
-msgstr ""
-
-#: ../clients/cli/settings.c:3914
-msgid ""
-"Enter a list of IPv4 routes formatted as:\n"
-"  ip[/prefix] [next-hop] [metric],...\n"
-"\n"
-"Missing prefix is regarded as a prefix of 32.\n"
-"Missing next-hop is regarded as 0.0.0.0.\n"
-"Missing metric means default (NM/kernel will set a default value).\n"
-"\n"
-"Examples: 192.168.2.0/24 192.168.2.1 3, 10.1.0.0/16 10.0.0.254\n"
-"          10.1.2.0/24\n"
-msgstr ""
-
-#: ../clients/cli/settings.c:3990 ../clients/cli/settings.c:4009
-#, c-format
-msgid "invalid IPv6 address '%s'"
-msgstr ""
-
-#: ../clients/cli/settings.c:4027
-msgid ""
-"Enter a list of IPv6 addresses of DNS servers.  If the IPv6 configuration "
-"method is 'auto' these DNS servers are appended to those (if any) returned "
-"by automatic configuration.  DNS servers cannot be used with the 'shared' or "
-"'link-local' IPv6 configuration methods, as there is no upstream network. In "
-"all other IPv6 configuration methods, these DNS servers are used as the only "
-"DNS servers for this connection.\n"
-"\n"
-"Example: 2607:f0d0:1002:51::4, 2607:f0d0:1002:51::1\n"
-msgstr ""
-
-#: ../clients/cli/settings.c:4173
-msgid ""
-"Enter a list of IPv6 addresses formatted as:\n"
-"  ip[/prefix], ip[/prefix],...\n"
-"Missing prefix is regarded as prefix of 128.\n"
-"\n"
-"Example: 2607:f0d0:1002:51::4/64, 1050:0:0:0:5:600:300c:326b\n"
-msgstr ""
-
-#: ../clients/cli/settings.c:4257
-msgid ""
-"Enter a list of IPv6 routes formatted as:\n"
-"  ip[/prefix] [next-hop] [metric],...\n"
-"\n"
-"Missing prefix is regarded as a prefix of 128.\n"
-"Missing next-hop is regarded as \"::\".\n"
-"Missing metric means default (NM/kernel will set a default value).\n"
-"\n"
-"Examples: 2001:db8:beef:2::/64 2001:db8:beef::2, 2001:db8:beef:3::/64 2001:"
-"db8:beef::3 2\n"
-"          abbe::/64 55\n"
-msgstr ""
-
-#: ../clients/cli/settings.c:4274 ../libnm-core/nm-setting-gsm.c:381
-#: ../libnm-util/nm-setting-gsm.c:364
-#, c-format
-msgid "'%s' is not a number"
-msgstr ""
-
-#: ../clients/cli/settings.c:4281
-#, c-format
-msgid "'%s' is not valid; use 0, 1, or 2"
-msgstr ""
-
-#: ../clients/cli/settings.c:4494
-#, c-format
-msgid "'%s' is not a valid channel; use <1-13>"
-msgstr ""
-
-#: ../clients/cli/settings.c:4563
-#, c-format
-msgid "invalid method '%s', use one of %s"
-msgstr ""
-
-#: ../clients/cli/settings.c:4628
-#, c-format
-msgid "'%s' is not valid; use [e, o, n]"
-msgstr ""
-
-#: ../clients/cli/settings.c:4658
-msgid ""
-"nmcli can accepts both direct JSON configuration data and a file name "
-"containing the configuration. In the latter case the file is read and the "
-"contents is put into this property.\n"
-"\n"
-"Examples: set team.config { \"device\": \"team0\", \"runner\": {\"name\": "
-"\"roundrobin\"}, \"ports\": {\"eth1\": {}, \"eth2\": {}} }\n"
-"          set team.config /etc/my-team.conf\n"
-msgstr ""
-
-#: ../clients/cli/settings.c:4710
-#, c-format
-msgid "invalid option '%s', use '%s' or '%s'"
-msgstr ""
-
-#: ../clients/cli/settings.c:4781
-msgid "no priority to remove"
-msgstr ""
-
-#: ../clients/cli/settings.c:4785
-#, c-format
-msgid "index '%d' is not in the range of <0-%d>"
-msgstr ""
-
-#: ../clients/cli/settings.c:4824
-#, c-format
-msgid ""
-"Warning: only one mapping at a time is supported; taking the first one (%s)\n"
-msgstr ""
-
-#: ../clients/cli/settings.c:4831
-#, c-format
-msgid "the property doesn't contain mapping '%s'"
-msgstr ""
-
-#: ../clients/cli/settings.c:4910
-#, c-format
-msgid "'%s' cannot be empty"
-msgstr ""
-
-#: ../clients/cli/settings.c:5053
-#, c-format
-msgid ""
-"invalid option '%s', use a combination of [%s] or 'ignore', 'default' or "
-"'none'"
-msgstr ""
-
-#: ../clients/cli/settings.c:5064
-msgid "'default' and 'ignore' are incompatible with other flags"
-msgstr ""
-
-#: ../clients/cli/settings.c:5115 ../clients/cli/settings.c:5360
-#: ../libnm-core/nm-setting-wired.c:664 ../libnm-core/nm-setting-wireless.c:857
-#: ../libnm-core/nm-setting-wireless.c:869 ../libnm-util/nm-setting-wired.c:646
-#: ../libnm-util/nm-setting-wireless.c:859
-#: ../libnm-util/nm-setting-wireless.c:873
-#, c-format
-msgid "'%s' is not a valid MAC address"
-msgstr ""
-
-#: ../clients/cli/settings.c:5121 ../clients/cli/settings.c:5366
-#, c-format
-msgid "the property doesn't contain MAC address '%s'"
-msgstr ""
-
-#: ../clients/cli/settings.c:5140
-#, c-format
-msgid "'%s' is not valid; 2 or 3 strings should be provided"
-msgstr ""
-
-#: ../clients/cli/settings.c:5154
-msgid ""
-"Enter a list of subchannels (comma or space separated).\n"
-"\n"
-"Example: 0.0.0e20 0.0.0e21 0.0.0e22\n"
-msgstr ""
-
-#: ../clients/cli/settings.c:5176
-#, c-format
-msgid "'%s' string value should consist of 1 - 199 characters"
-msgstr ""
-
-#: ../clients/cli/settings.c:5208
-#, c-format
-msgid ""
-"Enter a list of S/390 options formatted as:\n"
-"  option = <value>, option = <value>,...\n"
-"Valid options are: %s\n"
-msgstr ""
-
-#: ../clients/cli/settings.c:5291
-#, c-format
-msgid "always"
-msgstr ""
-
-#: ../clients/cli/settings.c:5332
-#, c-format
-msgid "'%s' is not a valid channel"
-msgstr ""
-
-#: ../clients/cli/settings.c:5338
-#, c-format
-msgid "'%ld' is not a valid channel"
-msgstr ""
-
-#: ../clients/cli/settings.c:5432
-#, c-format
-msgid "invalid option '%s', use 'default', 'never' or 'always'"
-msgstr ""
-
-#: ../clients/cli/settings.c:5542 ../clients/cli/settings.c:5581
-#: ../clients/cli/settings.c:5620
-#, c-format
-msgid "the property doesn't contain protocol '%s'"
-msgstr ""
-
-#: ../clients/cli/settings.c:5659
-#, c-format
-msgid ""
-"'%s' not compatible with %s '%s', please change the key or set the right %s "
-"first."
-msgstr ""
-
-#: ../clients/cli/settings.c:5667
-#, c-format
-msgid "WEP key is guessed to be of '%s'\n"
-msgstr ""
-
-#: ../clients/cli/settings.c:5669
-#, c-format
-msgid "WEP key index set to '%d'\n"
-msgstr ""
-
-#: ../clients/cli/settings.c:5692
-#, c-format
-msgid "'%s' not among [0 (unknown), 1 (key), 2 (passphrase)]"
-msgstr ""
-
-#: ../clients/cli/settings.c:5708 ../clients/cli/settings.c:5711
-#: ../clients/cli/settings.c:5714 ../clients/cli/settings.c:5717
-#, c-format
-msgid ""
-"Warning: '%s' is not compatible with '%s' type, please change or delete the "
-"key.\n"
-msgstr ""
-
-#: ../clients/cli/settings.c:5730
-#, c-format
-msgid ""
-"Enter the type of WEP keys. The accepted values are: 0 or unknown, 1 or key, "
-"and 2 or passphrase.\n"
-msgstr ""
-
-#: ../clients/cli/settings.c:5743
-#, c-format
-msgid "'%s' is not a valid PSK"
-msgstr ""
-
-#: ../clients/cli/settings.c:5820
-#, c-format
-msgid "Do you also want to set '%s' to '%s'? [yes]: "
-msgstr ""
-
-#: ../clients/cli/settings.c:5822
-#, c-format
-msgid "Do you also want to clear '%s'? [yes]: "
-msgstr ""
-
-#: ../clients/cli/settings.c:5998
-#, c-format
-msgid ""
-"Warning: %s.%s set to '%s', but it might be ignored in infrastructure mode\n"
-msgstr ""
-
-#: ../clients/cli/settings.c:6017
-#, c-format
-msgid "Warning: setting %s.%s requires removing ipv4 and ipv6 settings\n"
-msgstr ""
-
-#: ../clients/cli/settings.c:6019
-msgid "Do you want to remove them? [yes] "
-msgstr ""
-
-#: ../clients/cli/settings.c:8402
-msgid "don't know how to get the property value"
-msgstr ""
-
-#: ../clients/cli/settings.c:8455 ../clients/cli/settings.c:8495
-msgid "the property can't be changed"
-msgstr ""
-
-#: ../clients/cli/settings.c:8600
-msgid "[NM property description]"
-msgstr ""
-
-#: ../clients/cli/settings.c:8605
-msgid "[nmcli specific description]"
-msgstr ""
-
-#: ../clients/cli/utils.c:211
-#, c-format
-msgid "Error: Argument '%s' was expected, but '%s' provided."
-msgstr ""
-
-#: ../clients/cli/utils.c:214
-#, c-format
-msgid "Error: Unexpected argument '%s'"
-msgstr ""
-
-#. Translators: the first %s is the partial value entered by
-#. * the user, the second %s a list of compatible values.
-#.
-#: ../clients/cli/utils.c:554 ../clients/cli/utils.c:585
-#, c-format
-msgid "'%s' is ambiguous (%s)"
-msgstr ""
-
-#: ../clients/cli/utils.c:564
-#, c-format
-msgid "'%s' is not valid; use [%s] or [%s]"
-msgstr ""
-
-#: ../clients/cli/utils.c:597
-#, c-format
-msgid "'%s' is not valid; use [%s], [%s] or [%s]"
-msgstr ""
-
-#: ../clients/cli/utils.c:696
-#, c-format
-msgid "'%s' is ambiguous (%s x %s)"
-msgstr ""
-
-#: ../clients/cli/utils.c:708
-#, c-format
-msgid "missing name, try one of [%s]"
-msgstr ""
-
-#: ../clients/cli/utils.c:955
-#, c-format
-msgid "field '%s' has to be alone"
-msgstr ""
-
-#: ../clients/cli/utils.c:958
-#, c-format
-msgid "invalid field '%s'; allowed fields: %s"
-msgstr ""
-
-#: ../clients/common/nm-polkit-listener.c:212
-msgid "An authentication session is already underway."
-msgstr ""
-
-#: ../clients/common/nm-secret-agent-simple.c:230
-#: ../clients/common/nm-secret-agent-simple.c:273
-#: ../clients/common/nm-secret-agent-simple.c:303
-#: ../clients/common/nm-secret-agent-simple.c:342
-#: ../clients/common/nm-secret-agent-simple.c:504
-#: ../clients/common/nm-secret-agent-simple.c:538
-#: ../clients/common/nm-secret-agent-simple.c:556
-#: ../clients/common/nm-vpn-helpers.c:119
-#: ../clients/common/nm-vpn-helpers.c:120
-#: ../clients/common/nm-vpn-helpers.c:124
-#: ../clients/common/nm-vpn-helpers.c:127 ../clients/tui/nmt-page-dsl.c:75
-#: ../clients/tui/nmt-page-wifi.c:277 ../clients/tui/nmt-page-wifi.c:308
-#: ../clients/tui/nmt-page-wifi.c:341
-msgid "Password"
-msgstr ""
-
-#: ../clients/common/nm-secret-agent-simple.c:241
-msgid "Identity"
-msgstr ""
-
-#: ../clients/common/nm-secret-agent-simple.c:248
-msgid "Private key password"
-msgstr ""
-
-#: ../clients/common/nm-secret-agent-simple.c:289
-#: ../clients/tui/nmt-page-wifi.c:289
-msgid "Key"
-msgstr ""
-
-#: ../clients/common/nm-secret-agent-simple.c:335
-#: ../clients/tui/nmt-page-dsl.c:78
-msgid "Service"
-msgstr "Zerbitzua"
-
-#: ../clients/common/nm-secret-agent-simple.c:465
-msgid "Authentication required by wireless network"
-msgstr ""
-
-#: ../clients/common/nm-secret-agent-simple.c:466
-#, c-format
-msgid ""
-"Passwords or encryption keys are required to access the wireless network "
-"'%s'."
-msgstr ""
-
-#: ../clients/common/nm-secret-agent-simple.c:474
-#, fuzzy
-msgid "Wired 802.1X authentication"
-msgstr "konektatzen (autentifikazioa behar da)"
-
-#: ../clients/common/nm-secret-agent-simple.c:475
-#, c-format
-msgid "Secrets are required to access the wired network '%s'"
-msgstr ""
-
-#: ../clients/common/nm-secret-agent-simple.c:480
-#, fuzzy
-msgid "DSL authentication"
-msgstr "konektatzen (autentifikazioa behar da)"
-
-#: ../clients/common/nm-secret-agent-simple.c:481
-#, c-format
-msgid "Secrets are required for the DSL connection '%s'"
-msgstr ""
-
-#: ../clients/common/nm-secret-agent-simple.c:489
-msgid "PIN code required"
-msgstr ""
-
-#: ../clients/common/nm-secret-agent-simple.c:490
-msgid "PIN code is needed for the mobile broadband device"
-msgstr ""
-
-#: ../clients/common/nm-secret-agent-simple.c:492
-msgid "PIN"
-msgstr ""
-
-#: ../clients/common/nm-secret-agent-simple.c:500
-#: ../clients/common/nm-secret-agent-simple.c:534
-#: ../clients/common/nm-secret-agent-simple.c:552
-msgid "Mobile broadband network password"
-msgstr ""
-
-#: ../clients/common/nm-secret-agent-simple.c:501
-#: ../clients/common/nm-secret-agent-simple.c:535
-#: ../clients/common/nm-secret-agent-simple.c:553
-#: ../clients/common/nm-secret-agent-simple.c:573
-#, c-format
-msgid "A password is required to connect to '%s'."
-msgstr ""
-
-#: ../clients/common/nm-secret-agent-simple.c:515
-#, c-format
-msgid "Secrets are required to access the MACsec network '%s'"
-msgstr ""
-
-#: ../clients/common/nm-secret-agent-simple.c:519
-msgid "MACsec PSK authentication"
-msgstr ""
-
-#: ../clients/common/nm-secret-agent-simple.c:528
-msgid "MACsec EAP authentication"
-msgstr ""
-
-#: ../clients/common/nm-secret-agent-simple.c:568
-msgid "VPN password required"
-msgstr ""
-
-#: ../clients/common/nm-vpn-helpers.c:48
-#, c-format
-msgid "unknown VPN plugin \"%s\""
-msgstr ""
-
-#: ../clients/common/nm-vpn-helpers.c:59
-#, c-format
-msgid "cannot load legacy-only VPN plugin \"%s\" for \"%s\""
-msgstr ""
-
-#: ../clients/common/nm-vpn-helpers.c:64
-#, c-format
-msgid ""
-"cannot load VPN plugin \"%s\" due to missing \"%s\". Missing client plugin?"
-msgstr ""
-
-#: ../clients/common/nm-vpn-helpers.c:69
-#, c-format
-msgid "failed to load VPN plugin \"%s\": %s"
-msgstr ""
-
-#: ../clients/common/nm-vpn-helpers.c:121
-msgid "Certificate password"
-msgstr ""
-
-#: ../clients/common/nm-vpn-helpers.c:122
-msgid "HTTP proxy password"
-msgstr ""
-
-#: ../clients/common/nm-vpn-helpers.c:125
-#: ../clients/common/nm-vpn-helpers.c:128
-msgid "Group password"
-msgstr ""
-
-#: ../clients/common/nm-vpn-helpers.c:130 ../clients/tui/nmt-page-ip4.c:143
-#: ../clients/tui/nmt-page-ip6.c:143
-msgid "Gateway"
-msgstr "Atebidea"
-
-#: ../clients/common/nm-vpn-helpers.c:131
-msgid "Cookie"
-msgstr ""
-
-#: ../clients/common/nm-vpn-helpers.c:132
-msgid "Gateway certificate hash"
-msgstr ""
-
-#: ../clients/nm-online.c:91
-#, fuzzy
-msgid "Connecting"
-msgstr "konektatzen"
-
-#: ../clients/nm-online.c:189
-#, fuzzy, c-format
-msgid "Error: timeout creating NMClient object\n"
-msgstr "Errorea: ezin izan da erabiltzailearen ezarpenik lortu."
-
-#: ../clients/nm-online.c:209
-#, fuzzy, c-format
-msgid "Error: Could not create NMClient object: %s\n"
-msgstr "Errorea: ezin izan da erabiltzailearen ezarpenik lortu."
-
-#: ../clients/nm-online.c:235
-msgid ""
-"Time to wait for a connection, in seconds (without the option, default value "
-"is 30)"
-msgstr ""
-
-#: ../clients/nm-online.c:236
-msgid "Exit immediately if NetworkManager is not running or connecting"
-msgstr ""
-
-#: ../clients/nm-online.c:237
-msgid "Don't print anything"
-msgstr ""
-
-#: ../clients/nm-online.c:238
-msgid "Wait for NetworkManager startup instead of a connection"
-msgstr ""
-
-#: ../clients/nm-online.c:260
-msgid ""
-"Waits for NetworkManager to finish activating startup network connections."
-msgstr ""
-
-#: ../clients/nm-online.c:267 ../clients/nm-online.c:273
-#, fuzzy
-msgid "Invalid option.  Please use --help to see a list of valid options."
-msgstr ""
-"Aukera baliogabea. Erabili '--help' baliozko aukeren zerrenda ikusteko.\n"
-
-#: ../clients/tui/newt/nmt-newt-utils.c:177 ../clients/tui/nmt-editor.c:430
-#: ../clients/tui/nmt-password-dialog.c:174
-#: ../clients/tui/nmt-route-editor.c:122 ../clients/tui/nmtui-hostname.c:69
-#: ../clients/tui/nmtui.c:136
-msgid "OK"
-msgstr ""
-
-#: ../clients/tui/newt/nmt-newt-utils.c:325
-#: ../clients/tui/newt/nmt-newt-utils.c:357
-#, fuzzy, c-format
-msgid "Could not create temporary file: %s"
-msgstr "Ezin izan da memoria esleitu PEM fitxategiko datuentzako."
-
-#: ../clients/tui/newt/nmt-newt-utils.c:365
-#, c-format
-msgid "Editor failed: %s"
-msgstr ""
-
-#: ../clients/tui/newt/nmt-newt-utils.c:373
-#, c-format
-msgid "Editor failed with status %d"
-msgstr ""
-
-#: ../clients/tui/newt/nmt-newt-utils.c:375
-#, c-format
-msgid "Editor failed with signal %d"
-msgstr ""
-
-#: ../clients/tui/newt/nmt-newt-utils.c:379
-#, fuzzy, c-format
-msgid "Could not re-read file: %s"
-msgstr "Ezin izan da PKCS#12 fitxategia deskodetu: %s"
-
-#: ../clients/tui/nm-editor-utils.c:146 ../libnm-glib/nm-device.c:1821
-#: ../libnm/nm-device.c:1617
-msgid "Ethernet"
-msgstr ""
-
-#: ../clients/tui/nm-editor-utils.c:150
-#, fuzzy, c-format
-msgid "Ethernet connection %d"
-msgstr "Erabiltzailearen konexioak"
-
-#: ../clients/tui/nm-editor-utils.c:154 ../libnm-glib/nm-device.c:1823
-#: ../libnm/nm-device.c:1619
-msgid "Wi-Fi"
-msgstr ""
-
-#: ../clients/tui/nm-editor-utils.c:158
-#, fuzzy, c-format
-msgid "Wi-Fi connection %d"
-msgstr "konexioak huts egin du"
-
-#: ../clients/tui/nm-editor-utils.c:163 ../libnm-core/nm-connection.c:1939
-#: ../libnm-glib/nm-device.c:1833 ../libnm/nm-device.c:1629
-msgid "InfiniBand"
-msgstr ""
-
-#: ../clients/tui/nm-editor-utils.c:167
-#, c-format
-msgid "InfiniBand connection %d"
-msgstr ""
-
-#: ../clients/tui/nm-editor-utils.c:172 ../libnm-glib/nm-device.c:1831
-#: ../libnm/nm-device.c:1627
-msgid "Mobile Broadband"
-msgstr ""
-
-#: ../clients/tui/nm-editor-utils.c:175
-#, c-format
-msgid "Mobile broadband connection %d"
-msgstr ""
-
-#: ../clients/tui/nm-editor-utils.c:181 ../clients/tui/nmt-page-dsl.c:62
-#, fuzzy
-msgid "DSL"
-msgstr "DNS"
-
-#: ../clients/tui/nm-editor-utils.c:185
-#, fuzzy, c-format
-msgid "DSL connection %d"
-msgstr "konexioak huts egin du"
-
-#: ../clients/tui/nm-editor-utils.c:190 ../libnm-core/nm-connection.c:1931
-#: ../libnm-glib/nm-device.c:1835 ../libnm-util/nm-connection.c:1626
-#: ../libnm/nm-device.c:1631
-#: ../src/settings/plugins/ifcfg-rh/nms-ifcfg-rh-reader.c:4499
-msgid "Bond"
-msgstr ""
-
-#: ../clients/tui/nm-editor-utils.c:194
-#, fuzzy, c-format
-msgid "Bond connection %d"
-msgstr "konexioak huts egin du"
-
-#: ../clients/tui/nm-editor-utils.c:199 ../libnm-core/nm-connection.c:1935
-#: ../libnm-glib/nm-device.c:1839 ../libnm-util/nm-connection.c:1630
-#: ../libnm/nm-device.c:1635
-#: ../src/settings/plugins/ifcfg-rh/nms-ifcfg-rh-reader.c:4789
-msgid "Bridge"
-msgstr ""
-
-#: ../clients/tui/nm-editor-utils.c:204
-#, fuzzy, c-format
-msgid "Bridge connection %d"
-msgstr "Konexio aktiboak"
-
-#: ../clients/tui/nm-editor-utils.c:208 ../libnm-core/nm-connection.c:1933
-#: ../libnm-glib/nm-device.c:1837 ../libnm-util/nm-connection.c:1628
-#: ../libnm/nm-device.c:1633
-#: ../src/settings/plugins/ifcfg-rh/nms-ifcfg-rh-reader.c:4602
-msgid "Team"
-msgstr ""
-
-#: ../clients/tui/nm-editor-utils.c:213
-#, fuzzy, c-format
-msgid "Team connection %d"
-msgstr "Erabiltzailearen konexioak"
-
-#: ../clients/tui/nm-editor-utils.c:221
-#, fuzzy, c-format
-msgid "VLAN connection %d"
-msgstr "VPN konexioak huts egin du"
-
-#: ../clients/tui/nm-editor-utils.c:225 ../clients/tui/nmt-page-ip-tunnel.c:136
-msgid "IP tunnel"
-msgstr ""
-
-#: ../clients/tui/nm-editor-utils.c:229
-#, c-format
-msgid "IP tunnel connection %d"
-msgstr ""
-
-#: ../clients/tui/nm-editor-utils.c:244
-#, fuzzy, c-format
-msgid "VPN connection %d"
-msgstr "VPN konexioak huts egin du"
-
-#: ../clients/tui/nmt-device-entry.c:370
-msgid "Select..."
-msgstr ""
-
-#: ../clients/tui/nmt-edit-connection-list.c:110
-#, fuzzy
-msgid "Add"
-msgstr "Helbidea"
-
-#: ../clients/tui/nmt-edit-connection-list.c:113
-#: ../clients/tui/nmt-page-ip4.c:169 ../clients/tui/nmt-page-ip6.c:167
-#: ../clients/tui/nmt-page-team-port.c:109 ../clients/tui/nmt-page-team.c:173
-msgid "Edit..."
-msgstr ""
-
-#: ../clients/tui/nmt-edit-connection-list.c:116
-#: ../clients/tui/nmtui-edit.c:531
-msgid "Delete"
-msgstr ""
-
-#: ../clients/tui/nmt-editor-section.c:103
-msgid "Hide"
-msgstr ""
-
-#: ../clients/tui/nmt-editor-section.c:103
-msgid "Show"
-msgstr ""
-
-#: ../clients/tui/nmt-editor.c:98
-#, c-format
-msgid "Could not create editor for connection '%s' of type '%s'."
-msgstr ""
-
-#: ../clients/tui/nmt-editor.c:102
-#, fuzzy, c-format
-msgid "Could not create editor for invalid connection '%s'."
-msgstr "Ezin izan da memoria esleitu PEM fitxategia sortzeko."
-
-#: ../clients/tui/nmt-editor.c:112
-#, fuzzy
-msgid "Edit Connection"
-msgstr "Konexioak"
-
-#: ../clients/tui/nmt-editor.c:174
-#, fuzzy, c-format
-msgid "Unable to save connection: %s"
-msgstr "ezin da netlink-ekin konektatu: %s"
-
-#: ../clients/tui/nmt-editor.c:188
-#, fuzzy, c-format
-msgid "Unable to add new connection: %s"
-msgstr "ezin da netlink-ekin konektatu: %s"
-
-#: ../clients/tui/nmt-editor.c:333
-msgid "Profile name"
-msgstr ""
-
-#: ../clients/tui/nmt-editor.c:344
-msgid "Ethernet device"
-msgstr ""
-
-#: ../clients/tui/nmt-editor.c:346
-msgid "Device"
-msgstr "Gailua"
-
-#. And finally the bottom widgets
-#: ../clients/tui/nmt-editor.c:406
-msgid "Automatically connect"
-msgstr ""
-
-#: ../clients/tui/nmt-editor.c:412
-msgid "Available to all users"
-msgstr ""
-
-#: ../clients/tui/nmt-editor.c:427 ../clients/tui/nmt-password-dialog.c:171
-#: ../clients/tui/nmt-route-editor.c:115 ../clients/tui/nmtui-edit.c:222
-#: ../clients/tui/nmtui-edit.c:530 ../clients/tui/nmtui-hostname.c:67
-msgid "Cancel"
-msgstr ""
-
-#: ../clients/tui/nmt-mtu-entry.c:86 ../clients/tui/nmt-mtu-entry.c:117
-msgid "bytes"
-msgstr ""
-
-#: ../clients/tui/nmt-page-bond.c:84
-msgid "Round-robin"
-msgstr ""
-
-#: ../clients/tui/nmt-page-bond.c:85
-msgid "Active Backup"
-msgstr ""
-
-#: ../clients/tui/nmt-page-bond.c:86
-msgid "XOR"
-msgstr ""
-
-#: ../clients/tui/nmt-page-bond.c:87
-msgid "Broadcast"
-msgstr ""
-
-#: ../clients/tui/nmt-page-bond.c:88
-msgid "802.3ad"
-msgstr ""
-
-#: ../clients/tui/nmt-page-bond.c:89
-msgid "Adaptive Transmit Load Balancing (tlb)"
-msgstr ""
-
-#: ../clients/tui/nmt-page-bond.c:90
-msgid "Adaptive Load Balancing (alb)"
-msgstr ""
-
-#: ../clients/tui/nmt-page-bond.c:96
-msgid "MII (recommended)"
-msgstr ""
-
-#: ../clients/tui/nmt-page-bond.c:97
-msgid "ARP"
-msgstr ""
-
-#: ../clients/tui/nmt-page-bond.c:355 ../clients/tui/nmt-page-bridge.c:85
-#: ../clients/tui/nmt-page-team.c:152
-msgid "Slaves"
-msgstr ""
-
-#: ../clients/tui/nmt-page-bond.c:367 ../clients/tui/nmt-page-ip-tunnel.c:148
-#: ../clients/tui/nmt-page-wifi.c:230
-#, fuzzy
-msgid "Mode"
-msgstr "Modua:"
-
-#: ../clients/tui/nmt-page-bond.c:373
-msgid "Primary"
-msgstr ""
-
-#: ../clients/tui/nmt-page-bond.c:379
-msgid "Link monitoring"
-msgstr ""
-
-#: ../clients/tui/nmt-page-bond.c:385 ../clients/tui/nmt-page-bond.c:392
-#: ../clients/tui/nmt-page-bond.c:399 ../clients/tui/nmt-page-bond.c:406
-msgctxt "milliseconds"
-msgid "ms"
-msgstr ""
-
-#: ../clients/tui/nmt-page-bond.c:386 ../clients/tui/nmt-page-bond.c:407
-msgid "Monitoring frequency"
-msgstr ""
-
-#: ../clients/tui/nmt-page-bond.c:393
-msgid "Link up delay"
-msgstr ""
-
-#: ../clients/tui/nmt-page-bond.c:400
-msgid "Link down delay"
-msgstr ""
-
-#: ../clients/tui/nmt-page-bond.c:413
-msgid "ARP targets"
-msgstr ""
-
-#: ../clients/tui/nmt-page-bridge-port.c:60
-msgid "BRIDGE PORT"
-msgstr ""
-
-#: ../clients/tui/nmt-page-bridge-port.c:67
-#: ../clients/tui/nmt-page-bridge.c:118
-msgid "Priority"
-msgstr ""
-
-#: ../clients/tui/nmt-page-bridge-port.c:73
-msgid "Path cost"
-msgstr ""
-
-#: ../clients/tui/nmt-page-bridge-port.c:75
-msgid "Hairpin mode"
-msgstr ""
-
-#: ../clients/tui/nmt-page-bridge.c:96 ../clients/tui/nmt-page-bridge.c:127
-#: ../clients/tui/nmt-page-bridge.c:137 ../clients/tui/nmt-page-bridge.c:147
-msgid "seconds"
-msgstr ""
-
-#: ../clients/tui/nmt-page-bridge.c:97
-msgid "Aging time"
-msgstr ""
-
-#: ../clients/tui/nmt-page-bridge.c:99
-msgid "Enable IGMP snooping"
-msgstr ""
-
-#: ../clients/tui/nmt-page-bridge.c:105
-msgid "Enable STP (Spanning Tree Protocol)"
-msgstr ""
-
-#: ../clients/tui/nmt-page-bridge.c:128
-msgid "Forward delay"
-msgstr ""
-
-#: ../clients/tui/nmt-page-bridge.c:138
-msgid "Hello time"
-msgstr ""
-
-#: ../clients/tui/nmt-page-bridge.c:148
-msgid "Max age"
-msgstr ""
-
-#: ../clients/tui/nmt-page-ethernet.c:70
-msgid "ETHERNET"
-msgstr ""
-
-#: ../clients/tui/nmt-page-ethernet.c:77 ../clients/tui/nmt-page-vlan.c:122
-#: ../clients/tui/nmt-page-wifi.c:364
-msgid "Cloned MAC address"
-msgstr ""
-
-#: ../clients/tui/nmt-page-infiniband.c:47
-msgid "Datagram"
-msgstr ""
-
-#: ../clients/tui/nmt-page-infiniband.c:48
-#, fuzzy
-msgid "Connected"
-msgstr "konektatuta"
-
-#: ../clients/tui/nmt-page-infiniband.c:81
-msgid "INFINIBAND"
-msgstr ""
-
-#: ../clients/tui/nmt-page-ip4.c:38
-#, fuzzy
-msgid "Disabled"
-msgstr "desgaituta"
-
-#: ../clients/tui/nmt-page-ip4.c:39 ../clients/tui/nmt-page-ip6.c:39
-msgid "Automatic"
-msgstr ""
-
-#: ../clients/tui/nmt-page-ip4.c:40 ../clients/tui/nmt-page-ip6.c:41
-msgid "Link-Local"
-msgstr ""
-
-#: ../clients/tui/nmt-page-ip4.c:41 ../clients/tui/nmt-page-ip6.c:42
-msgid "Manual"
-msgstr ""
-
-#: ../clients/tui/nmt-page-ip4.c:42
-msgid "Shared"
-msgstr ""
-
-#: ../clients/tui/nmt-page-ip4.c:82 ../clients/tui/nmt-page-ip6.c:82
-msgid "(No custom routes)"
-msgstr ""
-
-#: ../clients/tui/nmt-page-ip4.c:85 ../clients/tui/nmt-page-ip6.c:85
-#, c-format
-msgid "One custom route"
-msgid_plural "%d custom routes"
-msgstr[0] ""
-msgstr[1] ""
-
-#: ../clients/tui/nmt-page-ip4.c:128
-msgid "IPv4 CONFIGURATION"
-msgstr ""
-
-#: ../clients/tui/nmt-page-ip4.c:136 ../clients/tui/nmt-page-ip6.c:136
-#, fuzzy
-msgid "Addresses"
-msgstr "Helbidea"
-
-#: ../clients/tui/nmt-page-ip4.c:150 ../clients/tui/nmt-page-ip6.c:150
-msgid "DNS servers"
-msgstr ""
-
-#: ../clients/tui/nmt-page-ip4.c:156 ../clients/tui/nmt-page-ip6.c:156
-msgid "Search domains"
-msgstr ""
-
-#: ../clients/tui/nmt-page-ip4.c:171 ../clients/tui/nmt-page-ip6.c:169
-msgid "Routing"
-msgstr ""
-
-#: ../clients/tui/nmt-page-ip4.c:173 ../clients/tui/nmt-page-ip6.c:171
-msgid "Never use this network for default route"
-msgstr ""
-
-#: ../clients/tui/nmt-page-ip4.c:179 ../clients/tui/nmt-page-ip6.c:177
-msgid "Ignore automatically obtained routes"
-msgstr ""
-
-#: ../clients/tui/nmt-page-ip4.c:187
-msgid "Require IPv4 addressing for this connection"
-msgstr ""
-
-#: ../clients/tui/nmt-page-ip6.c:38
-msgid "Ignore"
-msgstr ""
-
-#: ../clients/tui/nmt-page-ip6.c:40
-msgid "Automatic (DHCP-only)"
-msgstr ""
-
-#: ../clients/tui/nmt-page-ip6.c:128
-msgid "IPv6 CONFIGURATION"
-msgstr ""
-
-#: ../clients/tui/nmt-page-ip6.c:185
-msgid "Require IPv6 addressing for this connection"
-msgstr ""
-
-#. The order must match the NM_IP_TUNNEL_MODE_* enum
-#: ../clients/tui/nmt-page-ip-tunnel.c:78
-msgid "IPIP"
-msgstr ""
-
-#: ../clients/tui/nmt-page-ip-tunnel.c:79
-msgid "GRE"
-msgstr ""
-
-#: ../clients/tui/nmt-page-ip-tunnel.c:80
-msgid "SIT"
-msgstr ""
-
-#: ../clients/tui/nmt-page-ip-tunnel.c:81
-msgid "ISATAP"
-msgstr ""
-
-#: ../clients/tui/nmt-page-ip-tunnel.c:82
-msgid "VTI"
-msgstr ""
-
-#: ../clients/tui/nmt-page-ip-tunnel.c:83
-msgid "IP6IP6"
-msgstr ""
-
-#: ../clients/tui/nmt-page-ip-tunnel.c:84
-msgid "IPIP6"
-msgstr ""
-
-#: ../clients/tui/nmt-page-ip-tunnel.c:85
-msgid "IP6GRE"
-msgstr ""
-
-#: ../clients/tui/nmt-page-ip-tunnel.c:86
-msgid "VTI6"
-msgstr ""
-
-#: ../clients/tui/nmt-page-ip-tunnel.c:150 ../clients/tui/nmt-page-vlan.c:99
-msgid "Parent"
-msgstr ""
-
-#: ../clients/tui/nmt-page-ip-tunnel.c:157
-msgid "Local IP"
-msgstr ""
-
-#: ../clients/tui/nmt-page-ip-tunnel.c:163
-msgid "Remote IP"
-msgstr ""
-
-#: ../clients/tui/nmt-page-ip-tunnel.c:169
-msgid "Input key"
-msgstr ""
-
-#: ../clients/tui/nmt-page-ip-tunnel.c:176
-msgid "Output key"
-msgstr ""
-
-#: ../clients/tui/nmt-page-ppp.c:131
-msgid "PPP CONFIGURATION"
-msgstr ""
-
-#: ../clients/tui/nmt-page-ppp.c:140
-msgid "Allowed authentication methods:"
-msgstr ""
-
-#: ../clients/tui/nmt-page-ppp.c:147
-msgid "EAP"
-msgstr ""
-
-#: ../clients/tui/nmt-page-ppp.c:155
-msgid "PAP"
-msgstr ""
-
-#: ../clients/tui/nmt-page-ppp.c:163
-msgid "CHAP"
-msgstr ""
-
-#: ../clients/tui/nmt-page-ppp.c:171
-msgid "MSCHAPv2"
-msgstr ""
-
-#: ../clients/tui/nmt-page-ppp.c:179
-msgid "MSCHAP"
-msgstr ""
-
-#: ../clients/tui/nmt-page-ppp.c:195
-msgid "Use point-to-point encryption (MPPE)"
-msgstr ""
-
-#: ../clients/tui/nmt-page-ppp.c:207
-msgid "Require 128-bit encryption"
-msgstr ""
-
-#: ../clients/tui/nmt-page-ppp.c:217
-msgid "Use stateful MPPE"
-msgstr ""
-
-#: ../clients/tui/nmt-page-ppp.c:229
-msgid "Allow BSD data compression"
-msgstr ""
-
-#: ../clients/tui/nmt-page-ppp.c:237
-msgid "Allow Deflate data compression"
-msgstr ""
-
-#: ../clients/tui/nmt-page-ppp.c:245
-msgid "Use TCP header compression"
-msgstr ""
-
-#: ../clients/tui/nmt-page-ppp.c:255
-msgid "Send PPP echo packets"
-msgstr ""
-
-#: ../clients/tui/nmt-page-team-port.c:92
-msgid "TEAM PORT"
-msgstr ""
-
-#: ../clients/tui/nmt-page-team-port.c:99 ../clients/tui/nmt-page-team.c:163
-msgid "JSON configuration"
-msgstr ""
-
-#: ../clients/tui/nmt-page-vlan.c:114
-msgid "VLAN id"
-msgstr ""
-
-#: ../clients/tui/nmt-page-wifi.c:64
-msgctxt "Wi-Fi"
-msgid "Client"
-msgstr ""
-
-#: ../clients/tui/nmt-page-wifi.c:65
-msgid "Access Point"
-msgstr ""
-
-#: ../clients/tui/nmt-page-wifi.c:66
-#, fuzzy
-msgid "Ad-Hoc Network"
-msgstr "Ad-Hoc"
-
-#: ../clients/tui/nmt-page-wifi.c:71
-msgctxt "Wi-Fi"
-msgid "Automatic"
-msgstr ""
-
-#. 802.11a Wi-Fi network
-#: ../clients/tui/nmt-page-wifi.c:73
-msgid "A (5 GHz)"
-msgstr ""
-
-#. 802.11b / 802.11g Wi-Fi network
-#: ../clients/tui/nmt-page-wifi.c:75
-msgid "B/G (2.4 GHz)"
-msgstr ""
-
-#: ../clients/tui/nmt-page-wifi.c:80
-msgctxt "Wi-Fi security"
-msgid "None"
-msgstr ""
-
-#: ../clients/tui/nmt-page-wifi.c:81
-msgid "WPA & WPA2 Personal"
-msgstr ""
-
-#: ../clients/tui/nmt-page-wifi.c:82
-#, fuzzy
-msgid "WPA & WPA2 Enterprise"
-msgstr " enpresa"
-
-#: ../clients/tui/nmt-page-wifi.c:83
-msgid "WEP 40/128-bit Key (Hex or ASCII)"
-msgstr ""
-
-#: ../clients/tui/nmt-page-wifi.c:84
-msgid "WEP 128-bit Passphrase"
-msgstr ""
-
-#: ../clients/tui/nmt-page-wifi.c:85
-msgid "Dynamic WEP (802.1x)"
-msgstr ""
-
-#: ../clients/tui/nmt-page-wifi.c:86
-msgid "LEAP"
-msgstr ""
-
-#: ../clients/tui/nmt-page-wifi.c:91
-#, fuzzy
-msgctxt "WEP key index"
-msgid "1 (Default)"
-msgstr "Lehenetsia"
-
-#: ../clients/tui/nmt-page-wifi.c:92
-msgctxt "WEP key index"
-msgid "2"
-msgstr ""
-
-#: ../clients/tui/nmt-page-wifi.c:93
-msgctxt "WEP key index"
-msgid "3"
-msgstr ""
-
-#: ../clients/tui/nmt-page-wifi.c:94
-msgctxt "WEP key index"
-msgid "4"
-msgstr ""
-
-#: ../clients/tui/nmt-page-wifi.c:99
-#, fuzzy
-msgid "Open System"
-msgstr "Sistema"
-
-#: ../clients/tui/nmt-page-wifi.c:100
-msgid "Shared Key"
-msgstr ""
-
-#: ../clients/tui/nmt-page-wifi.c:214
-msgid "WI-FI"
-msgstr ""
-
-#: ../clients/tui/nmt-page-wifi.c:256
-msgid "Channel"
-msgstr ""
-
-#: ../clients/tui/nmt-page-wifi.c:261
-msgid "Security"
-msgstr ""
-
-#. "wpa-enterprise"
-#. FIXME
-#: ../clients/tui/nmt-page-wifi.c:282
-msgid "(No support for wpa-enterprise yet...)"
-msgstr ""
-
-#: ../clients/tui/nmt-page-wifi.c:292 ../clients/tui/nmt-page-wifi.c:311
-msgid "WEP index"
-msgstr ""
-
-#: ../clients/tui/nmt-page-wifi.c:300 ../clients/tui/nmt-page-wifi.c:319
-msgid "Authentication"
-msgstr ""
-
-#. "dynamic-wep"
-#. FIXME
-#: ../clients/tui/nmt-page-wifi.c:325
-msgid "(No support for dynamic-wep yet...)"
-msgstr ""
-
-#: ../clients/tui/nmt-password-fields.c:128
-msgid "Ask for this password every time"
-msgstr ""
-
-#: ../clients/tui/nmt-password-fields.c:129
-msgid "Show password"
-msgstr ""
-
-#: ../clients/tui/nmt-route-table.c:191
-msgid "Destination"
-msgstr ""
-
-#: ../clients/tui/nmt-route-table.c:191
-msgid "Prefix"
-msgstr "Aurrizkia"
-
-#: ../clients/tui/nmt-route-table.c:200
-msgid "Next Hop"
-msgstr ""
-
-#: ../clients/tui/nmt-route-table.c:208
-msgid "Metric"
-msgstr ""
-
-#: ../clients/tui/nmt-route-table.c:228
-msgid "No custom routes are defined."
-msgstr ""
-
-#: ../clients/tui/nmt-slave-list.c:136
-msgid "Select the type of slave connection you wish to add."
-msgstr ""
-
-#: ../clients/tui/nmt-widget-list.c:139
-msgid "Add..."
-msgstr ""
-
-#: ../clients/tui/nmt-widget-list.c:202
-msgid "Remove"
-msgstr ""
-
-#: ../clients/tui/nmtui-connect.c:54
-msgid ""
-"openconnect will be run to authenticate.\n"
-"It will return to nmtui when completed."
-msgstr ""
-
-#: ../clients/tui/nmtui-connect.c:68
-#, fuzzy, c-format
-msgid "Error: openconnect failed: %s"
-msgstr "Errorea: konexioaren aktibazioak huts egin du: %s"
-
-#: ../clients/tui/nmtui-connect.c:75
-#, c-format
-msgid "openconnect failed with status %d"
-msgstr ""
-
-#: ../clients/tui/nmtui-connect.c:79
-#, c-format
-msgid "openconnect failed with signal %d"
-msgstr ""
-
-#: ../clients/tui/nmtui-connect.c:178
-#, fuzzy
-msgid "Activation failed"
-msgstr "konexioak huts egin du"
-
-#: ../clients/tui/nmtui-connect.c:233
-#, fuzzy
-msgid "Connecting..."
-msgstr "konektatzen"
-
-#: ../clients/tui/nmtui-connect.c:271 ../clients/tui/nmtui-connect.c:302
-#, fuzzy, c-format
-msgid "Could not activate connection: %s"
-msgstr "ez dago konexio aktiborik '%s' gailuan"
-
-#: ../clients/tui/nmtui-connect.c:362 ../clients/tui/nmtui-connect.c:411
-#, fuzzy
-msgid "Activate"
-msgstr "aktibatuta"
-
-#: ../clients/tui/nmtui-connect.c:364
-#, fuzzy
-msgid "Deactivate"
-msgstr "aktibatuta"
-
-#: ../clients/tui/nmtui-connect.c:416 ../clients/tui/nmtui-edit.c:120
-#: ../clients/tui/nmtui.c:130
-msgid "Quit"
-msgstr ""
-
-#: ../clients/tui/nmtui-connect.c:416 ../clients/tui/nmtui-edit.c:120
-msgid "Back"
-msgstr ""
-
-#: ../clients/tui/nmtui-connect.c:439
-#, fuzzy, c-format
-msgid "No such connection '%s'"
-msgstr "Erabiltzailearen konexioak"
-
-#: ../clients/tui/nmtui-connect.c:441
-#, fuzzy
-msgid "Connection is already active"
-msgstr "Konexioa aktibatuta\n"
-
-#: ../clients/tui/nmtui-edit.c:230
-msgid "Create"
-msgstr ""
-
-#: ../clients/tui/nmtui-edit.c:372
-msgid "Select the type of connection you wish to create."
-msgstr ""
-
-#: ../clients/tui/nmtui-edit.c:380
-msgid ""
-"If you are creating a VPN, and the VPN connection you wish to create does "
-"not appear in the list, you may not have the correct VPN plugin installed."
-msgstr ""
-
-#: ../clients/tui/nmtui-edit.c:416 ../clients/tui/nmtui-edit.c:432
-#, fuzzy
-msgid "New Connection"
-msgstr "Konexioak"
-
-#: ../clients/tui/nmtui-edit.c:471
-#, fuzzy, c-format
-msgid "Unable to delete connection: %s"
-msgstr "ezin da netlink-ekin konektatu: %s"
-
-#: ../clients/tui/nmtui-edit.c:510
-#, c-format
-msgid "Could not delete connection '%s': %s"
-msgstr ""
-
-#: ../clients/tui/nmtui-edit.c:532
-#, c-format
-msgid "Are you sure you want to delete the connection '%s'?"
-msgstr ""
-
-#: ../clients/tui/nmtui-hostname.c:45
-msgid "Set Hostname"
-msgstr ""
-
-#: ../clients/tui/nmtui-hostname.c:53
-msgid "Hostname"
-msgstr ""
-
-#. Translators: this indicates the result. ie, "I have set the hostname to ..."
-#: ../clients/tui/nmtui-hostname.c:116
-#, c-format
-msgid "Set hostname to '%s'"
-msgstr ""
-
-#: ../clients/tui/nmtui-hostname.c:118
-#, fuzzy, c-format
-msgid "Unable to set hostname: %s"
-msgstr "ezin da netlink-ekin konektatu: %s"
-
-#: ../clients/tui/nmtui.c:53 ../clients/tui/nmtui.c:56
-#, fuzzy
-msgid "connection"
-msgstr "konektatzen"
-
-#: ../clients/tui/nmtui.c:54
-#, fuzzy
-msgid "Edit a connection"
-msgstr "Konexio aktiboak"
-
-#: ../clients/tui/nmtui.c:57
-#, fuzzy
-msgid "Activate a connection"
-msgstr "Konexio aktiboak"
-
-#: ../clients/tui/nmtui.c:59
-msgid "new hostname"
-msgstr ""
-
-#: ../clients/tui/nmtui.c:60
-#, fuzzy
-msgid "Set system hostname"
-msgstr "Aldatu sistemako ostalari-izen iraunkorra"
-
-#: ../clients/tui/nmtui.c:104
-#, fuzzy
-msgid "NetworkManager TUI"
-msgstr "NetworkManager-en egoera"
-
-#: ../clients/tui/nmtui.c:112
-msgid "Please select an option"
-msgstr ""
-
-#: ../clients/tui/nmtui.c:160
-msgid "Usage"
-msgstr ""
-
-#: ../clients/tui/nmtui.c:241
-msgid "Could not parse arguments"
-msgstr ""
-
-#: ../clients/tui/nmtui.c:251
-#, fuzzy, c-format
-msgid "Could not contact NetworkManager: %s.\n"
-msgstr "Errorea: ezin izan da NetworkManager-ekin konektatu."
-
-#: ../clients/tui/nmtui.c:256
-#, fuzzy
-msgid "NetworkManager is not running."
-msgstr "NetworkManager-en egoera"
-
-#: ../libnm-core/crypto.c:118 ../libnm-util/crypto.c:131
-#, c-format
-msgid "PEM key file had no end tag '%s'."
-msgstr "PEM gako-fitxategiak ez du amaierako '%s' etiketa."
-
-#: ../libnm-core/crypto.c:131 ../libnm-util/crypto.c:144
-#, c-format
-msgid "Doesn't look like a PEM private key file."
-msgstr "Ez dirudi PEM gako pribatuaren fitxategia denik."
-
-#: ../libnm-core/crypto.c:148 ../libnm-util/crypto.c:161
-#, c-format
-msgid "Malformed PEM file: Proc-Type was not first tag."
-msgstr "Gaizki osatutako PEM fitxategia: Proc-Type ez da aurreneko etiketa."
-
-#: ../libnm-core/crypto.c:156 ../libnm-util/crypto.c:169
-#, c-format
-msgid "Malformed PEM file: unknown Proc-Type tag '%s'."
-msgstr "Gaizki osatutako PEM fitxategia: Proc-Type '%s' etiketa ezezaguna."
-
-#: ../libnm-core/crypto.c:166 ../libnm-util/crypto.c:179
-#, c-format
-msgid "Malformed PEM file: DEK-Info was not the second tag."
-msgstr "Gaizki osatutako PEM fitxategia: DEK-Info ez da bigarren etiketa."
-
-#: ../libnm-core/crypto.c:177 ../libnm-util/crypto.c:190
-#, c-format
-msgid "Malformed PEM file: no IV found in DEK-Info tag."
-msgstr "Gaizki osatutako PEM fitxategia: ez da IV aurkitu DEK-Info etiketan."
-
-#: ../libnm-core/crypto.c:184 ../libnm-util/crypto.c:197
-#, c-format
-msgid "Malformed PEM file: invalid format of IV in DEK-Info tag."
-msgstr ""
-"Gaizki osatutako PEM fitxategia: IV-ek okerreko formatua du DEK-Info "
-"etiketan."
-
-#: ../libnm-core/crypto.c:199 ../libnm-util/crypto.c:212
-#, c-format
-msgid "Malformed PEM file: unknown private key cipher '%s'."
-msgstr ""
-"Gaizki osatutako PEM fitxategia: gako pribatuaren '%s' zifratua ezezaguna."
-
-#: ../libnm-core/crypto.c:218 ../libnm-util/crypto.c:231
-#, c-format
-msgid "Could not decode private key."
-msgstr "Ezin izan da gako pribatua deskodetu."
-
-#: ../libnm-core/crypto.c:272 ../libnm-util/crypto.c:283
-msgid "Failed to find expected PKCS#8 start tag."
-msgstr ""
-
-#: ../libnm-core/crypto.c:280 ../libnm-util/crypto.c:291
-#, c-format
-msgid "Failed to find expected PKCS#8 end tag '%s'."
-msgstr ""
-
-#: ../libnm-core/crypto.c:299 ../libnm-util/crypto.c:310
-#, fuzzy
-msgid "Failed to decode PKCS#8 private key."
-msgstr "Huts egin du gako pribatua deszifratzean."
-
-#: ../libnm-core/crypto.c:341 ../libnm-util/crypto.c:352
-#, c-format
-msgid "IV must be an even number of bytes in length."
-msgstr "IV-ek byte-kopuru bikoitia izan behar du luzeran."
-
-#: ../libnm-core/crypto.c:355 ../libnm-util/crypto.c:366
-#, c-format
-msgid "IV contains non-hexadecimal digits."
-msgstr "IV-ek hamaseitarrak ez diren digituak ditu."
-
-#: ../libnm-core/crypto.c:395 ../libnm-core/crypto_gnutls.c:91
-#: ../libnm-core/crypto_gnutls.c:197 ../libnm-core/crypto_nss.c:112
-#: ../libnm-core/crypto_nss.c:277 ../libnm-util/crypto.c:406
-#: ../libnm-util/crypto_gnutls.c:151 ../libnm-util/crypto_gnutls.c:256
-#: ../libnm-util/crypto_nss.c:162 ../libnm-util/crypto_nss.c:323
-#, c-format
-msgid "Private key cipher '%s' was unknown."
-msgstr "Gako pribatuaren '%s' zifratua ezezaguna da."
-
-#: ../libnm-core/crypto.c:494 ../libnm-util/crypto.c:516
-#, c-format
-msgid "Unable to determine private key type."
-msgstr "Huts egin du gako pribatuaren mota zehaztean."
-
-#: ../libnm-core/crypto.c:502
-#, c-format
-msgid "Password provided, but key was not encrypted."
-msgstr ""
-
-#: ../libnm-core/crypto.c:555 ../libnm-util/crypto.c:571
-#, fuzzy, c-format
-msgid "PEM certificate had no start tag '%s'."
-msgstr "'%s' PEM ziurtagiriak ez du amaierako '%s' etiketa."
-
-#: ../libnm-core/crypto.c:564 ../libnm-util/crypto.c:580
-#, fuzzy, c-format
-msgid "PEM certificate had no end tag '%s'."
-msgstr "'%s' PEM ziurtagiriak ez du amaierako '%s' etiketa."
-
-#: ../libnm-core/crypto.c:582 ../libnm-util/crypto.c:598
-#, c-format
-msgid "Failed to decode certificate."
-msgstr "Huts egin du ziurtagiria deskodetzean."
-
-#: ../libnm-core/crypto_gnutls.c:48 ../libnm-util/crypto_gnutls.c:48
-msgid "Failed to initialize the crypto engine."
-msgstr "Huts egin du zifratzearen motorra hasieratzean."
-
-#: ../libnm-core/crypto_gnutls.c:99 ../libnm-util/crypto_gnutls.c:159
-#, c-format
-msgid "Invalid IV length (must be at least %zd)."
-msgstr "Baliogabeko IV luzera (gutxienez %zd izan behar du)."
-
-#: ../libnm-core/crypto_gnutls.c:115 ../libnm-util/crypto_gnutls.c:175
-#, fuzzy, c-format
-msgid "Failed to initialize the decryption cipher context: %s (%s)"
-msgstr ""
-"Huts egin du zifratze-testuingurua hasieratzean deszifratzeko: %s / %s."
-
-#: ../libnm-core/crypto_gnutls.c:124 ../libnm-util/crypto_gnutls.c:184
-#, fuzzy, c-format
-msgid "Failed to decrypt the private key: %s (%s)"
-msgstr "Huts egin du gako pribatua deszifratzean: %s /%s."
-
-#: ../libnm-core/crypto_gnutls.c:134 ../libnm-core/crypto_nss.c:202
-#: ../libnm-util/crypto_gnutls.c:194 ../libnm-util/crypto_nss.c:252
-#, c-format
-msgid "Failed to decrypt the private key: unexpected padding length."
-msgstr ""
-"Huts egin du gako pribatua deszifratzean: ustekabeko betegarriaren luzera."
-
-#: ../libnm-core/crypto_gnutls.c:145 ../libnm-core/crypto_nss.c:213
-#: ../libnm-util/crypto_gnutls.c:205 ../libnm-util/crypto_nss.c:263
-#, c-format
-msgid "Failed to decrypt the private key."
-msgstr "Huts egin du gako pribatua deszifratzean."
-
-#: ../libnm-core/crypto_gnutls.c:224 ../libnm-util/crypto_gnutls.c:283
-#, fuzzy, c-format
-msgid "Failed to initialize the encryption cipher context: %s (%s)"
-msgstr "Huts egin du zifratze-testuingurua enkriptazioa hasieratzean: %s / %s."
-
-#: ../libnm-core/crypto_gnutls.c:233 ../libnm-util/crypto_gnutls.c:292
-#, fuzzy, c-format
-msgid "Failed to encrypt the data: %s (%s)"
-msgstr "Huts egin du datuak enkriptatzean: %s /%s."
-
-#: ../libnm-core/crypto_gnutls.c:276 ../libnm-util/crypto_gnutls.c:332
-#, c-format
-msgid "Error initializing certificate data: %s"
-msgstr "Errorea ziurtagiriaren datuak hasieratzean: %s"
-
-#: ../libnm-core/crypto_gnutls.c:298 ../libnm-util/crypto_gnutls.c:354
-#, c-format
-msgid "Couldn't decode certificate: %s"
-msgstr "Ezin izan da ziurtagiria deskodetu: %s."
-
-#: ../libnm-core/crypto_gnutls.c:326 ../libnm-util/crypto_gnutls.c:378
-#, c-format
-msgid "Couldn't initialize PKCS#12 decoder: %s"
-msgstr "Ezin izan da PKCS#12 deskodetzailea hasieratu: %s"
-
-#: ../libnm-core/crypto_gnutls.c:339 ../libnm-util/crypto_gnutls.c:391
-#, c-format
-msgid "Couldn't decode PKCS#12 file: %s"
-msgstr "Ezin izan da PKCS#12 fitxategia deskodetu: %s"
-
-#: ../libnm-core/crypto_gnutls.c:351 ../libnm-util/crypto_gnutls.c:403
-#, c-format
-msgid "Couldn't verify PKCS#12 file: %s"
-msgstr "Ezin izan da PKCS#12 fitxategia egiaztatu: %s"
-
-#: ../libnm-core/crypto_gnutls.c:383 ../libnm-util/crypto_gnutls.c:431
-#, fuzzy, c-format
-msgid "Couldn't initialize PKCS#8 decoder: %s"
-msgstr "Ezin izan da PKCS#12 deskodetzailea hasieratu: %s"
-
-#: ../libnm-core/crypto_gnutls.c:406 ../libnm-util/crypto_gnutls.c:454
-#, fuzzy, c-format
-msgid "Couldn't decode PKCS#8 file: %s"
-msgstr "Ezin izan da PKCS#12 fitxategia deskodetu: %s"
-
-#: ../libnm-core/crypto_nss.c:54 ../libnm-util/crypto_nss.c:53
-#, c-format
-msgid "Failed to initialize the crypto engine: %d."
-msgstr "Huts egin du zifratzearen motorra hasieratzean: %d."
-
-#: ../libnm-core/crypto_nss.c:120 ../libnm-util/crypto_nss.c:170
-#, c-format
-msgid "Invalid IV length (must be at least %d)."
-msgstr "Baliogabeko IV luzera (gutxienez %d izan behar du)"
-
-#: ../libnm-core/crypto_nss.c:131 ../libnm-util/crypto_nss.c:181
-#, c-format
-msgid "Failed to initialize the decryption cipher slot."
-msgstr "Huts egin du zifratuaren erretena hasieratzean deszifratzeko."
-
-#: ../libnm-core/crypto_nss.c:141 ../libnm-util/crypto_nss.c:191
-#, c-format
-msgid "Failed to set symmetric key for decryption."
-msgstr "Huts egin du gako simetrikoa ezartzean deszifratzeko."
-
-#: ../libnm-core/crypto_nss.c:151 ../libnm-util/crypto_nss.c:201
-#, c-format
-msgid "Failed to set IV for decryption."
-msgstr "Huts egin du IV ezartzean deszifratzeko."
-
-#: ../libnm-core/crypto_nss.c:159 ../libnm-util/crypto_nss.c:209
-#, c-format
-msgid "Failed to initialize the decryption context."
-msgstr "Huts egin du deszifratzearen testuingurua hasieratzean."
-
-#: ../libnm-core/crypto_nss.c:172 ../libnm-util/crypto_nss.c:222
-#, c-format
-msgid "Failed to decrypt the private key: %d."
-msgstr "Huts egin du gako pribatua deszifratzean: %d."
-
-#: ../libnm-core/crypto_nss.c:180 ../libnm-util/crypto_nss.c:230
-#, c-format
-msgid "Failed to decrypt the private key: decrypted data too large."
-msgstr ""
-"Huts egin du gako pribatua deszifratzean: deszifratutako datuak luzeegiak "
-"dira."
-
-#: ../libnm-core/crypto_nss.c:191 ../libnm-util/crypto_nss.c:241
-#, c-format
-msgid "Failed to finalize decryption of the private key: %d."
-msgstr "Huts egin du gako pribatuaren deszifratzea amaitzean: %d."
-
-#: ../libnm-core/crypto_nss.c:299 ../libnm-util/crypto_nss.c:345
-#, c-format
-msgid "Failed to initialize the encryption cipher slot."
-msgstr "Huts egin du zifratuaren erretenaren enkriptazioa hasieratzean."
-
-#: ../libnm-core/crypto_nss.c:307 ../libnm-util/crypto_nss.c:353
-#, c-format
-msgid "Failed to set symmetric key for encryption."
-msgstr "Huts egin du gako simetrikoa ezartzean enkriptatzeko."
-
-#: ../libnm-core/crypto_nss.c:315 ../libnm-util/crypto_nss.c:361
-#, c-format
-msgid "Failed to set IV for encryption."
-msgstr "Huts egin du IV ezartzean enkriptatzeko."
-
-#: ../libnm-core/crypto_nss.c:323 ../libnm-util/crypto_nss.c:369
-#, c-format
-msgid "Failed to initialize the encryption context."
-msgstr "Huts egin du enkriptazioaren testuingurua hasieratzean."
-
-#: ../libnm-core/crypto_nss.c:331 ../libnm-util/crypto_nss.c:377
-#, c-format
-msgid "Failed to encrypt: %d."
-msgstr "Huts egin du enkriptatzean: %d."
-
-#: ../libnm-core/crypto_nss.c:339 ../libnm-util/crypto_nss.c:385
-#, c-format
-msgid "Unexpected amount of data after encrypting."
-msgstr "Ustekabeko datu kopurua enkriptatu ostean."
-
-#: ../libnm-core/crypto_nss.c:382 ../libnm-util/crypto_nss.c:425
-#, c-format
-msgid "Couldn't decode certificate: %d"
-msgstr "Ezin izan da ziurtagiria dekodetu: %d"
-
-#: ../libnm-core/crypto_nss.c:420
-#, c-format
-msgid "Password must be UTF-8"
-msgstr ""
-
-#: ../libnm-core/crypto_nss.c:450 ../libnm-util/crypto_nss.c:488
-#, c-format
-msgid "Couldn't initialize PKCS#12 decoder: %d"
-msgstr "Ezin izan da PKCS#12 deskodetzailea hasieratu: %d"
-
-#: ../libnm-core/crypto_nss.c:459 ../libnm-util/crypto_nss.c:497
-#, c-format
-msgid "Couldn't decode PKCS#12 file: %d"
-msgstr "Ezin izan da PKCS#12 fitxategia deskodetu: %d"
-
-#: ../libnm-core/crypto_nss.c:468 ../libnm-util/crypto_nss.c:506
-#, c-format
-msgid "Couldn't verify PKCS#12 file: %d"
-msgstr "Ezin izan da PKCS#12 fitxategia egiaztatu: %d"
-
-#: ../libnm-core/crypto_nss.c:519 ../libnm-util/crypto_nss.c:550
-msgid "Could not generate random data."
-msgstr "Ezin izan da ausazko daturik sortu."
-
-#: ../libnm-core/nm-connection.c:229
-msgid "wrong type; should be a list of strings."
-msgstr ""
-
-#: ../libnm-core/nm-connection.c:299
-msgid "unknown setting name"
-msgstr ""
-
-#: ../libnm-core/nm-connection.c:311
-msgid "duplicate setting name"
-msgstr ""
-
-#: ../libnm-core/nm-connection.c:1080
-msgid "setting not found"
-msgstr ""
-
-#: ../libnm-core/nm-connection.c:1146
-msgid "setting not allowed in slave connection"
-msgstr ""
-
-#: ../libnm-core/nm-connection.c:1162
-msgid "setting is required for non-slave connections"
-msgstr ""
-
-#: ../libnm-core/nm-connection.c:1257
-msgid "Unexpected failure to verify the connection"
-msgstr ""
-
-#: ../libnm-core/nm-connection.c:1296
-msgid "Unexpected failure to normalize the connection"
-msgstr ""
-
-#: ../libnm-core/nm-connection.c:1797 ../libnm-core/nm-setting-8021x.c:2872
-#: ../libnm-core/nm-setting-8021x.c:2889 ../libnm-core/nm-setting-8021x.c:2920
-#: ../libnm-core/nm-setting-8021x.c:2937 ../libnm-core/nm-setting-8021x.c:2979
-#: ../libnm-core/nm-setting-8021x.c:2991 ../libnm-core/nm-setting-8021x.c:3009
-#: ../libnm-core/nm-setting-8021x.c:3021 ../libnm-core/nm-setting-8021x.c:3045
-#: ../libnm-core/nm-setting-8021x.c:3226 ../libnm-core/nm-setting-adsl.c:189
-#: ../libnm-core/nm-setting-bluetooth.c:120
-#: ../libnm-core/nm-setting-bluetooth.c:138 ../libnm-core/nm-setting-cdma.c:159
-#: ../libnm-core/nm-setting-connection.c:871
-#: ../libnm-core/nm-setting-connection.c:912
-#: ../libnm-core/nm-setting-connection.c:1026
-#: ../libnm-core/nm-setting-ip-config.c:2409
-#: ../libnm-core/nm-setting-ip-tunnel.c:352
-#: ../libnm-core/nm-setting-olpc-mesh.c:120
-#: ../libnm-core/nm-setting-pppoe.c:142 ../libnm-core/nm-setting-vpn.c:419
-#: ../libnm-core/nm-setting-vxlan.c:360 ../libnm-core/nm-setting-wimax.c:126
-#: ../libnm-core/nm-setting-wireless-security.c:861
-#: ../libnm-core/nm-setting-wireless.c:750 ../libnm-util/nm-setting.c:1357
-#: ../libnm-util/nm-setting.c:1376 ../libnm-util/nm-setting.c:1394
-#: ../libnm-util/nm-setting-8021x.c:2325 ../libnm-util/nm-setting-8021x.c:2342
-#: ../libnm-util/nm-setting-8021x.c:2383 ../libnm-util/nm-setting-8021x.c:2400
-#: ../libnm-util/nm-setting-8021x.c:2452 ../libnm-util/nm-setting-8021x.c:2464
-#: ../libnm-util/nm-setting-8021x.c:2482 ../libnm-util/nm-setting-8021x.c:2494
-#: ../libnm-util/nm-setting-8021x.c:2518 ../libnm-util/nm-setting-8021x.c:2680
-#: ../libnm-util/nm-setting-adsl.c:209 ../libnm-util/nm-setting-bluetooth.c:142
-#: ../libnm-util/nm-setting-bluetooth.c:160 ../libnm-util/nm-setting-cdma.c:162
-#: ../libnm-util/nm-setting-connection.c:768
-#: ../libnm-util/nm-setting-connection.c:784
-#: ../libnm-util/nm-setting-connection.c:845
-#: ../libnm-util/nm-setting-ip4-config.c:869
-#: ../libnm-util/nm-setting-ip6-config.c:833
-#: ../libnm-util/nm-setting-ip6-config.c:899
-#: ../libnm-util/nm-setting-olpc-mesh.c:123
-#: ../libnm-util/nm-setting-pppoe.c:163 ../libnm-util/nm-setting-vpn.c:423
-#: ../libnm-util/nm-setting-wimax.c:150
-#: ../libnm-util/nm-setting-wireless-security.c:891
-#: ../libnm-util/nm-setting-wireless.c:769
-#, fuzzy
-msgid "property is missing"
-msgstr "Errorea: %s argumentua falta da."
-
-#: ../libnm-core/nm-connection.c:1942
-msgid "IP Tunnel"
-msgstr ""
-
-#: ../libnm-core/nm-dbus-utils.c:188
-#, c-format
-msgid "Method returned type '%s', but expected '%s'"
-msgstr ""
-
-#: ../libnm-core/nm-keyfile-reader.c:144
-msgid "ignoring missing number"
-msgstr ""
-
-#: ../libnm-core/nm-keyfile-reader.c:153
-#, fuzzy, c-format
-msgid "ignoring invalid number '%s'"
-msgstr "Errorea: baliogabeko 'wwan' parametroa: '%s'."
-
-#: ../libnm-core/nm-keyfile-reader.c:173
-#, c-format
-msgid "ignoring invalid %s address: %s"
-msgstr ""
-
-#: ../libnm-core/nm-keyfile-reader.c:213
-#, c-format
-msgid "ignoring invalid gateway '%s' for %s route"
-msgstr ""
-
-#: ../libnm-core/nm-keyfile-reader.c:233
-#, c-format
-msgid "ignoring invalid %s route: %s"
-msgstr ""
-
-#: ../libnm-core/nm-keyfile-reader.c:351
-#, c-format
-msgid "unexpected character '%c' for address %s: '%s' (position %td)"
-msgstr ""
-
-#: ../libnm-core/nm-keyfile-reader.c:361
-#, c-format
-msgid "unexpected character '%c' for %s: '%s' (position %td)"
-msgstr ""
-
-#: ../libnm-core/nm-keyfile-reader.c:370
-#, c-format
-msgid "unexpected character '%c' in prefix length for %s: '%s' (position %td)"
-msgstr ""
-
-#: ../libnm-core/nm-keyfile-reader.c:381
-#, c-format
-msgid "garbage at the end of value %s: '%s'"
-msgstr ""
-
-#: ../libnm-core/nm-keyfile-reader.c:387
-#, c-format
-msgid "deprecated semicolon at the end of value %s: '%s'"
-msgstr ""
-
-#: ../libnm-core/nm-keyfile-reader.c:402
-#, c-format
-msgid "invalid prefix length for %s '%s', defaulting to %d"
-msgstr ""
-
-#: ../libnm-core/nm-keyfile-reader.c:409
-#, c-format
-msgid "missing prefix length for %s '%s', defaulting to %d"
-msgstr ""
-
-#: ../libnm-core/nm-keyfile-reader.c:543
-#, c-format
-msgid "ignoring invalid DNS server IPv4 address '%s'"
-msgstr ""
-
-#: ../libnm-core/nm-keyfile-reader.c:582
-#, c-format
-msgid "ignoring invalid DNS server IPv6 address '%s'"
-msgstr ""
-
-#: ../libnm-core/nm-keyfile-reader.c:676 ../libnm-core/nm-keyfile-reader.c:1603
-#, c-format
-msgid "ignoring invalid byte element '%d' (not between 0 and 255 inclusive)"
-msgstr ""
-
-#: ../libnm-core/nm-keyfile-reader.c:687
-msgid "ignoring invalid MAC address"
-msgstr ""
-
-#: ../libnm-core/nm-keyfile-reader.c:924
-msgid "ignoring invalid SSID"
-msgstr ""
-
-#: ../libnm-core/nm-keyfile-reader.c:940
-msgid "ignoring invalid raw password"
-msgstr ""
-
-#: ../libnm-core/nm-keyfile-reader.c:1015
-#: ../libnm-core/nm-keyfile-reader.c:1191
-#, c-format
-msgid "certificate or key file '%s' does not exist"
-msgstr ""
-
-#: ../libnm-core/nm-keyfile-reader.c:1020
-#, c-format
-msgid "invalid key/cert value path \"%s\""
-msgstr ""
-
-#: ../libnm-core/nm-keyfile-reader.c:1030
-#, c-format
-msgid "invalid PKCS#11 URI \"%s\""
-msgstr ""
-
-#: ../libnm-core/nm-keyfile-reader.c:1068
-msgid "invalid key/cert value data:;base64, is not base64"
-msgstr ""
-
-#: ../libnm-core/nm-keyfile-reader.c:1081
-msgid "invalid key/cert value data:;base64,file://"
-msgstr ""
-
-#: ../libnm-core/nm-keyfile-reader.c:1228
-msgid "invalid key/cert value is not a valid blob"
-msgstr ""
-
-#: ../libnm-core/nm-keyfile-reader.c:1233
-msgid "invalid key/cert value"
-msgstr ""
-
-#: ../libnm-core/nm-keyfile-reader.c:1280
-#, c-format
-msgid "invalid parity value '%s'"
-msgstr ""
-
-#: ../libnm-core/nm-keyfile-reader.c:1298
-#, c-format
-msgid "ignoring invalid team configuration: %s"
-msgstr ""
-
-#: ../libnm-core/nm-keyfile-reader.c:1504
-#, fuzzy, c-format
-msgid "error loading setting value: %s"
-msgstr "errorea netlink-en konexio-cachea eguneratzean: %s"
-
-#: ../libnm-core/nm-keyfile-reader.c:1536
-#, c-format
-msgid "invalid negative value (%i)"
-msgstr ""
-
-#: ../libnm-core/nm-keyfile-reader.c:1557
-#, c-format
-msgid "invalid char value (%i)"
-msgstr ""
-
-#: ../libnm-core/nm-keyfile-reader.c:1580
-#, c-format
-msgid "invalid int64 value (%s)"
-msgstr ""
-
-#: ../libnm-core/nm-keyfile-reader.c:1639
-#, c-format
-msgid "too large FLAGS property '%s' (%llu)"
-msgstr ""
-
-#: ../libnm-core/nm-keyfile-reader.c:1652
-#, c-format
-msgid "unhandled setting property type '%s'"
-msgstr ""
-
-#: ../libnm-core/nm-keyfile-reader.c:1683
-#, c-format
-msgid "invalid setting name '%s'"
-msgstr ""
-
-#: ../libnm-core/nm-setting-8021x.c:436
-msgid "data missing"
-msgstr ""
-
-#: ../libnm-core/nm-setting-8021x.c:472
-msgid "binary data missing"
-msgstr ""
-
-#: ../libnm-core/nm-setting-8021x.c:500
-msgid "URI not NUL terminated"
-msgstr ""
-
-#: ../libnm-core/nm-setting-8021x.c:509
-msgid "URI is empty"
-msgstr ""
-
-#: ../libnm-core/nm-setting-8021x.c:517
-msgid "URI is not valid UTF-8"
-msgstr ""
-
-#: ../libnm-core/nm-setting-8021x.c:753 ../libnm-util/nm-setting-8021x.c:639
-msgid "CA certificate must be in X.509 format"
-msgstr ""
-
-#: ../libnm-core/nm-setting-8021x.c:1158 ../libnm-core/nm-setting-8021x.c:1512
-#: ../libnm-core/nm-setting-8021x.c:1923 ../libnm-util/nm-setting-8021x.c:957
-#: ../libnm-util/nm-setting-8021x.c:1220 ../libnm-util/nm-setting-8021x.c:1543
-#, fuzzy
-msgid "invalid certificate format"
-msgstr "Errorea ziurtagiriaren datuak hasieratzean: %s"
-
-#: ../libnm-core/nm-setting-8021x.c:2275 ../libnm-util/nm-setting-8021x.c:1812
-msgid "invalid private key"
-msgstr ""
-
-#: ../libnm-core/nm-setting-8021x.c:2622 ../libnm-util/nm-setting-8021x.c:2123
-#, fuzzy
-msgid "invalid phase2 private key"
-msgstr "Huts egin du gako pribatua deszifratzean."
-
-#: ../libnm-core/nm-setting-8021x.c:2879 ../libnm-core/nm-setting-8021x.c:2896
-#: ../libnm-core/nm-setting-8021x.c:2927 ../libnm-core/nm-setting-8021x.c:2944
-#: ../libnm-core/nm-setting-8021x.c:2985 ../libnm-core/nm-setting-8021x.c:2997
-#: ../libnm-core/nm-setting-8021x.c:3015 ../libnm-core/nm-setting-8021x.c:3027
-#: ../libnm-core/nm-setting-8021x.c:3052 ../libnm-core/nm-setting-adsl.c:196
-#: ../libnm-core/nm-setting-cdma.c:166 ../libnm-core/nm-setting-cdma.c:175
-#: ../libnm-core/nm-setting-connection.c:878
-#: ../libnm-core/nm-setting-connection.c:923 ../libnm-core/nm-setting-gsm.c:299
-#: ../libnm-core/nm-setting-gsm.c:356 ../libnm-core/nm-setting-gsm.c:393
-#: ../libnm-core/nm-setting-gsm.c:402 ../libnm-core/nm-setting-ip-config.c:2416
-#: ../libnm-core/nm-setting-ip4-config.c:198
-#: ../libnm-core/nm-setting-ip4-config.c:205
-#: ../libnm-core/nm-setting-pppoe.c:149 ../libnm-core/nm-setting-pppoe.c:158
-#: ../libnm-core/nm-setting-vpn.c:428 ../libnm-core/nm-setting-vpn.c:438
-#: ../libnm-core/nm-setting-wimax.c:135
-#: ../libnm-core/nm-setting-wireless-security.c:891
-#: ../libnm-core/nm-setting-wireless-security.c:915
-#: ../libnm-core/nm-setting.c:1135 ../libnm-util/nm-setting-8021x.c:2332
-#: ../libnm-util/nm-setting-8021x.c:2349 ../libnm-util/nm-setting-8021x.c:2390
-#: ../libnm-util/nm-setting-8021x.c:2407 ../libnm-util/nm-setting-8021x.c:2458
-#: ../libnm-util/nm-setting-8021x.c:2470 ../libnm-util/nm-setting-8021x.c:2488
-#: ../libnm-util/nm-setting-8021x.c:2500 ../libnm-util/nm-setting-8021x.c:2525
-#: ../libnm-util/nm-setting-adsl.c:216 ../libnm-util/nm-setting-cdma.c:169
-#: ../libnm-util/nm-setting-cdma.c:178
-#: ../libnm-util/nm-setting-connection.c:775
-#: ../libnm-util/nm-setting-connection.c:852 ../libnm-util/nm-setting-gsm.c:282
-#: ../libnm-util/nm-setting-gsm.c:339 ../libnm-util/nm-setting-ip4-config.c:934
-#: ../libnm-util/nm-setting-ip4-config.c:943
-#: ../libnm-util/nm-setting-pppoe.c:170 ../libnm-util/nm-setting-pppoe.c:179
-#: ../libnm-util/nm-setting-vpn.c:432 ../libnm-util/nm-setting-vpn.c:442
-#: ../libnm-util/nm-setting-wimax.c:159
-#: ../libnm-util/nm-setting-wireless-security.c:921
-#: ../libnm-util/nm-setting-wireless-security.c:945
-msgid "property is empty"
-msgstr ""
-
-#: ../libnm-core/nm-setting-8021x.c:2909 ../libnm-core/nm-setting-8021x.c:2957
-#: ../libnm-util/nm-setting-8021x.c:2360 ../libnm-util/nm-setting-8021x.c:2372
-#: ../libnm-util/nm-setting-8021x.c:2418 ../libnm-util/nm-setting-8021x.c:2430
-#, c-format
-msgid "has to match '%s' property for PKCS#12"
-msgstr ""
-
-#: ../libnm-core/nm-setting-8021x.c:3188
-#, c-format
-msgid "certificate is invalid: %s"
-msgstr ""
-
-#: ../libnm-core/nm-setting-8021x.c:3198
-#, c-format
-msgid "password is not supported when certificate is not on a PKCS#11 token"
-msgstr ""
-
-#: ../libnm-core/nm-setting-8021x.c:3235
-#: ../libnm-core/nm-setting-bluetooth.c:129
-#: ../libnm-core/nm-setting-infiniband.c:192
-#: ../libnm-core/nm-setting-infiniband.c:207
-#: ../libnm-core/nm-setting-ip4-config.c:189
-#: ../libnm-core/nm-setting-ip6-config.c:215
-#: ../libnm-core/nm-setting-ip6-config.c:226
-#: ../libnm-core/nm-setting-olpc-mesh.c:149
-#: ../libnm-core/nm-setting-wimax.c:144 ../libnm-core/nm-setting-wired.c:678
-#: ../libnm-core/nm-setting-wired.c:688
-#: ../libnm-core/nm-setting-wireless-security.c:934
-#: ../libnm-core/nm-setting-wireless-security.c:943
-#: ../libnm-core/nm-setting-wireless-security.c:952
-#: ../libnm-core/nm-setting-wireless-security.c:988
-#: ../libnm-core/nm-setting-wireless-security.c:998
-#: ../libnm-core/nm-setting-wireless-security.c:1029
-#: ../libnm-core/nm-setting-wireless-security.c:1068
-#: ../libnm-core/nm-setting-wireless.c:811
-#: ../libnm-core/nm-setting-wireless.c:820
-#: ../libnm-core/nm-setting-wireless.c:831 ../libnm-util/nm-setting.c:1367
-#: ../libnm-util/nm-setting.c:1385 ../libnm-util/nm-setting.c:1404
-#: ../libnm-util/nm-setting-8021x.c:2655 ../libnm-util/nm-setting-8021x.c:2689
-#: ../libnm-util/nm-setting-bluetooth.c:151
-#: ../libnm-util/nm-setting-infiniband.c:205
-#: ../libnm-util/nm-setting-infiniband.c:221
-#: ../libnm-util/nm-setting-ip4-config.c:925
-#: ../libnm-util/nm-setting-ip6-config.c:890
-#: ../libnm-util/nm-setting-olpc-mesh.c:151
-#: ../libnm-util/nm-setting-wimax.c:168 ../libnm-util/nm-setting-wired.c:658
-#: ../libnm-util/nm-setting-wired.c:667
-#: ../libnm-util/nm-setting-wireless-security.c:964
-#: ../libnm-util/nm-setting-wireless-security.c:973
-#: ../libnm-util/nm-setting-wireless-security.c:982
-#: ../libnm-util/nm-setting-wireless-security.c:1018
-#: ../libnm-util/nm-setting-wireless-security.c:1028
-#: ../libnm-util/nm-setting-wireless.c:829
-#: ../libnm-util/nm-setting-wireless.c:838
-#: ../libnm-util/nm-setting-wireless.c:847
-msgid "property is invalid"
-msgstr ""
-
-#: ../libnm-core/nm-setting-8021x.c:3260 ../libnm-core/nm-setting-8021x.c:3270
-#: ../libnm-core/nm-setting-8021x.c:3280 ../libnm-core/nm-setting-8021x.c:3299
-#: ../libnm-core/nm-setting-8021x.c:3309 ../libnm-core/nm-setting-adsl.c:208
-#: ../libnm-core/nm-setting-adsl.c:220 ../libnm-core/nm-setting-bluetooth.c:146
-#: ../libnm-core/nm-setting-wireless-security.c:870
-#: ../libnm-util/nm-setting-8021x.c:2714 ../libnm-util/nm-setting-8021x.c:2724
-#: ../libnm-util/nm-setting-8021x.c:2734 ../libnm-util/nm-setting-8021x.c:2744
-#: ../libnm-util/nm-setting-8021x.c:2754 ../libnm-util/nm-setting-adsl.c:228
-#: ../libnm-util/nm-setting-adsl.c:240 ../libnm-util/nm-setting-bluetooth.c:168
-#: ../libnm-util/nm-setting-wireless-security.c:900
-#, c-format
-msgid "'%s' is not a valid value for the property"
-msgstr ""
-
-#: ../libnm-core/nm-setting-8021x.c:3290
-#, fuzzy
-msgid "invalid auth flags"
-msgstr "VPNren ezkutukoak baliogabeak"
-
-#: ../libnm-core/nm-setting-bluetooth.c:168
-#, c-format
-msgid "'%s' connection requires '%s' or '%s' setting"
-msgstr ""
-
-#: ../libnm-core/nm-setting-bond.c:552 ../libnm-util/nm-setting-bond.c:502
-#, c-format
-msgid "invalid option '%s' or its value '%s'"
-msgstr ""
-
-#: ../libnm-core/nm-setting-bond.c:577 ../libnm-util/nm-setting-bond.c:521
-#, c-format
-msgid "only one of '%s' and '%s' can be set"
-msgstr ""
-
-#: ../libnm-core/nm-setting-bond.c:590 ../libnm-util/nm-setting-bond.c:532
-#, c-format
-msgid "mandatory option '%s' is missing"
-msgstr ""
-
-#: ../libnm-core/nm-setting-bond.c:600 ../libnm-util/nm-setting-bond.c:541
-#, c-format
-msgid "'%s' is not a valid value for '%s'"
-msgstr ""
-
-#: ../libnm-core/nm-setting-bond.c:614 ../libnm-util/nm-setting-bond.c:554
-#, c-format
-msgid "'%s=%s' is incompatible with '%s > 0'"
-msgstr ""
-
-#: ../libnm-core/nm-setting-bond.c:629
-#, c-format
-msgid "'%s' is not a valid for '%s' option: %s"
-msgstr ""
-
-#: ../libnm-core/nm-setting-bond.c:640 ../libnm-util/nm-setting-bond.c:577
-#, c-format
-msgid "'%s' option is only valid for '%s=%s'"
-msgstr ""
-
-#: ../libnm-core/nm-setting-bond.c:653 ../libnm-util/nm-setting-bond.c:590
-#, c-format
-msgid "'%s=%s' is not a valid configuration for '%s'"
-msgstr ""
-
-#: ../libnm-core/nm-setting-bond.c:666 ../libnm-core/nm-setting-bond.c:675
-#: ../libnm-core/nm-setting-bond.c:695 ../libnm-core/nm-setting-bond.c:731
-#: ../libnm-util/nm-setting-bond.c:603 ../libnm-util/nm-setting-bond.c:612
-#: ../libnm-util/nm-setting-bond.c:632 ../libnm-util/nm-setting-bond.c:668
-#, c-format
-msgid "'%s' option requires '%s' option to be set"
-msgstr ""
-
-#: ../libnm-core/nm-setting-bond.c:706 ../libnm-util/nm-setting-bond.c:643
-#, c-format
-msgid "'%s' option is empty"
-msgstr ""
-
-#: ../libnm-core/nm-setting-bond.c:718 ../libnm-util/nm-setting-bond.c:655
-#, c-format
-msgid "'%s' is not a valid IPv4 address for '%s' option"
-msgstr ""
-
-#: ../libnm-core/nm-setting-bond.c:746 ../libnm-util/nm-setting-bond.c:682
-#, c-format
-msgid "'%s' option is only valid with mode '%s'"
-msgstr ""
-
-#: ../libnm-core/nm-setting-bond.c:757
-#, c-format
-msgid "'%s' and '%s' cannot have different values"
-msgstr ""
-
-#: ../libnm-core/nm-setting-bond.c:773
-#, c-format
-msgid "'%s' option should be string"
-msgstr ""
-
-#: ../libnm-core/nm-setting-bridge-port.c:127
-#: ../libnm-core/nm-setting-team-port.c:99
-#, c-format
-msgid "missing setting"
-msgstr ""
-
-#: ../libnm-core/nm-setting-bridge-port.c:138
-#: ../libnm-core/nm-setting-team-port.c:110
-#, c-format
-msgid ""
-"A connection with a '%s' setting must have the slave-type set to '%s'. "
-"Instead it is '%s'"
-msgstr ""
-
-#: ../libnm-core/nm-setting-bridge.c:227 ../libnm-util/nm-setting-bridge.c:269
-#, c-format
-msgid "value '%d' is out of range <%d-%d>"
-msgstr ""
-
-#: ../libnm-core/nm-setting-bridge.c:244 ../libnm-core/nm-setting-wired.c:652
-#: ../libnm-core/nm-setting-wired.c:714 ../libnm-core/nm-setting-wired.c:756
-#: ../libnm-util/nm-setting-bridge.c:286 ../libnm-util/nm-setting-wired.c:633
-#: ../libnm-util/nm-setting-wired.c:691
-msgid "is not a valid MAC address"
-msgstr ""
-
-#: ../libnm-core/nm-setting-connection.c:850
-#, fuzzy, c-format
-msgid "setting required for connection of type '%s'"
-msgstr "ez dago konexio aktiborik '%s' gailuan"
-
-#: ../libnm-core/nm-setting-connection.c:933
-#, fuzzy, c-format
-msgid "connection type '%s' is not valid"
-msgstr "Errorea: denbora-mugaren '%s' balioa ez da baliozkoa."
-
-#: ../libnm-core/nm-setting-connection.c:968
-#: ../libnm-util/nm-setting-connection.c:877
-#, fuzzy, c-format
-msgid "Unknown slave type '%s'"
-msgstr "Parametro ezezagunak: %s\n"
-
-#: ../libnm-core/nm-setting-connection.c:979
-#: ../libnm-util/nm-setting-connection.c:887
-#, fuzzy, c-format
-msgid "Slave connections need a valid '%s' property"
-msgstr "ez dago konexio aktiborik '%s' gailuan"
-
-#: ../libnm-core/nm-setting-connection.c:1000
-#: ../libnm-util/nm-setting-connection.c:897
-#, c-format
-msgid "Cannot set '%s' without '%s'"
-msgstr ""
-
-#: ../libnm-core/nm-setting-connection.c:1014
-#, fuzzy, c-format
-msgid "metered value %d is not valid"
-msgstr "Errorea: denbora-mugaren '%s' balioa ez da baliozkoa."
-
-#: ../libnm-core/nm-setting-connection.c:1035
-#, c-format
-msgid "property type should be set to '%s'"
-msgstr ""
-
-#: ../libnm-core/nm-setting-connection.c:1050
-#, c-format
-msgid "slave-type '%s' requires a '%s' setting in the connection"
-msgstr ""
-
-#: ../libnm-core/nm-setting-connection.c:1060
-#, c-format
-msgid ""
-"Detect a slave connection with '%s' set and a port type '%s'. '%s' should be "
-"set to '%s'"
-msgstr ""
-
-#: ../libnm-core/nm-setting-connection.c:1077
-#, c-format
-msgid "A slave connection with '%s' set to '%s' cannot have a '%s' setting"
-msgstr ""
-
-#: ../libnm-core/nm-setting-dcb.c:522 ../libnm-util/nm-setting-dcb.c:594
-msgid "flags invalid"
-msgstr ""
-
-#: ../libnm-core/nm-setting-dcb.c:531 ../libnm-util/nm-setting-dcb.c:603
-msgid "flags invalid - disabled"
-msgstr ""
-
-#: ../libnm-core/nm-setting-dcb.c:557 ../libnm-core/nm-setting-dcb.c:606
-#: ../libnm-util/nm-setting-dcb.c:629 ../libnm-util/nm-setting-dcb.c:678
-msgid "property invalid (not enabled)"
-msgstr ""
-
-#: ../libnm-core/nm-setting-dcb.c:566 ../libnm-util/nm-setting-dcb.c:638
-msgid "element invalid"
-msgstr ""
-
-#: ../libnm-core/nm-setting-dcb.c:581 ../libnm-util/nm-setting-dcb.c:653
-msgid "sum not 100%"
-msgstr ""
-
-#: ../libnm-core/nm-setting-dcb.c:615 ../libnm-core/nm-setting-dcb.c:647
-#: ../libnm-util/nm-setting-dcb.c:687 ../libnm-util/nm-setting-dcb.c:719
-msgid "property invalid"
-msgstr ""
-
-#: ../libnm-core/nm-setting-dcb.c:637 ../libnm-util/nm-setting-dcb.c:709
-msgid "property missing"
-msgstr ""
-
-#: ../libnm-core/nm-setting-gsm.c:312 ../libnm-util/nm-setting-gsm.c:295
-#, c-format
-msgid "property value '%s' is empty or too long (>64)"
-msgstr ""
-
-#: ../libnm-core/nm-setting-gsm.c:344 ../libnm-util/nm-setting-gsm.c:327
-#, c-format
-msgid "'%s' contains invalid char(s) (use [A-Za-z._-])"
-msgstr ""
-
-#: ../libnm-core/nm-setting-gsm.c:370 ../libnm-util/nm-setting-gsm.c:353
-#, c-format
-msgid "'%s' length is invalid (should be 5 or 6 digits)"
-msgstr ""
-
-#: ../libnm-core/nm-setting-gsm.c:415
-msgid "property is empty or wrong size"
-msgstr ""
-
-#: ../libnm-core/nm-setting-gsm.c:425
-msgid "property must contain only digits"
-msgstr ""
-
-#: ../libnm-core/nm-setting-infiniband.c:228
-#: ../libnm-util/nm-setting-infiniband.c:239
-msgid "Must specify a P_Key if specifying parent"
-msgstr ""
-
-#: ../libnm-core/nm-setting-infiniband.c:238
-#: ../libnm-util/nm-setting-infiniband.c:249
-msgid "InfiniBand P_Key connection did not specify parent interface name"
-msgstr ""
-
-#: ../libnm-core/nm-setting-infiniband.c:275
-#: ../libnm-util/nm-setting-infiniband.c:285
-#, c-format
-msgid ""
-"interface name of software infiniband device must be '%s' or unset (instead "
-"it is '%s')"
-msgstr ""
-
-#: ../libnm-core/nm-setting-infiniband.c:290
-#, c-format
-msgid "mtu for transport mode '%s' can be at most %d but it is %d"
-msgstr ""
-
-#: ../libnm-core/nm-setting-ip-config.c:133
-#, c-format
-msgid "Missing IPv4 address"
-msgstr ""
-
-#: ../libnm-core/nm-setting-ip-config.c:133
-#, c-format
-msgid "Missing IPv6 address"
-msgstr ""
-
-#: ../libnm-core/nm-setting-ip-config.c:138
-#, c-format
-msgid "Invalid IPv4 address '%s'"
-msgstr ""
-
-#: ../libnm-core/nm-setting-ip-config.c:138
-#, c-format
-msgid "Invalid IPv6 address '%s'"
-msgstr ""
-
-#: ../libnm-core/nm-setting-ip-config.c:153
-#, c-format
-msgid "Invalid IPv4 address prefix '%u'"
-msgstr ""
-
-#: ../libnm-core/nm-setting-ip-config.c:153
-#, c-format
-msgid "Invalid IPv6 address prefix '%u'"
-msgstr ""
-
-#: ../libnm-core/nm-setting-ip-config.c:168
-#, c-format
-msgid "Invalid routing metric '%s'"
-msgstr ""
-
-#: ../libnm-core/nm-setting-ip-config.c:1260
-#, fuzzy
-msgid "unknown attribute"
-msgstr "arrazoi ezezaguna"
-
-#: ../libnm-core/nm-setting-ip-config.c:1270
-#, fuzzy, c-format
-msgid "invalid attribute type '%s'"
-msgstr "VPNren ezkutukoak baliogabeak"
-
-#: ../libnm-core/nm-setting-ip-config.c:1281
-#, c-format
-msgid "attribute is not valid for a IPv4 route"
-msgstr ""
-
-#: ../libnm-core/nm-setting-ip-config.c:1282
-#, c-format
-msgid "attribute is not valid for a IPv6 route"
-msgstr ""
-
-#: ../libnm-core/nm-setting-ip-config.c:1298
-#: ../libnm-core/nm-setting-ip-config.c:1322
-#, fuzzy, c-format
-msgid "'%s' is not a valid IPv4 address"
-msgstr "Errorea: '%s' gailua ez da haririk gabeko gailu bat."
-
-#: ../libnm-core/nm-setting-ip-config.c:1299
-#: ../libnm-core/nm-setting-ip-config.c:1323
-#, fuzzy, c-format
-msgid "'%s' is not a valid IPv6 address"
-msgstr "Errorea: '%s' gailua ez da haririk gabeko gailu bat."
-
-#: ../libnm-core/nm-setting-ip-config.c:1313
-#, fuzzy, c-format
-msgid "invalid prefix %s"
-msgstr "VPNren ezkutukoak baliogabeak"
-
-#: ../libnm-core/nm-setting-ip-config.c:2429
-#, c-format
-msgid "%d. DNS server address is invalid"
-msgstr ""
-
-#: ../libnm-core/nm-setting-ip-config.c:2445
-#, c-format
-msgid "%d. IP address is invalid"
-msgstr ""
-
-#: ../libnm-core/nm-setting-ip-config.c:2457
-#, c-format
-msgid "%d. IP address has 'label' property with invalid type"
-msgstr ""
-
-#: ../libnm-core/nm-setting-ip-config.c:2466
-#, c-format
-msgid "%d. IP address has invalid label '%s'"
-msgstr ""
-
-#: ../libnm-core/nm-setting-ip-config.c:2480
-msgid "gateway cannot be set if there are no addresses configured"
-msgstr ""
-
-#: ../libnm-core/nm-setting-ip-config.c:2489
-msgid "gateway is invalid"
-msgstr ""
-
-#: ../libnm-core/nm-setting-ip-config.c:2503
-#, c-format
-msgid "%d. route is invalid"
-msgstr ""
-
-#: ../libnm-core/nm-setting-ip-config.c:2512
-#, c-format
-msgid "%d. route cannot be a default route"
-msgstr ""
-
-#: ../libnm-core/nm-setting-ip-config.c:2523
-#, c-format
-msgid "a gateway is incompatible with '%s'"
-msgstr ""
-
-#: ../libnm-core/nm-setting-ip4-config.c:143
-#: ../libnm-core/nm-setting-ip6-config.c:167
-#: ../libnm-util/nm-setting-ip4-config.c:879
-#: ../libnm-util/nm-setting-ip6-config.c:843
-#, c-format
-msgid "this property cannot be empty for '%s=%s'"
-msgstr ""
-
-#: ../libnm-core/nm-setting-ip4-config.c:155
-#: ../libnm-core/nm-setting-ip4-config.c:165
-#: ../libnm-core/nm-setting-ip4-config.c:177
-#: ../libnm-core/nm-setting-ip6-config.c:182
-#: ../libnm-core/nm-setting-ip6-config.c:192
-#: ../libnm-core/nm-setting-ip6-config.c:202
-#: ../libnm-util/nm-setting-ip4-config.c:891
-#: ../libnm-util/nm-setting-ip4-config.c:901
-#: ../libnm-util/nm-setting-ip4-config.c:913
-#: ../libnm-util/nm-setting-ip6-config.c:855
-#: ../libnm-util/nm-setting-ip6-config.c:865
-#: ../libnm-util/nm-setting-ip6-config.c:877
-#, c-format
-msgid "this property is not allowed for '%s=%s'"
-msgstr ""
-
-#: ../libnm-core/nm-setting-ip4-config.c:214
-#, c-format
-msgid "'%s' is not a valid FQDN"
-msgstr ""
-
-#: ../libnm-core/nm-setting-ip4-config.c:223
-msgid "property cannot be set when dhcp-hostname is also set"
-msgstr ""
-
-#: ../libnm-core/nm-setting-ip4-config.c:235
-#, c-format
-msgid "multiple addresses are not allowed for '%s=%s'"
-msgstr ""
-
-#: ../libnm-core/nm-setting-ip4-config.c:249
-msgid "property should be TRUE when method is set to disabled"
-msgstr ""
-
-#: ../libnm-core/nm-setting-ip6-config.c:241
-#, fuzzy
-msgid "value is not a valid token"
-msgstr "Errorea: denbora-mugaren '%s' balioa ez da baliozkoa."
-
-#: ../libnm-core/nm-setting-ip6-config.c:252
-msgid "only makes sense with EUI64 address generation mode"
-msgstr ""
-
-#: ../libnm-core/nm-setting-ip6-config.c:264
-msgid "token is not in canonical form"
-msgstr ""
-
-#: ../libnm-core/nm-setting-ip6-config.c:276
-msgid "property should be TRUE when method is set to ignore"
-msgstr ""
-
-#: ../libnm-core/nm-setting-ip-tunnel.c:318
-#, c-format
-msgid "'%d' is not a valid tunnel mode"
-msgstr ""
-
-#: ../libnm-core/nm-setting-ip-tunnel.c:330
-#: ../libnm-core/nm-setting-macsec.c:302 ../libnm-core/nm-setting-macvlan.c:167
-#: ../libnm-core/nm-setting-vlan.c:645 ../libnm-core/nm-setting-vxlan.c:403
-#: ../libnm-util/nm-setting-vlan.c:567
-#, c-format
-msgid "'%s' is neither an UUID nor an interface name"
-msgstr ""
-
-#: ../libnm-core/nm-setting-ip-tunnel.c:341
-#: ../libnm-core/nm-setting-ip-tunnel.c:361
-#, c-format
-msgid "'%s' is not a valid IPv%c address"
-msgstr ""
-
-#: ../libnm-core/nm-setting-ip-tunnel.c:375
-msgid "tunnel keys can only be specified for GRE tunnels"
-msgstr ""
-
-#: ../libnm-core/nm-setting-ip-tunnel.c:388
-#: ../libnm-core/nm-setting-ip-tunnel.c:404
-#, c-format
-msgid "'%s' is not a valid tunnel key"
-msgstr ""
-
-#: ../libnm-core/nm-setting-ip-tunnel.c:416
-msgid "a fixed TTL is allowed only when path MTU discovery is enabled"
-msgstr ""
-
-#: ../libnm-core/nm-setting-macsec.c:235
-msgid "the key is empty"
-msgstr ""
-
-#: ../libnm-core/nm-setting-macsec.c:246
-#, c-format
-msgid "the key must be %d characters"
-msgstr ""
-
-#: ../libnm-core/nm-setting-macsec.c:254
-#, fuzzy
-msgid "the key contains non-hexadecimal characters"
-msgstr "IV-ek hamaseitarrak ez diren digituak ditu."
-
-#: ../libnm-core/nm-setting-macsec.c:291 ../libnm-core/nm-setting-vlan.c:634
-#: ../libnm-util/nm-setting-vlan.c:556
-#, c-format
-msgid "'%s' value doesn't match '%s=%s'"
-msgstr ""
-
-#: ../libnm-core/nm-setting-macsec.c:316 ../libnm-core/nm-setting-macvlan.c:181
-#: ../libnm-core/nm-setting-vlan.c:659 ../libnm-util/nm-setting-vlan.c:580
-#, c-format
-msgid "property is not specified and neither is '%s:%s'"
-msgstr ""
-
-#: ../libnm-core/nm-setting-macsec.c:333
-#, c-format
-msgid "EAP key management requires '%s' setting presence"
-msgstr ""
-
-#: ../libnm-core/nm-setting-macsec.c:344
-#, c-format
-msgid "invalid port %d"
-msgstr ""
-
-#: ../libnm-core/nm-setting-macvlan.c:192
-msgid "non promiscuous operation is allowed only in passthru mode"
-msgstr ""
-
-#: ../libnm-core/nm-setting-olpc-mesh.c:130
-#: ../libnm-core/nm-setting-wireless.c:760
-#: ../libnm-util/nm-setting-olpc-mesh.c:132
-#: ../libnm-util/nm-setting-wireless.c:778
-msgid "SSID length is out of range <1-32> bytes"
-msgstr ""
-
-#: ../libnm-core/nm-setting-olpc-mesh.c:139
-#: ../libnm-core/nm-setting-wireless.c:800
-#: ../libnm-util/nm-setting-olpc-mesh.c:141
-#: ../libnm-util/nm-setting-wireless.c:818
-#, c-format
-msgid "'%d' is not a valid channel"
-msgstr ""
-
-#: ../libnm-core/nm-setting-ppp.c:365 ../libnm-util/nm-setting-ppp.c:387
-#, c-format
-msgid "'%d' is out of valid range <128-16384>"
-msgstr ""
-
-#: ../libnm-core/nm-setting-ppp.c:378 ../libnm-util/nm-setting-ppp.c:400
-#, c-format
-msgid "setting this property requires non-zero '%s' property"
-msgstr ""
-
-#: ../libnm-core/nm-setting-proxy.c:163
-#, c-format
-msgid "invalid proxy method"
-msgstr ""
-
-#: ../libnm-core/nm-setting-proxy.c:173 ../libnm-core/nm-setting-proxy.c:182
-#, c-format
-msgid "this property is not allowed for method none"
-msgstr ""
-
-#: ../libnm-core/nm-setting-proxy.c:193
-#, c-format
-msgid "the script is too large"
-msgstr ""
-
-#: ../libnm-core/nm-setting-proxy.c:201
-#, c-format
-msgid "the script is not valid utf8"
-msgstr ""
-
-#: ../libnm-core/nm-setting-proxy.c:209
-#, c-format
-msgid "the script lacks FindProxyForURL function"
-msgstr ""
-
-#: ../libnm-core/nm-setting-team.c:94 ../libnm-core/nm-setting-team-port.c:122
-#, c-format
-msgid "team config exceeds size limit"
-msgstr ""
-
-#: ../libnm-core/nm-setting-tun.c:187
-#, c-format
-msgid "'%u': invalid mode"
-msgstr ""
-
-#: ../libnm-core/nm-setting-tun.c:197
-#, c-format
-msgid "'%s': invalid user ID"
-msgstr ""
-
-#: ../libnm-core/nm-setting-tun.c:208
-#, c-format
-msgid "'%s': invalid group ID"
-msgstr ""
-
-#: ../libnm-core/nm-setting-user.c:111
-msgid "missing key"
-msgstr ""
-
-#: ../libnm-core/nm-setting-user.c:117
-#, fuzzy
-msgid "key is too long"
-msgstr "Errorea: '%s' gailua ez da aurkitu."
-
-#: ../libnm-core/nm-setting-user.c:122
-msgid "key must be UTF8"
-msgstr ""
-
-#: ../libnm-core/nm-setting-user.c:145
-msgid "key requires a '.' for a namespace"
-msgstr ""
-
-#: ../libnm-core/nm-setting-user.c:158
-msgid "key cannot contain \"..\""
-msgstr ""
-
-#: ../libnm-core/nm-setting-user.c:163
-#, fuzzy
-msgid "key contains invalid characters"
-msgstr "IV-ek hamaseitarrak ez diren digituak ditu."
-
-#: ../libnm-core/nm-setting-user.c:188
-#, fuzzy
-msgid "value is missing"
-msgstr "Errorea: %s argumentua falta da."
-
-#: ../libnm-core/nm-setting-user.c:195
-msgid "value is too large"
-msgstr ""
-
-#: ../libnm-core/nm-setting-user.c:201
-#, fuzzy
-msgid "value is not valid UTF8"
-msgstr "Errorea: denbora-mugaren '%s' balioa ez da baliozkoa."
-
-#: ../libnm-core/nm-setting-user.c:338
-msgid "maximum number of user data entries reached"
-msgstr ""
-
-#: ../libnm-core/nm-setting-user.c:379
-#, fuzzy, c-format
-msgid "invalid key \"%s\": %s"
-msgstr "VPNren ezkutukoak baliogabeak"
-
-#: ../libnm-core/nm-setting-user.c:383
-#, fuzzy, c-format
-msgid "invalid value for \"%s\": %s"
-msgstr "VPNren ezkutukoak baliogabeak"
-
-#: ../libnm-core/nm-setting-user.c:398
-#, c-format
-msgid "maximum number of user data entries reached (%u instead of %u)"
-msgstr ""
-
-#: ../libnm-core/nm-setting-vlan.c:670 ../libnm-util/nm-setting-vlan.c:600
-#, c-format
-msgid "the vlan id must be in range 0-4094 but is %u"
-msgstr ""
-
-#: ../libnm-core/nm-setting-vlan.c:679 ../libnm-util/nm-setting-vlan.c:591
-msgid "flags are invalid"
-msgstr ""
-
-#: ../libnm-core/nm-setting-vlan.c:691
-msgid "vlan setting should have a ethernet setting as well"
-msgstr ""
-
-#: ../libnm-core/nm-setting-vpn.c:460
-#, c-format
-msgid "secret was empty"
-msgstr ""
-
-#: ../libnm-core/nm-setting-vpn.c:490
-msgid "setting contained a secret with an empty name"
-msgstr ""
-
-#: ../libnm-core/nm-setting-vpn.c:498
-#, c-format
-msgid "secret value was empty"
-msgstr ""
-
-#: ../libnm-core/nm-setting-vpn.c:545 ../libnm-core/nm-setting.c:1785
-msgid "not a secret property"
-msgstr ""
-
-#: ../libnm-core/nm-setting-vpn.c:551
-msgid "secret is not of correct type"
-msgstr ""
-
-#: ../libnm-core/nm-setting-vpn.c:582
-#, c-format
-msgid "failed to convert value '%s' to uint"
-msgstr ""
-
-#: ../libnm-core/nm-setting-vxlan.c:375
-#, c-format
-msgid "'%s' is not a valid IP address"
-msgstr ""
-
-#: ../libnm-core/nm-setting-vxlan.c:388
-#, c-format
-msgid "'%s' is not a valid IP%c address"
-msgstr ""
-
-#: ../libnm-core/nm-setting-vxlan.c:415
-#, c-format
-msgid "%d is greater than local port max %d"
-msgstr ""
-
-#: ../libnm-core/nm-setting-wired.c:632 ../libnm-util/nm-setting-wired.c:613
-#, c-format
-msgid "'%s' is not a valid Ethernet port value"
-msgstr ""
-
-#: ../libnm-core/nm-setting-wired.c:642 ../libnm-util/nm-setting-wired.c:623
-#, c-format
-msgid "'%s' is not a valid duplex value"
-msgstr ""
-
-#: ../libnm-core/nm-setting-wired.c:701 ../libnm-util/nm-setting-wired.c:680
-#, c-format
-msgid "invalid '%s' or its value '%s'"
-msgstr ""
-
-#: ../libnm-core/nm-setting-wired.c:738
-msgid "Wake-on-LAN mode 'default' and 'ignore' are exclusive flags"
-msgstr ""
-
-#: ../libnm-core/nm-setting-wired.c:747
-msgid "Wake-on-LAN password can only be used with magic packet mode"
-msgstr ""
-
-#: ../libnm-core/nm-setting-wired.c:770
-msgid "when link autonegotiation is enabled no duplex value is accepted"
-msgstr ""
-
-#: ../libnm-core/nm-setting-wired.c:778
-msgid "when link autonegotiation is enabled speed should be 0"
-msgstr ""
-
-#: ../libnm-core/nm-setting-wired.c:788
-msgid "both speed and duplex are required for static link configuration"
-msgstr ""
-
-#: ../libnm-core/nm-setting-wireless-security.c:882
-#: ../libnm-util/nm-setting-wireless-security.c:912
-#, c-format
-msgid "'%s' security requires '%s=%s'"
-msgstr ""
-
-#: ../libnm-core/nm-setting-wireless-security.c:903
-#: ../libnm-util/nm-setting-wireless-security.c:933
-#, c-format
-msgid "'%s' security requires '%s' setting presence"
-msgstr ""
-
-#: ../libnm-core/nm-setting-wireless-security.c:924
-#: ../libnm-util/nm-setting-wireless-security.c:954
-#, c-format
-msgid "'%d' value is out of range <0-3>"
-msgstr ""
-
-#: ../libnm-core/nm-setting-wireless-security.c:979
-#: ../libnm-util/nm-setting-wireless-security.c:1009
-#, c-format
-msgid "'%s' connections require '%s' in this property"
-msgstr ""
-
-#: ../libnm-core/nm-setting-wireless-security.c:1009
-#: ../libnm-util/nm-setting-wireless-security.c:1039
-#, c-format
-msgid "'%s' can only be used with '%s=%s' (WEP)"
-msgstr ""
-
-#: ../libnm-core/nm-setting-wireless.c:769
-#: ../libnm-util/nm-setting-wireless.c:787
-#, fuzzy, c-format
-msgid "'%s' is not a valid Wi-Fi mode"
-msgstr "Errorea: '%s' gailua ez da haririk gabeko gailu bat."
-
-#: ../libnm-core/nm-setting-wireless.c:779
-#: ../libnm-util/nm-setting-wireless.c:797
-#, c-format
-msgid "'%s' is not a valid band"
-msgstr ""
-
-#: ../libnm-core/nm-setting-wireless.c:789
-#, c-format
-msgid "'%s' requires setting '%s' property"
-msgstr ""
-
-#: ../libnm-core/nm-setting-wireless.c:883
-#, c-format
-msgid "invalid value"
-msgstr ""
-
-#: ../libnm-core/nm-setting-wireless.c:904
-#, c-format
-msgid "conflicting value of mac-address-randomization and cloned-mac-address"
-msgstr ""
-
-#: ../libnm-core/nm-setting.c:838
-#, c-format
-msgid "duplicate property"
-msgstr ""
-
-#: ../libnm-core/nm-setting.c:866 ../libnm-core/nm-setting.c:913
-#, c-format
-msgid "can't set property of type '%s' from value of type '%s'"
-msgstr ""
-
-#: ../libnm-core/nm-setting.c:885 ../libnm-core/nm-setting.c:899
-#, fuzzy, c-format
-msgid "failed to set property: %s"
-msgstr "Huts egin du enkriptatzean: %d."
-
-#: ../libnm-core/nm-setting.c:927
-#, c-format
-msgid "can not set property: %s"
-msgstr ""
-
-#: ../libnm-core/nm-setting.c:943
-#, fuzzy, c-format
-msgid "unknown property"
-msgstr "arrazoi ezezaguna"
-
-#: ../libnm-core/nm-setting.c:1683
-msgid "secret not found"
-msgstr ""
-
-#: ../libnm-core/nm-setting.c:1775
-msgid "secret is not set"
-msgstr ""
-
-#: ../libnm-core/nm-utils.c:2444
-#, c-format
-msgid "failed stat file %s: %s"
-msgstr ""
-
-#: ../libnm-core/nm-utils.c:2453
-#, c-format
-msgid "not a file (%s)"
-msgstr ""
-
-#: ../libnm-core/nm-utils.c:2464
-#, c-format
-msgid "invalid file owner %d for %s"
-msgstr ""
-
-#: ../libnm-core/nm-utils.c:2475
-#, c-format
-msgid "file permissions for %s"
-msgstr ""
-
-#: ../libnm-core/nm-utils.c:2485
-#, c-format
-msgid "reject %s"
-msgstr ""
-
-#: ../libnm-core/nm-utils.c:2505
-#, c-format
-msgid "path is not absolute (%s)"
-msgstr ""
-
-#: ../libnm-core/nm-utils.c:2519
-#, c-format
-msgid "Plugin file does not exist (%s)"
-msgstr ""
-
-#: ../libnm-core/nm-utils.c:2527
-#, c-format
-msgid "Plugin is not a valid file (%s)"
-msgstr ""
-
-#: ../libnm-core/nm-utils.c:2537
-#, c-format
-msgid "libtool archives are not supported (%s)"
-msgstr ""
-
-#: ../libnm-core/nm-utils.c:2619 ../libnm-util/nm-utils.c:1803
-#, c-format
-msgid "Could not find \"%s\" binary"
-msgstr ""
-
-#: ../libnm-core/nm-utils.c:3665
-#, c-format
-msgid "not a valid ethernet MAC address for mask at position %lld"
-msgstr ""
-
-#: ../libnm-core/nm-utils.c:3680
-#, c-format
-msgid "not a valid ethernet MAC address #%u at position %lld"
-msgstr ""
-
-#: ../libnm-core/nm-utils.c:3714
-msgid "interface name is too short"
-msgstr ""
-
-#: ../libnm-core/nm-utils.c:3720
-msgid "interface name is longer than 15 characters"
-msgstr ""
-
-#: ../libnm-core/nm-utils.c:3726
-msgid "interface name is reserved"
-msgstr ""
-
-#: ../libnm-core/nm-utils.c:3733
-msgid "interface name contains an invalid character"
-msgstr ""
-
-#: ../libnm-core/nm-utils.c:4534 ../libnm-core/nm-utils.c:4668
-msgid "value is NULL"
-msgstr ""
-
-#: ../libnm-core/nm-utils.c:4534 ../libnm-core/nm-utils.c:4668
-msgid "value is empty"
-msgstr ""
-
-#: ../libnm-core/nm-utils.c:4543
-#, c-format
-msgid "invalid JSON at position %d (%s)"
-msgstr ""
-
-#: ../libnm-core/nm-utils.c:4555 ../libnm-core/nm-utils.c:4687
-msgid "is not a JSON object"
-msgstr ""
-
-#: ../libnm-core/nm-utils.c:4657
-msgid "not valid utf-8"
-msgstr ""
-
-#: ../libnm-core/nm-utils.c:4782 ../libnm-core/nm-utils.c:4800
-#, c-format
-msgid "unterminated escape sequence"
-msgstr ""
-
-#: ../libnm-core/nm-utils.c:4810
-#, c-format
-msgid "missing key-value separator '%c'"
-msgstr ""
-
-#: ../libnm-core/nm-utils.c:4827
-#, fuzzy, c-format
-msgid "unknown attribute '%s'"
-msgstr "Parametro ezezagunak: %s\n"
-
-#: ../libnm-core/nm-utils.c:4837
-#, c-format
-msgid "invalid uint32 value '%s' for attribute '%s'"
-msgstr ""
-
-#: ../libnm-core/nm-utils.c:4846
-#, c-format
-msgid "invalid uint8 value '%s' for attribute '%s'"
-msgstr ""
-
-#: ../libnm-core/nm-utils.c:4859
-#, c-format
-msgid "invalid boolean value '%s' for attribute '%s'"
-msgstr ""
-
-#: ../libnm-core/nm-utils.c:4867
-#, c-format
-msgid "unsupported attribute '%s' of type '%s'"
-msgstr ""
-
-#: ../libnm-core/nm-vpn-editor-plugin.c:296
-#, c-format
-msgid "cannot load plugin \"%s\": %s"
-msgstr ""
-
-#: ../libnm-core/nm-vpn-editor-plugin.c:307
-#, c-format
-msgid "failed to load nm_vpn_editor_plugin_factory() from %s (%s)"
-msgstr ""
-
-#: ../libnm-core/nm-vpn-editor-plugin.c:332
-#, c-format
-msgid "unknown error initializing plugin %s"
-msgstr ""
-
-#: ../libnm-core/nm-vpn-editor-plugin.c:349
-#, c-format
-msgid "cannot load VPN plugin in '%s': missing plugin name"
-msgstr ""
-
-#: ../libnm-core/nm-vpn-editor-plugin.c:358
-#, c-format
-msgid "cannot load VPN plugin in '%s': invalid service name"
-msgstr ""
-
-#: ../libnm-core/nm-vpn-editor-plugin.c:501
-#, c-format
-msgid "the plugin does not support import capability"
-msgstr ""
-
-#: ../libnm-core/nm-vpn-editor-plugin.c:521
-#, c-format
-msgid "the plugin does not support export capability"
-msgstr ""
-
-#: ../libnm-core/nm-vpn-plugin-info.c:110
-#, c-format
-msgid "missing filename"
-msgstr ""
-
-#: ../libnm-core/nm-vpn-plugin-info.c:118
-#, c-format
-msgid "filename must be an absolute path (%s)"
-msgstr ""
-
-#: ../libnm-core/nm-vpn-plugin-info.c:127
-#, c-format
-msgid "filename has invalid format (%s)"
-msgstr ""
-
-#: ../libnm-core/nm-vpn-plugin-info.c:450
-#, c-format
-msgid "there exists a conflicting plugin (%s) that has the same %s.%s value"
-msgstr ""
-
-#: ../libnm-core/nm-vpn-plugin-info.c:488
-#, c-format
-msgid "there exists a conflicting plugin with the same name (%s)"
-msgstr ""
-
-#: ../libnm-core/nm-vpn-plugin-info.c:1071
-#, c-format
-msgid "missing \"plugin\" setting"
-msgstr ""
-
-#: ../libnm-core/nm-vpn-plugin-info.c:1081
-#, c-format
-msgid "%s: don't retry loading plugin which already failed previously"
-msgstr ""
-
-#: ../libnm-core/nm-vpn-plugin-info.c:1175
-msgid "missing filename to load VPN plugin info"
-msgstr ""
-
-#: ../libnm-core/nm-vpn-plugin-info.c:1187
-msgid "missing name for VPN plugin info"
-msgstr ""
-
-#: ../libnm-core/nm-vpn-plugin-info.c:1196
-msgid "missing service for VPN plugin info"
-msgstr ""
-
-#: ../libnm-glib/nm-device.c:1825 ../libnm/nm-device.c:1621
-msgid "Bluetooth"
-msgstr ""
-
-#: ../libnm-glib/nm-device.c:1827 ../libnm/nm-device.c:1623
-msgid "OLPC Mesh"
-msgstr ""
-
-#: ../libnm-glib/nm-device.c:1829 ../libnm/nm-device.c:1625
-msgid "WiMAX"
-msgstr ""
-
-#: ../libnm-glib/nm-device.c:1843 ../libnm/nm-device.c:1639
-msgid "ADSL"
-msgstr ""
-
-#: ../libnm-glib/nm-device.c:1845 ../libnm/nm-device.c:1641
-msgid "MACVLAN"
-msgstr ""
-
-#: ../libnm-glib/nm-device.c:1847 ../libnm/nm-device.c:1643
-msgid "VXLAN"
-msgstr ""
-
-#: ../libnm-glib/nm-device.c:1849 ../libnm/nm-device.c:1645
-msgid "IPTunnel"
-msgstr ""
-
-#: ../libnm-glib/nm-device.c:1851 ../libnm/nm-device.c:1647
-msgid "Tun"
-msgstr ""
-
-#: ../libnm-glib/nm-device.c:1853 ../libnm/nm-device.c:1649
-msgid "Veth"
-msgstr ""
-
-#: ../libnm-glib/nm-device.c:1885 ../libnm/nm-device.c:1685
-msgid "Wired"
-msgstr ""
-
-#: ../libnm-glib/nm-device.c:1916 ../libnm/nm-device.c:1716
-msgid "PCI"
-msgstr ""
-
-#: ../libnm-glib/nm-device.c:1918 ../libnm/nm-device.c:1718
-msgid "USB"
-msgstr ""
-
-#. Translators: the first %s is a bus name (eg, "USB") or
-#. * product name, the second is a device type (eg,
-#. * "Ethernet"). You can change this to something like
-#. * "%2$s (%1$s)" if there's no grammatical way to combine
-#. * the strings otherwise.
-#.
-#: ../libnm-glib/nm-device.c:2015 ../libnm-glib/nm-device.c:2034
-#: ../libnm/nm-device.c:1813 ../libnm/nm-device.c:1832
-#, c-format
-msgctxt "long device name"
-msgid "%s %s"
-msgstr ""
-
-#: ../libnm-glib/nm-remote-connection.c:149
-#, fuzzy
-msgid "Disconnected by D-Bus"
-msgstr "deskonektatuta"
-
-#: ../libnm-util/crypto_gnutls.c:84
-#, c-format
-msgid "Hash length too long (%d > %d)."
-msgstr ""
-
-#: ../libnm-util/crypto_gnutls.c:115
-#, fuzzy, c-format
-msgid "Failed to initialize the MD5 engine: %s (%s)"
-msgstr "Huts egin du MD5 motorra hasieratzean: %s / %s."
-
-#: ../libnm-util/crypto_nss.c:99
-#, c-format
-msgid "Failed to initialize the MD5 context: %d."
-msgstr "Huts egin du MD5-en testuingurua hasieratzean: %d."
-
-#: ../libnm-util/crypto_nss.c:460
-#, c-format
-msgid "Couldn't convert password to UCS2: %d"
-msgstr "Ezin izan da pasahitza UCS2-ra bihurtu: %d"
-
-#: ../libnm-util/nm-setting-bluetooth.c:186
-#, c-format
-msgid "requires '%s' or '%s' setting"
-msgstr ""
-
-#: ../libnm-util/nm-setting-bond.c:567
-#, c-format
-msgid "'%s' is not a valid interface name for '%s' option"
-msgstr ""
-
-#: ../libnm-util/nm-setting-connection.c:834
-#: ../libnm-util/nm-setting-infiniband.c:269
-#, c-format
-msgid "'%s' is not a valid interface name"
-msgstr ""
-
-#: ../libnm-util/nm-setting-connection.c:862
-#, c-format
-msgid "requires presence of '%s' setting in the connection"
-msgstr ""
-
-#: ../libnm-util/nm-setting-infiniband.c:231
-msgid "not a valid interface name"
-msgstr ""
-
-#: ../libnm-util/nm-setting-ip4-config.c:957
-#, c-format
-msgid "%d. IPv4 address is invalid"
-msgstr ""
-
-#: ../libnm-util/nm-setting-ip4-config.c:967
-#, c-format
-msgid "%d. IPv4 address has invalid prefix"
-msgstr ""
-
-#: ../libnm-util/nm-setting-ip4-config.c:983
-#: ../libnm-util/nm-setting-ip6-config.c:939
-#, c-format
-msgid "%d. route has invalid prefix"
-msgstr ""
-
-#: ../libnm-util/nm-setting-ip6-config.c:913
-#, c-format
-msgid "%d. IPv6 address is invalid"
-msgstr ""
-
-#: ../libnm-util/nm-setting-ip6-config.c:923
-#, c-format
-msgid "%d. IPv6 address has invalid prefix"
-msgstr ""
-
-#: ../libnm-util/nm-setting-vpn.c:582
-#, c-format
-msgid "Failed to convert '%s' value '%s' to uint"
-msgstr ""
-
-#: ../libnm-util/nm-setting-vpn.c:589
-#, c-format
-msgid "Secret flags property '%s' not found"
-msgstr ""
-
-#: ../libnm-util/nm-setting-wireless.c:807
-#, c-format
-msgid "requires setting '%s' property"
-msgstr ""
-
-#: ../libnm/nm-device-adsl.c:73
-msgid "The connection was not an ADSL connection."
-msgstr ""
-
-#: ../libnm/nm-device-bond.c:111
-msgid "The connection was not a bond connection."
-msgstr ""
-
-#: ../libnm/nm-device-bridge.c:111
-#, fuzzy
-msgid "The connection was not a bridge connection."
-msgstr "konexioa kendu egin da"
-
-#: ../libnm/nm-device-bt.c:136
-#, c-format
-msgid "The connection was not a Bluetooth connection."
-msgstr ""
-
-#: ../libnm/nm-device-bt.c:145
-msgid "Invalid device Bluetooth address."
-msgstr ""
-
-#: ../libnm/nm-device-bt.c:152
-msgid "The Bluetooth addresses of the device and the connection didn't match."
-msgstr ""
-
-#: ../libnm/nm-device-bt.c:161
-msgid ""
-"The device is lacking Bluetooth capabilities required by the connection."
-msgstr ""
-
-#: ../libnm/nm-device-dummy.c:46
-#, fuzzy
-msgid "The connection was not a dummy connection."
-msgstr "konexioa kendu egin da"
-
-#: ../libnm/nm-device-dummy.c:53 ../libnm/nm-device-generic.c:97
-msgid "The connection did not specify an interface name."
-msgstr ""
-
-#: ../libnm/nm-device-ethernet.c:206
-msgid "The connection was not an Ethernet or PPPoE connection."
-msgstr ""
-
-#: ../libnm/nm-device-ethernet.c:221
-msgid "The connection and device differ in S390 subchannels."
-msgstr ""
-
-#: ../libnm/nm-device-ethernet.c:236
-#, c-format
-msgid "Invalid device MAC address %s."
-msgstr ""
-
-#: ../libnm/nm-device-ethernet.c:241
-msgid "The MACs of the device and the connection do not match."
-msgstr ""
-
-#: ../libnm/nm-device-ethernet.c:251
-#, c-format
-msgid "Invalid MAC in the blacklist: %s."
-msgstr ""
-
-#: ../libnm/nm-device-ethernet.c:257
-#, c-format
-msgid "Device MAC (%s) is blacklisted by the connection."
-msgstr ""
-
-#: ../libnm/nm-device-generic.c:90
-#, fuzzy
-msgid "The connection was not a generic connection."
-msgstr "konexioa kendu egin da"
-
-#: ../libnm/nm-device-tun.c:208
-#, fuzzy
-msgid "The connection was not a tun connection."
-msgstr "konexioa kendu egin da"
-
-#: ../libnm/nm-device-tun.c:217
-msgid "The mode of the device and the connection didn't match"
-msgstr ""
-
-#: ../libnm/nm-device-infiniband.c:93
-msgid "The connection was not an InfiniBand connection."
-msgstr ""
-
-#: ../libnm/nm-device-infiniband.c:101 ../libnm/nm-device-wifi.c:599
-#: ../libnm/nm-device-wimax.c:324
-msgid "Invalid device MAC address."
-msgstr ""
-
-#: ../libnm/nm-device-infiniband.c:109 ../libnm/nm-device-wifi.c:606
-#: ../libnm/nm-device-wimax.c:331
-msgid "The MACs of the device and the connection didn't match."
-msgstr ""
-
-#: ../libnm/nm-device-ip-tunnel.c:253
-msgid "The connection was not an IP tunnel connection."
-msgstr ""
-
-#: ../libnm/nm-device-macvlan.c:158
-msgid "The connection was not a MAC-VLAN connection."
-msgstr ""
-
-#: ../libnm/nm-device-modem.c:119
-#, fuzzy
-msgid "The connection was not a modem connection."
-msgstr "konexioa kendu egin da"
-
-#: ../libnm/nm-device-modem.c:127
-msgid "The connection was not a valid modem connection."
-msgstr ""
-
-#: ../libnm/nm-device-modem.c:134
-msgid "The device is lacking capabilities required by the connection."
-msgstr ""
-
-#: ../libnm/nm-device-olpc-mesh.c:114
-msgid "The connection was not an OLPC Mesh connection."
-msgstr ""
-
-#: ../libnm/nm-device-team.c:138
-#, fuzzy
-msgid "The connection was not a team connection."
-msgstr "konexioa kendu egin da"
-
-#: ../libnm/nm-device-vlan.c:128
-msgid "The connection was not a VLAN connection."
-msgstr ""
-
-#: ../libnm/nm-device-vlan.c:135
-msgid "The VLAN identifiers of the device and the connection didn't match."
-msgstr ""
-
-#: ../libnm/nm-device-vlan.c:150
-msgid "The hardware address of the device and the connection didn't match."
-msgstr ""
-
-#: ../libnm/nm-device-vxlan.c:386
-msgid "The connection was not a VXLAN connection."
-msgstr ""
-
-#: ../libnm/nm-device-vxlan.c:393
-msgid "The VXLAN identifiers of the device and the connection didn't match."
-msgstr ""
-
-#: ../libnm/nm-device-wifi.c:590
-msgid "The connection was not a Wi-Fi connection."
-msgstr ""
-
-#: ../libnm/nm-device-wifi.c:626
-msgid "The device is lacking WPA capabilities required by the connection."
-msgstr ""
-
-#: ../libnm/nm-device-wifi.c:633
-msgid "The device is lacking WPA2/RSN capabilities required by the connection."
-msgstr ""
-
-#: ../libnm/nm-device-wimax.c:315
-msgid "The connection was not a WiMAX connection."
-msgstr ""
-
-#: ../libnm/nm-device.c:1651
-msgid "MACsec"
-msgstr ""
-
-#: ../libnm/nm-device.c:1653
-msgid "Dummy"
-msgstr ""
-
-#: ../libnm/nm-device.c:2544
-#, fuzzy, c-format
-msgid "The connection was not valid: %s"
-msgstr "konexioa kendu egin da"
-
-#: ../libnm/nm-device.c:2553
-#, c-format
-msgid "The interface names of the device and the connection didn't match."
-msgstr ""
-
-#: ../libnm/nm-manager.c:822
-msgid "Active connection removed before it was initialized"
-msgstr ""
-
-#: ../libnm/nm-remote-settings.c:256
-msgid "Connection removed before it was initialized"
-msgstr ""
-
-#: ../libnm/nm-vpn-plugin-old.c:957 ../libnm/nm-vpn-service-plugin.c:979
-#, fuzzy
-msgid "No service name specified"
-msgstr "Errorea: interfazea zehaztu behar da."
-
-#: ../data/org.freedesktop.NetworkManager.policy.in.in.h:1
-msgid "Enable or disable system networking"
-msgstr ""
-
-#: ../data/org.freedesktop.NetworkManager.policy.in.in.h:2
-#, fuzzy
-msgid "System policy prevents enabling or disabling system networking"
-msgstr "Sistemako arauek sistemako ezarpenak aldatzea saihesten dute"
-
-#: ../data/org.freedesktop.NetworkManager.policy.in.in.h:3
-#, fuzzy
-msgid "Reload NetworkManager configuration"
-msgstr "NetworkManager-en egoera"
-
-#: ../data/org.freedesktop.NetworkManager.policy.in.in.h:4
-#, fuzzy
-msgid "System policy prevents reloading NetworkManager"
-msgstr "Sistemako arauek sistemako ezarpenak aldatzea saihesten dute"
-
-#: ../data/org.freedesktop.NetworkManager.policy.in.in.h:5
-msgid ""
-"Put NetworkManager to sleep or wake it up (should only be used by system "
-"power management)"
-msgstr ""
-
-#: ../data/org.freedesktop.NetworkManager.policy.in.in.h:6
-msgid "System policy prevents putting NetworkManager to sleep or waking it up"
-msgstr ""
-
-#: ../data/org.freedesktop.NetworkManager.policy.in.in.h:7
-msgid "Enable or disable WiFi devices"
-msgstr ""
-
-#: ../data/org.freedesktop.NetworkManager.policy.in.in.h:8
-#, fuzzy
-msgid "System policy prevents enabling or disabling WiFi devices"
-msgstr ""
-"Sistemako arauek irakitako haririk gabeko sareen bidez konexioak partekatzea "
-"saihesten dute"
-
-#: ../data/org.freedesktop.NetworkManager.policy.in.in.h:9
-msgid "Enable or disable mobile broadband devices"
-msgstr ""
-
-#: ../data/org.freedesktop.NetworkManager.policy.in.in.h:10
-msgid "System policy prevents enabling or disabling mobile broadband devices"
-msgstr ""
-
-#: ../data/org.freedesktop.NetworkManager.policy.in.in.h:11
-msgid "Enable or disable WiMAX mobile broadband devices"
-msgstr ""
-
-#: ../data/org.freedesktop.NetworkManager.policy.in.in.h:12
-msgid ""
-"System policy prevents enabling or disabling WiMAX mobile broadband devices"
-msgstr ""
-
-#: ../data/org.freedesktop.NetworkManager.policy.in.in.h:13
-msgid "Allow control of network connections"
-msgstr ""
-
-#: ../data/org.freedesktop.NetworkManager.policy.in.in.h:14
-#, fuzzy
-msgid "System policy prevents control of network connections"
-msgstr "Sistemako arauek sistemako ezarpenak aldatzea saihesten dute"
-
-#: ../data/org.freedesktop.NetworkManager.policy.in.in.h:15
-msgid "Connection sharing via a protected WiFi network"
-msgstr "Konexio partekatua babestutako haririk gabeko sarearen bidez"
-
-#: ../data/org.freedesktop.NetworkManager.policy.in.in.h:16
-msgid "System policy prevents sharing connections via a protected WiFi network"
-msgstr ""
-"Sistemako arauek babestutako haririk gabeko sareen bidez konexioak "
-"partekatzea saihesten dute"
-
-#: ../data/org.freedesktop.NetworkManager.policy.in.in.h:17
-msgid "Connection sharing via an open WiFi network"
-msgstr "Konexio partekatua irekitako haririk gabeko sarearen bidez"
-
-#: ../data/org.freedesktop.NetworkManager.policy.in.in.h:18
-msgid "System policy prevents sharing connections via an open WiFi network"
-msgstr ""
-"Sistemako arauek irakitako haririk gabeko sareen bidez konexioak partekatzea "
-"saihesten dute"
-
-#: ../data/org.freedesktop.NetworkManager.policy.in.in.h:19
-#, fuzzy
-msgid "Modify personal network connections"
-msgstr "Aldatu sistemako konexioak"
-
-#: ../data/org.freedesktop.NetworkManager.policy.in.in.h:20
-#, fuzzy
-msgid "System policy prevents modification of personal network settings"
-msgstr "Sistemako arauek sistemako ezarpenak aldatzea saihesten dute"
-
-#: ../data/org.freedesktop.NetworkManager.policy.in.in.h:21
-#, fuzzy
-msgid "Modify network connections for all users"
-msgstr "Aldatu sistemako konexioak"
-
-#: ../data/org.freedesktop.NetworkManager.policy.in.in.h:22
-#, fuzzy
-msgid "System policy prevents modification of network settings for all users"
-msgstr "Sistemako arauek sistemako ezarpenak aldatzea saihesten dute"
-
-#: ../data/org.freedesktop.NetworkManager.policy.in.in.h:23
-msgid "Modify persistent system hostname"
-msgstr "Aldatu sistemako ostalari-izen iraunkorra"
-
-#: ../data/org.freedesktop.NetworkManager.policy.in.in.h:24
-msgid "System policy prevents modification of the persistent system hostname"
-msgstr ""
-"Sistemako arauek sistemako ostalari-izen iraunkorra aldatzea saihesten dute"
-
-#: ../data/org.freedesktop.NetworkManager.policy.in.in.h:25
-msgid "Modify persistent global DNS configuration"
-msgstr ""
-
-#: ../data/org.freedesktop.NetworkManager.policy.in.in.h:26
-#, fuzzy
-msgid ""
-"System policy prevents modification of the persistent global DNS "
-"configuration"
-msgstr ""
-"Sistemako arauek sistemako ostalari-izen iraunkorra aldatzea saihesten dute"
-
-#: ../data/org.freedesktop.NetworkManager.policy.in.in.h:27
-msgid "Perform a checkpoint or rollback of interfaces configuration"
-msgstr ""
-
-#: ../data/org.freedesktop.NetworkManager.policy.in.in.h:28
-msgid "System policy prevents the creation of a checkpoint or its rollback"
-msgstr ""
-
-#: ../data/org.freedesktop.NetworkManager.policy.in.in.h:29
-msgid "Enable or disable device statistics"
-msgstr ""
-
-#: ../data/org.freedesktop.NetworkManager.policy.in.in.h:30
-msgid "System policy prevents enabling or disabling device statistics"
-msgstr ""
-
-#: ../shared/nm-utils/nm-shared-utils.c:312
-#, c-format
-msgid "object class '%s' has no property named '%s'"
-msgstr ""
-
-#: ../shared/nm-utils/nm-shared-utils.c:319
-#, c-format
-msgid "property '%s' of object class '%s' is not writable"
-msgstr ""
-
-#: ../shared/nm-utils/nm-shared-utils.c:326
-#, c-format
-msgid ""
-"construct property \"%s\" for object '%s' can't be set after construction"
-msgstr ""
-
-#: ../shared/nm-utils/nm-shared-utils.c:334
-#, c-format
-msgid "'%s::%s' is not a valid property name; '%s' is not a GObject subtype"
-msgstr ""
-
-#: ../shared/nm-utils/nm-shared-utils.c:343
-#, c-format
-msgid "unable to set property '%s' of type '%s' from value of type '%s'"
-msgstr ""
-
-#: ../shared/nm-utils/nm-shared-utils.c:354
-#, c-format
-msgid ""
-"value \"%s\" of type '%s' is invalid or out of range for property '%s' of "
-"type '%s'"
-msgstr ""
-
-#. Translators: the first %s is a prefix for the connection id, such
-#. * as "Wired Connection" or "VPN Connection". The %d is a number
-#. * that is combined with the first argument to create a unique
-#. * connection id.
-#: ../src/NetworkManagerUtils.c:112
-#, c-format
-msgctxt "connection id fallback"
-msgid "%s %d"
-msgstr ""
-
-#: ../src/main.c:176 ../src/main.c:315
-#, fuzzy, c-format
-msgid "Failed to read configuration: %s\n"
-msgstr "Huts egin du IV ezartzean enkriptatzeko: %s / %s."
-
-#. Logging/debugging
-#: ../src/main.c:190 ../src/nm-iface-helper.c:309
-#, fuzzy
-msgid "Print NetworkManager version and exit"
-msgstr "NetworkManager-en egoera"
-
-#: ../src/main.c:191 ../src/nm-iface-helper.c:310
-msgid "Don't become a daemon"
-msgstr ""
-
-#: ../src/main.c:192 ../src/nm-iface-helper.c:312
-#, c-format
-msgid "Log level: one of [%s]"
-msgstr ""
-
-#: ../src/main.c:194 ../src/nm-iface-helper.c:314
-#, c-format
-msgid "Log domains separated by ',': any combination of [%s]"
-msgstr ""
-
-#: ../src/main.c:196 ../src/nm-iface-helper.c:316
-msgid "Make all warnings fatal"
-msgstr ""
-
-#: ../src/main.c:197
-msgid "Specify the location of a PID file"
-msgstr ""
-
-#: ../src/main.c:199
-msgid "Print NetworkManager configuration and exit"
-msgstr ""
-
-#: ../src/main.c:209
-msgid ""
-"NetworkManager monitors all network connections and automatically\n"
-"chooses the best connection to use.  It also allows the user to\n"
-"specify wireless access points which wireless cards in the computer\n"
-"should associate with."
-msgstr ""
-
-#: ../src/main.c:300 ../src/main-utils.c:286 ../src/nm-iface-helper.c:414
-#, fuzzy, c-format
-msgid "%s.  Please use --help to see a list of valid options.\n"
-msgstr ""
-"Aukera baliogabea. Erabili '--help' baliozko aukeren zerrenda ikusteko.\n"
-
-#: ../src/main.c:305 ../src/nm-iface-helper.c:419
-#, c-format
-msgid "Ignoring unrecognized log domain(s) '%s' passed on command line.\n"
-msgstr ""
-
-#: ../src/main.c:330
-#, fuzzy, c-format
-msgid "Error in configuration file: %s.\n"
-msgstr "Errorea: konexioaren aktibazioak huts egin du: %s."
-
-#: ../src/main.c:335
-#, c-format
-msgid "Ignoring unrecognized log domain(s) '%s' from config files.\n"
-msgstr ""
-
-#: ../src/main.c:346 ../src/nm-iface-helper.c:429
-#, c-format
-msgid "Could not daemonize: %s [error %u]\n"
-msgstr ""
-
-#: ../src/main-utils.c:99
-#, c-format
-msgid "Opening %s failed: %s\n"
-msgstr ""
-
-#: ../src/main-utils.c:105
-#, c-format
-msgid "Writing to %s failed: %s\n"
-msgstr ""
-
-#: ../src/main-utils.c:110
-#, c-format
-msgid "Closing %s failed: %s\n"
-msgstr ""
-
-#: ../src/main-utils.c:148 ../src/main-utils.c:159
-#, c-format
-msgid "Cannot create '%s': %s"
-msgstr ""
-
-#: ../src/main-utils.c:212
-#, c-format
-msgid "%s is already running (pid %ld)\n"
-msgstr ""
-
-#: ../src/main-utils.c:222
-#, c-format
-msgid "You must be root to run %s!\n"
-msgstr ""
-
-#: ../src/dhcp/nm-dhcp-dhclient-utils.c:278
-msgid "# Created by NetworkManager\n"
-msgstr "# NetworkManager-ek sortuta\n"
-
-#: ../src/dhcp/nm-dhcp-dhclient-utils.c:288
-#, c-format
-msgid ""
-"# Merged from %s\n"
-"\n"
-msgstr ""
-"# %s(e)ndik batuta\n"
-"\n"
-
-#: ../src/devices/bluetooth/nm-bluez-device.c:210
-#, c-format
-msgid "%s Network"
-msgstr ""
-
-#: ../src/devices/bluetooth/nm-device-bt.c:264
-msgid "PAN requested, but Bluetooth device does not support NAP"
-msgstr ""
-
-#: ../src/devices/bluetooth/nm-device-bt.c:274
-msgid "PAN connections cannot specify GSM, CDMA, or serial settings"
-msgstr ""
-
-#: ../src/devices/bluetooth/nm-device-bt.c:287
-#, fuzzy
-msgid "PAN connection"
-msgstr "VPN konektatzen"
-
-#: ../src/devices/bluetooth/nm-device-bt.c:294
-msgid "DUN requested, but Bluetooth device does not support DUN"
-msgstr ""
-
-#: ../src/devices/bluetooth/nm-device-bt.c:304
-msgid "DUN connection must include a GSM or CDMA setting"
-msgstr ""
-
-#: ../src/devices/bluetooth/nm-device-bt.c:314
-#: ../src/devices/wwan/nm-modem-broadband.c:706
-#, fuzzy
-msgid "GSM connection"
-msgstr "konektatzen"
-
-#: ../src/devices/bluetooth/nm-device-bt.c:318
-#: ../src/devices/wwan/nm-modem-broadband.c:730
-#, fuzzy
-msgid "CDMA connection"
-msgstr "Konexioak"
-
-#: ../src/devices/bluetooth/nm-device-bt.c:326
-msgid "Unknown/unhandled Bluetooth connection type"
-msgstr ""
-
-#: ../src/devices/bluetooth/nm-device-bt.c:347
-#: ../src/devices/nm-device-ethernet.c:1454
-#: ../src/devices/nm-device-infiniband.c:210
-#: ../src/devices/wifi/nm-device-wifi.c:928
-#, fuzzy
-msgid "connection does not match device"
-msgstr "ez dago konexio edo gailu aktiborik"
-
-#: ../src/devices/nm-device-bond.c:109
-#, fuzzy
-msgid "Bond connection"
-msgstr "konektatzen"
-
-#: ../src/devices/nm-device-bridge.c:115
-#, fuzzy
-msgid "Bridge connection"
-msgstr "Konexio aktiboak"
-
-#: ../src/devices/nm-device-dummy.c:70
-#, fuzzy
-msgid "Dummy connection"
-msgstr "Konexio aktiboak"
-
-#: ../src/devices/nm-device-ethernet.c:1435
-#, fuzzy
-msgid "PPPoE connection"
-msgstr "VPN konektatzen"
-
-#: ../src/devices/nm-device-ethernet.c:1435
-#, fuzzy
-msgid "Wired connection"
-msgstr "Konexio aktiboak"
-
-#: ../src/devices/nm-device-ethernet-utils.c:36
-#, fuzzy, c-format
-msgid "Wired connection %d"
-msgstr "Konexio aktiboak"
-
-#: ../src/devices/nm-device-ip-tunnel.c:340
-#, fuzzy
-msgid "IP tunnel connection"
-msgstr "Konexio aktiboak"
-
-#: ../src/devices/nm-device-macvlan.c:407
-#, fuzzy
-msgid "MACVLAN connection"
-msgstr "VPN konektatzen"
-
-#: ../src/devices/nm-device-tun.c:146
-#, fuzzy
-msgid "TUN connection"
-msgstr "Erabiltzailearen konexioak"
-
-#: ../src/devices/team/nm-device-team.c:135
-#, fuzzy
-msgid "Team connection"
-msgstr "Erabiltzailearen konexioak"
-
-#: ../src/devices/wifi/nm-device-olpc-mesh.c:156
-msgid "Mesh"
-msgstr ""
-
-#: ../src/devices/wifi/nm-device-wifi.c:895
-msgid "WPA Ad-Hoc disabled due to kernel bugs"
-msgstr ""
-
-#: ../src/devices/wifi/nm-wifi-utils.c:43
-#, c-format
-msgid "%s is incompatible with static WEP keys"
-msgstr ""
-
-#: ../src/devices/wifi/nm-wifi-utils.c:77
-msgid "LEAP authentication requires a LEAP username"
-msgstr ""
-
-#: ../src/devices/wifi/nm-wifi-utils.c:87
-msgid "LEAP username requires 'leap' authentication"
-msgstr ""
-
-#: ../src/devices/wifi/nm-wifi-utils.c:100
-msgid "LEAP authentication requires IEEE 802.1x key management"
-msgstr ""
-
-#: ../src/devices/wifi/nm-wifi-utils.c:120
-msgid "LEAP authentication is incompatible with Ad-Hoc mode"
-msgstr ""
-
-#: ../src/devices/wifi/nm-wifi-utils.c:132
-msgid "LEAP authentication is incompatible with 802.1x setting"
-msgstr ""
-
-#: ../src/devices/wifi/nm-wifi-utils.c:154
-#, c-format
-msgid "a connection using '%s' authentication cannot use WPA key management"
-msgstr ""
-
-#: ../src/devices/wifi/nm-wifi-utils.c:165
-#, c-format
-msgid "a connection using '%s' authentication cannot specify WPA protocols"
-msgstr ""
-
-#: ../src/devices/wifi/nm-wifi-utils.c:181
-#: ../src/devices/wifi/nm-wifi-utils.c:198
-#, c-format
-msgid "a connection using '%s' authentication cannot specify WPA ciphers"
-msgstr ""
-
-#: ../src/devices/wifi/nm-wifi-utils.c:210
-#, c-format
-msgid "a connection using '%s' authentication cannot specify a WPA password"
-msgstr ""
-
-#: ../src/devices/wifi/nm-wifi-utils.c:241
-msgid "Dynamic WEP requires an 802.1x setting"
-msgstr ""
-
-#: ../src/devices/wifi/nm-wifi-utils.c:251
-#: ../src/devices/wifi/nm-wifi-utils.c:279
-msgid "Dynamic WEP requires 'open' authentication"
-msgstr ""
-
-#: ../src/devices/wifi/nm-wifi-utils.c:266
-msgid "Dynamic WEP requires 'ieee8021x' key management"
-msgstr ""
-
-#: ../src/devices/wifi/nm-wifi-utils.c:313
-msgid "WPA-PSK authentication is incompatible with 802.1x"
-msgstr ""
-
-#: ../src/devices/wifi/nm-wifi-utils.c:323
-msgid "WPA-PSK requires 'open' authentication"
-msgstr ""
-
-#: ../src/devices/wifi/nm-wifi-utils.c:335
-msgid "WPA Ad-Hoc authentication requires an Ad-Hoc mode AP"
-msgstr ""
-
-#: ../src/devices/wifi/nm-wifi-utils.c:348
-msgid "WPA Ad-Hoc authentication requires 'wpa' protocol"
-msgstr ""
-
-#: ../src/devices/wifi/nm-wifi-utils.c:360
-msgid "WPA Ad-Hoc authentication requires 'none' pairwise cipher"
-msgstr ""
-
-#: ../src/devices/wifi/nm-wifi-utils.c:372
-msgid "WPA Ad-Hoc requires 'tkip' group cipher"
-msgstr ""
-
-#: ../src/devices/wifi/nm-wifi-utils.c:386
-msgid "Access point does not support PSK but setting requires it"
-msgstr ""
-
-#: ../src/devices/wifi/nm-wifi-utils.c:416
-msgid "WPA-EAP authentication requires an 802.1x setting"
-msgstr ""
-
-#: ../src/devices/wifi/nm-wifi-utils.c:426
-msgid "WPA-EAP requires 'open' authentication"
-msgstr ""
-
-#: ../src/devices/wifi/nm-wifi-utils.c:437
-msgid "802.1x setting requires 'wpa-eap' key management"
-msgstr ""
-
-#: ../src/devices/wifi/nm-wifi-utils.c:450
-msgid "Access point does not support 802.1x but setting requires it"
-msgstr ""
-
-#: ../src/devices/wifi/nm-wifi-utils.c:478
-msgid ""
-"Access point mode is Ad-Hoc but setting requires Infrastructure security"
-msgstr ""
-
-#: ../src/devices/wifi/nm-wifi-utils.c:488
-msgid "Ad-Hoc mode is incompatible with 802.1x security"
-msgstr ""
-
-#: ../src/devices/wifi/nm-wifi-utils.c:497
-msgid "Ad-Hoc mode is incompatible with LEAP security"
-msgstr ""
-
-#: ../src/devices/wifi/nm-wifi-utils.c:507
-msgid "Ad-Hoc mode requires 'open' authentication"
-msgstr ""
-
-#: ../src/devices/wifi/nm-wifi-utils.c:517
-msgid ""
-"Access point mode is Infrastructure but setting requires Ad-Hoc security"
-msgstr ""
-
-#: ../src/devices/wifi/nm-wifi-utils.c:559
-#: ../src/devices/wifi/nm-wifi-utils.c:589
-#, c-format
-msgid "connection does not match access point"
-msgstr ""
-
-#: ../src/devices/wifi/nm-wifi-utils.c:613
-msgid "Access point is unencrypted but setting specifies security"
-msgstr ""
-
-#: ../src/devices/wifi/nm-wifi-utils.c:702
-msgid ""
-"WPA authentication is incompatible with non-EAP (original) LEAP or Dynamic "
-"WEP"
-msgstr ""
-
-#: ../src/devices/wifi/nm-wifi-utils.c:712
-msgid "WPA authentication is incompatible with Shared Key authentication"
-msgstr ""
-
-#: ../src/devices/wifi/nm-wifi-utils.c:759
-#, fuzzy
-msgid "Failed to determine AP security information"
-msgstr "Huts egin du gako simetrikoa ezartzean deszifratzeko."
-
-#: ../src/devices/wwan/nm-modem-broadband.c:692
-msgid "GSM mobile broadband connection requires a 'gsm' setting"
-msgstr ""
-
-#: ../src/nm-config.c:486
-msgid "Config file location"
-msgstr ""
-
-#: ../src/nm-config.c:487
-msgid "Config directory location"
-msgstr ""
-
-#: ../src/nm-config.c:488
-#, fuzzy
-msgid "System config directory location"
-msgstr "Sistemako konexioak:\n"
-
-#: ../src/nm-config.c:489
-msgid "Internal config file location"
-msgstr ""
-
-#: ../src/nm-config.c:490
-msgid "State file location"
-msgstr ""
-
-#: ../src/nm-config.c:491
-msgid "State file for no-auto-default devices"
-msgstr ""
-
-#: ../src/nm-config.c:492
-msgid "List of plugins separated by ','"
-msgstr ""
-
-#: ../src/nm-config.c:493
-msgid "Quit after initial configuration"
-msgstr ""
-
-#: ../src/nm-config.c:494 ../src/nm-iface-helper.c:311
-msgid "Don't become a daemon, and log to stderr"
-msgstr ""
-
-#. These three are hidden for now, and should eventually just go away.
-#: ../src/nm-config.c:497
-msgid "An http(s) address for checking internet connectivity"
-msgstr ""
-
-#: ../src/nm-config.c:498
-msgid "The interval between connectivity checks (in seconds)"
-msgstr ""
-
-#: ../src/nm-config.c:499
-msgid "The expected start of the response"
-msgstr ""
-
-#. Interface/IP config
-#: ../src/nm-iface-helper.c:291
-msgid "The interface to manage"
-msgstr ""
-
-#: ../src/nm-iface-helper.c:292
-#, fuzzy
-msgid "Connection UUID"
-msgstr "Konexioak"
-
-#: ../src/nm-iface-helper.c:293
-msgid "Connection Token for Stable IDs"
-msgstr ""
-
-#: ../src/nm-iface-helper.c:294
-msgid "Whether to manage IPv6 SLAAC"
-msgstr ""
-
-#: ../src/nm-iface-helper.c:295
-msgid "Whether SLAAC must be successful"
-msgstr ""
-
-#: ../src/nm-iface-helper.c:296
-msgid "Use an IPv6 temporary privacy address"
-msgstr ""
-
-#: ../src/nm-iface-helper.c:297
-msgid "Current DHCPv4 address"
-msgstr ""
-
-#: ../src/nm-iface-helper.c:298
-msgid "Whether DHCPv4 must be successful"
-msgstr ""
-
-#: ../src/nm-iface-helper.c:299
-msgid "Hex-encoded DHCPv4 client ID"
-msgstr ""
-
-#: ../src/nm-iface-helper.c:300
-msgid "Hostname to send to DHCP server"
-msgstr ""
-
-#: ../src/nm-iface-helper.c:300
-msgid "barbar"
-msgstr ""
-
-#: ../src/nm-iface-helper.c:301
-msgid "FQDN to send to DHCP server"
-msgstr ""
-
-#: ../src/nm-iface-helper.c:301
-msgid "host.domain.org"
-msgstr ""
-
-#: ../src/nm-iface-helper.c:302
-msgid "Route priority for IPv4"
-msgstr ""
-
-#: ../src/nm-iface-helper.c:302
-msgid "0"
-msgstr ""
-
-#: ../src/nm-iface-helper.c:303
-msgid "Route priority for IPv6"
-msgstr ""
-
-#: ../src/nm-iface-helper.c:303
-msgid "1024"
-msgstr ""
-
-#: ../src/nm-iface-helper.c:304
-msgid "Hex-encoded Interface Identifier"
-msgstr ""
-
-#: ../src/nm-iface-helper.c:305
-msgid "IPv6 SLAAC address generation mode"
-msgstr ""
-
-#: ../src/nm-iface-helper.c:306
-msgid ""
-"The logging backend configuration value. See logging.backend in "
-"NetworkManager.conf"
-msgstr ""
-
-#: ../src/nm-iface-helper.c:326
-msgid ""
-"nm-iface-helper is a small, standalone process that manages a single network "
-"interface."
-msgstr ""
-
-#: ../src/nm-iface-helper.c:395
-#, c-format
-msgid "An interface name and UUID are required\n"
-msgstr ""
-
-#: ../src/nm-iface-helper.c:401
-#, c-format
-msgid "Failed to find interface index for %s (%s)\n"
-msgstr ""
-
-#: ../src/nm-iface-helper.c:462
-#, c-format
-msgid "(%s): Invalid IID %s\n"
-msgstr ""
-
-#: ../src/nm-logging.c:267
-#, c-format
-msgid "Unknown log level '%s'"
-msgstr ""
-
-#: ../src/nm-logging.c:369
-#, c-format
-msgid "Unknown log domain '%s'"
-msgstr ""
-
-#, fuzzy
-#~ msgid "unrecognized option '%s'"
-#~ msgstr "Erabiltzailearen konexioak:\n"
-=======
 #: ../clients/cli/agent.c:40
 #, c-format
 msgid ""
@@ -20391,5 +10952,4 @@
 
 #, fuzzy
 #~ msgid "index '%s' is not valid"
-#~ msgstr "Errorea: 'nm' komandoko '%s' ez da baliozkoa."
->>>>>>> 4dc905a9
+#~ msgstr "Errorea: 'nm' komandoko '%s' ez da baliozkoa."